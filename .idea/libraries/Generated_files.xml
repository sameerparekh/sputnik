--- conflicted
+++ resolved
@@ -2,7 +2,12 @@
   <library name="Generated files" type="javaScript">
     <properties>
       <sourceFilesUrls>
-<<<<<<< HEAD
+        <item url="file://$PROJECT_DIR$/github/clients/python/ilp/ilp.js" />
+        <item url="file://$PROJECT_DIR$/clients/www/ractive.adaptor.js" />
+        <item url="file://$PROJECT_DIR$/github/clients/coffeescript/sputnik.js" />
+        <item url="file://$PROJECT_DIR$/github/clients/coffeescript/events.js" />
+        <item url="file://$PROJECT_DIR$/clients/www/ui.js" />
+        <item url="file://$PROJECT_DIR$/clients/www/sputnik.js" />
         <item url="file://$PROJECT_DIR$/clients/coffeescript/client.js" />
         <item url="file://$PROJECT_DIR$/clients/www/ractive.adaptor.js" />
         <item url="file://$PROJECT_DIR$/clients/python/ilp/js/ilp.js" />
@@ -14,6 +19,12 @@
       </sourceFilesUrls>
     </properties>
     <CLASSES>
+      <root url="file://$PROJECT_DIR$/github/clients/python/ilp/ilp.js" />
+      <root url="file://$PROJECT_DIR$/github/clients/coffeescript/sputnik.js" />
+      <root url="file://$PROJECT_DIR$/clients/www/ractive.adaptor.js" />
+      <root url="file://$PROJECT_DIR$/github/clients/coffeescript/events.js" />
+      <root url="file://$PROJECT_DIR$/clients/www/sputnik.js" />
+      <root url="file://$PROJECT_DIR$/clients/www/ui.js" />
       <root url="file://$PROJECT_DIR$/clients/coffeescript/client.js" />
       <root url="file://$PROJECT_DIR$/clients/python/ilp/js/ilp.js" />
       <root url="file://$PROJECT_DIR$/clients/www/ractive.adaptor.js" />
@@ -22,23 +33,6 @@
       <root url="file://$PROJECT_DIR$/clients/www/sputnik.js" />
       <root url="file://$PROJECT_DIR$/clients/www/ui.js" />
       <root url="file://$PROJECT_DIR$/clients/coffeescript/sputnik.js" />
-=======
-        <item url="file://$PROJECT_DIR$/github/clients/python/ilp/ilp.js" />
-        <item url="file://$PROJECT_DIR$/clients/www/ractive.adaptor.js" />
-        <item url="file://$PROJECT_DIR$/github/clients/coffeescript/sputnik.js" />
-        <item url="file://$PROJECT_DIR$/github/clients/coffeescript/events.js" />
-        <item url="file://$PROJECT_DIR$/clients/www/ui.js" />
-        <item url="file://$PROJECT_DIR$/clients/www/sputnik.js" />
-      </sourceFilesUrls>
-    </properties>
-    <CLASSES>
-      <root url="file://$PROJECT_DIR$/github/clients/python/ilp/ilp.js" />
-      <root url="file://$PROJECT_DIR$/github/clients/coffeescript/sputnik.js" />
-      <root url="file://$PROJECT_DIR$/clients/www/ractive.adaptor.js" />
-      <root url="file://$PROJECT_DIR$/github/clients/coffeescript/events.js" />
-      <root url="file://$PROJECT_DIR$/clients/www/sputnik.js" />
-      <root url="file://$PROJECT_DIR$/clients/www/ui.js" />
->>>>>>> 0d08d618
     </CLASSES>
     <SOURCES />
   </library>
