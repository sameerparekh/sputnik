--- conflicted
+++ resolved
@@ -2,11 +2,6 @@
   <library name="Generated files" type="javaScript">
     <properties>
       <sourceFilesUrls>
-<<<<<<< HEAD
-        <item url="file://$PROJECT_DIR$/clients/www/raw_ui.js" />
-        <item url="file://$PROJECT_DIR$/clients/www/sputnik.js" />
-        <item url="file://$PROJECT_DIR$/clients/www/mexbt.js" />
-=======
         <item url="file://$PROJECT_DIR$/clients/www/mexbt.js" />
         <item url="file://$PROJECT_DIR$/clients/www/sputnik.js" />
         <item url="file://$PROJECT_DIR$/dist/clients/www/mexbt.js" />
@@ -14,7 +9,6 @@
         <item url="file://$PROJECT_DIR$/clients/coffeescript/client.js" />
         <item url="file://$PROJECT_DIR$/clients/www/raw_ui.js" />
         <item url="file://$PROJECT_DIR$/clients/coffeescript/events.js" />
->>>>>>> eb212d4e
       </sourceFilesUrls>
     </properties>
     <CLASSES>
@@ -27,13 +21,8 @@
       <root url="file://$PROJECT_DIR$/clients/www/node_modules/browserify/node_modules/module-deps/node_modules/resolve/test/resolver/cup.js" />
       <root url="file://$PROJECT_DIR$/clients/www/node_modules/browserify/node_modules/browser-resolve/node_modules/resolve/test/resolver/cup.js" />
       <root url="file://$PROJECT_DIR$/clients/www/node_modules/browserify/node_modules/http-browserify/node_modules/Base64/test/base64.js" />
+      <root url="file://$PROJECT_DIR$/clients/www/ui.js" />
       <root url="file://$PROJECT_DIR$/clients/www/test.js" />
-<<<<<<< HEAD
-      <root url="file://$PROJECT_DIR$/clients/www/raw_ui.js" />
-      <root url="file://$PROJECT_DIR$/clients/www/sputnik.js" />
-      <root url="file://$PROJECT_DIR$/clients/www/mexbt.js" />
-      <root url="file://$PROJECT_DIR$/clients/www/ui.js" />
-=======
       <root url="file://$PROJECT_DIR$/clients/www/mexbt.js" />
       <root url="file://$PROJECT_DIR$/clients/www/sputnik.js" />
       <root url="file://$PROJECT_DIR$/dist/clients/www/mexbt.js" />
@@ -41,7 +30,6 @@
       <root url="file://$PROJECT_DIR$/clients/www/raw_ui.js" />
       <root url="file://$PROJECT_DIR$/clients/coffeescript/client.js" />
       <root url="file://$PROJECT_DIR$/clients/coffeescript/events.js" />
->>>>>>> eb212d4e
     </CLASSES>
     <SOURCES />
   </library>
