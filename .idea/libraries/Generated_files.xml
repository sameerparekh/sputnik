<component name="libraryTable">
  <library name="Generated files" type="javaScript">
    <properties>
      <sourceFilesUrls>
        <item url="file://$PROJECT_DIR$/clients/coffeescript/sputnik.js" />
        <item url="file://$PROJECT_DIR$/clients/www/ractive.adaptor.js" />
        <item url="file://$PROJECT_DIR$/clients/www/sputnik.js" />
<<<<<<< HEAD
        <item url="file://$PROJECT_DIR$/clients/coffeescript/sputnik.js" />
        <item url="file://$PROJECT_DIR$/clients/www/sputnik.js" />
        <item url="file://$PROJECT_DIR$/clients/www/ui.js" />
      </sourceFilesUrls>
    </properties>
    <CLASSES>
      <root url="file://$PROJECT_DIR$/clients/www/sputnik.js" />
=======
        <item url="file://$PROJECT_DIR$/clients/www/ui.js" />
        <item url="file://$PROJECT_DIR$/clients/www/tradingview.js" />
        <item url="file://$PROJECT_DIR$/clients/coffeescript/client.js" />
        <item url="file://$PROJECT_DIR$/clients/coffeescript/events.js" />
      </sourceFilesUrls>
    </properties>
    <CLASSES>
      <root url="file://$PROJECT_DIR$/clients/www/ractive.adaptor.js" />
>>>>>>> eb1cc12b
      <root url="file://$PROJECT_DIR$/clients/coffeescript/sputnik.js" />
      <root url="file://$PROJECT_DIR$/clients/www/ui.js" />
      <root url="file://$PROJECT_DIR$/clients/www/sputnik.js" />
<<<<<<< HEAD
      <root url="file://$PROJECT_DIR$/clients/www/ui.js" />
=======
      <root url="file://$PROJECT_DIR$/clients/www/tradingview.js" />
      <root url="file://$PROJECT_DIR$/clients/coffeescript/client.js" />
      <root url="file://$PROJECT_DIR$/clients/coffeescript/events.js" />
>>>>>>> eb1cc12b
    </CLASSES>
    <SOURCES />
  </library>
</component><|MERGE_RESOLUTION|>--- conflicted
+++ resolved
@@ -5,15 +5,6 @@
         <item url="file://$PROJECT_DIR$/clients/coffeescript/sputnik.js" />
         <item url="file://$PROJECT_DIR$/clients/www/ractive.adaptor.js" />
         <item url="file://$PROJECT_DIR$/clients/www/sputnik.js" />
-<<<<<<< HEAD
-        <item url="file://$PROJECT_DIR$/clients/coffeescript/sputnik.js" />
-        <item url="file://$PROJECT_DIR$/clients/www/sputnik.js" />
-        <item url="file://$PROJECT_DIR$/clients/www/ui.js" />
-      </sourceFilesUrls>
-    </properties>
-    <CLASSES>
-      <root url="file://$PROJECT_DIR$/clients/www/sputnik.js" />
-=======
         <item url="file://$PROJECT_DIR$/clients/www/ui.js" />
         <item url="file://$PROJECT_DIR$/clients/www/tradingview.js" />
         <item url="file://$PROJECT_DIR$/clients/coffeescript/client.js" />
@@ -22,17 +13,12 @@
     </properties>
     <CLASSES>
       <root url="file://$PROJECT_DIR$/clients/www/ractive.adaptor.js" />
->>>>>>> eb1cc12b
       <root url="file://$PROJECT_DIR$/clients/coffeescript/sputnik.js" />
       <root url="file://$PROJECT_DIR$/clients/www/ui.js" />
       <root url="file://$PROJECT_DIR$/clients/www/sputnik.js" />
-<<<<<<< HEAD
-      <root url="file://$PROJECT_DIR$/clients/www/ui.js" />
-=======
       <root url="file://$PROJECT_DIR$/clients/www/tradingview.js" />
       <root url="file://$PROJECT_DIR$/clients/coffeescript/client.js" />
       <root url="file://$PROJECT_DIR$/clients/coffeescript/events.js" />
->>>>>>> eb1cc12b
     </CLASSES>
     <SOURCES />
   </library>
