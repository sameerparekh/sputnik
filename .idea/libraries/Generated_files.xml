--- conflicted
+++ resolved
@@ -3,7 +3,11 @@
     <properties>
       <sourceFilesUrls>
         <item url="file://$PROJECT_DIR$/clients/coffeescript/sputnik.js" />
-<<<<<<< HEAD
+        <item url="file://$PROJECT_DIR$/clients/coffeescript/events.js" />
+        <item url="file://$PROJECT_DIR$/clients/www/tradingview.js" />
+        <item url="file://$PROJECT_DIR$/clients/www/ui.js" />
+        <item url="file://$PROJECT_DIR$/clients/www/sputnik.js" />
+        <item url="file://$PROJECT_DIR$/clients/coffeescript/sputnik.js" />
         <item url="file://$PROJECT_DIR$/clients/www/sputnik.js" />
         <item url="file://$PROJECT_DIR$/clients/www/ui.js" />
       </sourceFilesUrls>
@@ -11,21 +15,11 @@
     <CLASSES>
       <root url="file://$PROJECT_DIR$/clients/www/sputnik.js" />
       <root url="file://$PROJECT_DIR$/clients/coffeescript/sputnik.js" />
-      <root url="file://$PROJECT_DIR$/clients/www/ui.js" />
-=======
-        <item url="file://$PROJECT_DIR$/clients/coffeescript/events.js" />
-        <item url="file://$PROJECT_DIR$/clients/www/tradingview.js" />
-        <item url="file://$PROJECT_DIR$/clients/www/ui.js" />
-        <item url="file://$PROJECT_DIR$/clients/www/sputnik.js" />
-      </sourceFilesUrls>
-    </properties>
-    <CLASSES>
-      <root url="file://$PROJECT_DIR$/clients/coffeescript/sputnik.js" />
       <root url="file://$PROJECT_DIR$/clients/coffeescript/events.js" />
       <root url="file://$PROJECT_DIR$/clients/www/tradingview.js" />
       <root url="file://$PROJECT_DIR$/clients/www/ui.js" />
       <root url="file://$PROJECT_DIR$/clients/www/sputnik.js" />
->>>>>>> 70b6732d
+      <root url="file://$PROJECT_DIR$/clients/www/ui.js" />
     </CLASSES>
     <SOURCES />
   </library>
