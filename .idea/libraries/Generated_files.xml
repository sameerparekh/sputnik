--- conflicted
+++ resolved
@@ -2,38 +2,16 @@
   <library name="Generated files" type="javaScript">
     <properties>
       <sourceFilesUrls>
-<<<<<<< HEAD
-        <item url="file://$PROJECT_DIR$/github/clients/coffeescript/sputnik.js" />
-        <item url="file://$PROJECT_DIR$/clients/coffeescript/events.js" />
         <item url="file://$PROJECT_DIR$/clients/www/ui.js" />
-        <item url="file://$PROJECT_DIR$/clients/coffeescript/sputnik.js" />
-        <item url="file://$PROJECT_DIR$/github/clients/coffeescript/events.js" />
-        <item url="file://$PROJECT_DIR$/github/clients/coffeescript/client.js" />
         <item url="file://$PROJECT_DIR$/clients/www/ractive.adaptor.js" />
         <item url="file://$PROJECT_DIR$/clients/www/tradingview.js" />
-        <item url="file://$PROJECT_DIR$/clients/coffeescript/client.js" />
-=======
-        <item url="file://$PROJECT_DIR$/clients/coffeescript/sputnik.js" />
-        <item url="file://$PROJECT_DIR$/clients/coffeescript/events.js" />
->>>>>>> 661940ea
         <item url="file://$PROJECT_DIR$/clients/www/sputnik.js" />
       </sourceFilesUrls>
     </properties>
     <CLASSES>
-<<<<<<< HEAD
       <root url="file://$PROJECT_DIR$/clients/www/ui.js" />
-      <root url="file://$PROJECT_DIR$/clients/coffeescript/events.js" />
-      <root url="file://$PROJECT_DIR$/github/clients/coffeescript/sputnik.js" />
-      <root url="file://$PROJECT_DIR$/clients/coffeescript/sputnik.js" />
-      <root url="file://$PROJECT_DIR$/github/clients/coffeescript/events.js" />
       <root url="file://$PROJECT_DIR$/clients/www/ractive.adaptor.js" />
-      <root url="file://$PROJECT_DIR$/github/clients/coffeescript/client.js" />
       <root url="file://$PROJECT_DIR$/clients/www/tradingview.js" />
-      <root url="file://$PROJECT_DIR$/clients/coffeescript/client.js" />
-=======
-      <root url="file://$PROJECT_DIR$/clients/coffeescript/sputnik.js" />
-      <root url="file://$PROJECT_DIR$/clients/coffeescript/events.js" />
->>>>>>> 661940ea
       <root url="file://$PROJECT_DIR$/clients/www/sputnik.js" />
     </CLASSES>
     <SOURCES />
