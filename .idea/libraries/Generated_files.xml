--- conflicted
+++ resolved
@@ -2,7 +2,6 @@
   <library name="Generated files" type="javaScript">
     <properties>
       <sourceFilesUrls>
-<<<<<<< HEAD
         <item url="file://$PROJECT_DIR$/clients/www/ractive.adaptor.js" />
         <item url="file://$PROJECT_DIR$/clients/www/sputnik.js" />
         <item url="file://$PROJECT_DIR$/clients/www/ui.js" />
@@ -14,12 +13,6 @@
       <root url="file://$PROJECT_DIR$/clients/www/sputnik.js" />
       <root url="file://$PROJECT_DIR$/clients/www/ui.js" />
       <root url="file://$PROJECT_DIR$/clients/coffeescript/sputnik.js" />
-=======
-        <item url="file://$PROJECT_DIR$/clients/coffeescript/sputnik.js" />
-        <item url="file://$PROJECT_DIR$/clients/www/sputnik.js" />
-      </sourceFilesUrls>
-    </properties>
-    <CLASSES>
       <root url="file://$PROJECT_DIR$/clients/www/test.js" />
       <root url="file://$PROJECT_DIR$/.tar/sputnik/dist/clients/www/sputnik.js" />
       <root url="file://$PROJECT_DIR$/.tar/sputnik/dist/clients/www/ui.js" />
@@ -30,7 +23,6 @@
       <root url="file://$PROJECT_DIR$/clients/www/sputnik.js" />
       <root url="file://$PROJECT_DIR$/clients/coffeescript/sputnik.js" />
       <root url="file://$PROJECT_DIR$/clients/www/ui.js" />
->>>>>>> 904ff053
     </CLASSES>
     <SOURCES />
   </library>
