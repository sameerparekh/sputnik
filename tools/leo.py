#!/usr/bin/python

import os
import sys

import string
import textwrap
import autobahn.wamp1.protocol
import Crypto.Random.random

sys.path.append(os.path.join(os.path.dirname(os.path.abspath(__file__)),
    "../server"))

from sputnik import config
from sputnik import database, models
from sqlalchemy.orm.exc import NoResultFound
from dateutil import parser
import shlex

class PermissionsManager:
    def __init__(self, session):
        self.session = session

    def add(self, name, *permissions):
        try:
            group = self.session.query(models.PermissionGroup).filter_by(name=name).one()
        except NoResultFound:
            permissions_dict = {}
            for permission in permissions:
                permissions_dict[permission] = True

            group = models.PermissionGroup(name, permissions_dict)
            self.session.add(group)
        else:
            print "PermissionGroup %s already exists" % group

    def set(self, name, field, value):
        group = self.session.query(models.PermissionGroup).filter_by(
                name=name).first()
        if group == None:
            raise Exception("Permission group '%s' not found." % name)
        setattr(group, field, value)
        self.session.merge(group)

class AdminManager:
    def __init__(self, session):
        self.session = session

    def add(self, username, password_hash="", level=5):
        try:
            user = self.session.query(models.AdminUser).filter_by(username=username).one()
        except NoResultFound:
            user = models.AdminUser(username, password_hash, level)
            self.session.add(user)
        else:
            print "AdminUser %s already exists" % user

class AccountManager:
    def __init__(self, session):
        self.session = session

    def query(self, username):
        user = self.session.query(models.User).filter_by(
                username=username).first()
        if user == None:
            raise Exception("User '%s' not found." % username)
        print "Account: %s" % user.username
        print "\tPersonal Information:"
        print "\t\tnickname:\t%s" % user.nickname
        print "\t\temail:\t\t%s" % user.email
        print "\tCredentials:"
        print "\t\tpassword:\t%s" % user.password
        print "\t\ttotp:\t\t%s" % user.totp
        print "\t\tactive:\t\t%s" % user.active
        print "\t\ttype:\t\t%s" % user.type
        print "\tPositions:"
        for position in user.positions:
            prefix = "%s-%s:" % (position.contract.ticker,
                                        position.contract.id)
            print "\t\t%s\t%s" % (prefix.ljust(10), position.position)

    def add(self, username):
        try:
            user = self.session.query(models.User).filter_by(username=username).one()
        except NoResultFound:
            user = models.User(username, "")
            self.session.add(user)
        else:
            print "User %s already exists" % user

    def position(self, username, ticker_or_id):
        """Initialize a position to 0"""
        user = self.session.query(models.User).filter_by(
                username=username).first()
        if user == None:
            raise Exception("User '%s' not found." % username)
        contract = ContractManager.resolve(self.session, ticker_or_id)
        if contract == None:
            raise Exception("Contract '%s' not found." % ticker_or_id)
        position = self.session.query(models.Position).filter_by(
                user=user, contract=contract).first()
        if position == None:
            self.session.add(models.Position(user, contract, 0))
        else:
            raise Exception("Position %s/%s/%s already exists" % (user, contract, 'User'))


    def delete(self, username):
        user = self.session.query(models.User).filter_by(
                username=username).one()
        self.session.delete(user)

    def list(self):
        users = self.session.query(models.User).all()
        for user in users:
            print user

    def set(self, username, field, value):
        user = self.session.query(models.User).filter_by(
                username=username).first()
        if user == None:
            raise Exception("User '%s' not found." % username)
        setattr(user, field, value)
        self.session.merge(user)

    def password(self, username, secret):
        alphabet = string.digits + string.lowercase
        num = Crypto.Random.random.getrandbits(64)
        salt = ""
        while num != 0:
            num, i = divmod(num, len(alphabet))
            salt = alphabet[i] + salt
        extra = {"salt":salt, "keylen":32, "iterations":1000}
        password = autobahn.wamp1.protocol.WampCraProtocol.deriveKey(secret, extra)
        self.set(username, "password", "%s:%s" % (salt, password))

class ContractManager:
    def __init__(self, session):
        self.session = session

    @staticmethod
    def resolve(session, ticker_or_id):
        try:
            id = int(ticker_or_id)
            use_id = True
        except:
            ticker = ticker_or_id
            use_id = False
        if use_id:
            contract = session.query(models.Contract).filter_by(
                    id=id).first()
        else:
            contract = session.query(models.Contract).filter_by(
                ticker=ticker).order_by(models.Contract.id.desc()).first()
        return contract

    def query(self, ticker_or_id):
        contract = self.resolve(self.session, ticker_or_id)
        if contract == None:
            raise Exception("Contract '%s' not found." % ticker_or_id)
        print "Contract: %s(%s)" % (contract.ticker, contract.id)
        print "\tContract details:"
        print "\t\tcontract_type:\t%s" % contract.contract_type
        print "\t\tdescription:\t%s" % contract.description
        print "\t\tfull_description:"
        tw = textwrap.TextWrapper()
        tw.initial_indent = " " * 20
        tw.subsequent_indent = " " * 20
        for line in tw.wrap(contract.full_description):
            print line
        print "\t\tactive:\t\t%s" % contract.active
        print "\t\ttick_size:\t%s" % contract.tick_size
        print "\t\tlot_size:\t%s" % contract.lot_size
        print "\t\tdenominator:\t%s" % contract.denominator
        if contract.contract_type == "futures":
            print "\tFutures details:"
            print "\t\tmargin_high:\t%s" % contract.margin_high
            print "\t\tmargin_low:\t%s" % contract.margin_low
            print "\t\texpiration:\t%s" % contract.expiration
        elif contract.contract_type == "prediction":
            print "\tPrediction details:"
            print "\t\texpiration:\t%s" % contract.expiration
        elif contract.contract_type == "cash":
            print "\t\tdeposit_instructions:\t%s" % contract.deposit_instructions
            print "\t\tcold_wallet_Address:\t%s" % contract.cold_wallet_address

    def add(self, ticker):
        try:
            contract = self.session.query(models.Contract).filter_by(ticker=ticker).one()
        except NoResultFound:
            contract = models.Contract(ticker)
            self.session.add(contract)
        else:
            print "Contract %s already exists" % contract

    def list(self):
        contracts = self.session.query(models.Contract).all()
        for contract in contracts:
            print contract

    def modify_denominator(self, ticker_or_id, value):
        contract = self.resolve(self.session, ticker_or_id)
        if contract.contract_type == "cash":
            old_denominator = contract.denominator
            denominator_ratio_float = float(value)/float(old_denominator)
            denominator_ratio = int(denominator_ratio_float)

            if denominator_ratio_float != denominator_ratio:
                raise NotImplementedError

            contract.denominator = value
            if contract.hot_wallet_limit is not None:
                contract.hot_wallet_limit *= denominator_ratio

            self.session.add(contract)

            # Get contracts use this contract
            denominated = self.session.query(models.Contract).filter_by(denominated_contract_ticker=contract.ticker)
            payout = self.session.query(models.Contract).filter_by(payout_contract_ticker=contract.ticker)

            print "Denominated by %s: " % contract.ticker
            for d in denominated:
                if d.margin_high is not None:
                    d.margin_high *= denominator_ratio

                if d.margin_low is not None:
                    d.margin_low *= denominator_ratio

                self.session.add(d)

                # Get trades and orders
                self.session.query(models.Trade).filter_by(contract_id=d.id).update({'price': models.Trade.price * denominator_ratio})
                self.session.query(models.Order).filter_by(contract_id=d.id).update({'price': models.Order.price * denominator_ratio})

            print "Payout with %s: " % contract.ticker
            for p in payout:
                # Get trades and orders
                self.session.query(models.Trade).filter_by(contract_id=p.id).update({'quantity': models.Trade.quantity * denominator_ratio})
                self.session.query(models.Order).filter_by(contract_id=p.id).update({'quantity': models.Order.quantity * denominator_ratio, 'quantity_left': models.Order.quantity_left * denominator_ratio})


            print "Positions:"
            self.session.query(models.Position).filter_by(contract_id=contract.id).update({'position': models.Position.position * denominator_ratio})
            print "Postings:"
            self.session.query(models.Posting).filter_by(contract_id=contract.id).update({'quantity': models.Posting.quantity * denominator_ratio})
        else:
            raise NotImplementedError

    def set(self, ticker_or_id, field, value):
        contract = self.resolve(self.session, ticker_or_id)
        if contract == None:
            raise Exception("Contract '%s' not found." % ticker_or_id)
        if field == 'expiration':
            value = parser.parse(value)

        setattr(contract, field, value)
        self.session.merge(contract)

    def modify(self, ticker_or_id, field, value):
        if field == 'denominator':
            self.modify_denominator(ticker_or_id, value)
        else:
            raise NotImplementedError


class AddressManager:
    def __init__(self, session):
        self.session = session

    def add(self, ticker_or_id, address):
        contract = ContractManager.resolve(self.session, ticker_or_id)
        if contract == None:
            raise Exception("Contract '%s' not found." % ticker_or_id)
        address = models.Addresses(None, contract, address)
        self.session.add(address)

    def list(self, ticker_or_id):
        contract = ContractManager.resolve(self.session, ticker_or_id)
        if contract == None:
            raise Exception("Contract '%s' not found." % ticker_or_id)
        addresses = self.session.query(models.Addresses).filter_by(
                contract=contract).all()
        for address in addresses:
            print address.address
       
    def query(self, currency, address):
        address = self.session.query(models.Addresses).filter_by(
                currency=currency, address=address).one()
        print "Address: %s" % address.address
        print "\tActive: %s" % address.active
        print "\tCurrency: %s" % address.currency
        if address.user != None:
            print "\tBelongs to: %s" % address.user.username
        print "\tAccounted for: %s" % address.accounted_for

    def set(self, address, field, value):
        addr = self.session.query(models.Addresses).filter_by(
                address=address).first()
        if addr == None:
            raise Exception("Address '%s' not found." % address)
        setattr(addr, field, value)
        self.session.merge(addr)

class DatabaseManager:
    def __init__(self, session):
        self.session = session

    def init(self):
        database.Base.metadata.create_all(self.session.bind)

class LowEarthOrbit:
    def __init__(self, session):
        self.session = session
        self.modules = {
            "accounts": AccountManager(session),
            "contracts": ContractManager(session),
            "addresses": AddressManager(session),
            "database": DatabaseManager(session),
            "permissions": PermissionsManager(session),
            "admin": AdminManager(session)
        }

    def parse(self, line):
<<<<<<< HEAD
        tokens = shlex.split(line)
=======
        tokens = [t.decode('string_escape') for t in shlex.split(line)]

>>>>>>> 904ff053
        if len(tokens) == 0:
            return
        if len(tokens) < 2:
            raise Exception("Insufficient arguments.")
        (module, command), args = tokens[:2], tokens[2:]
        try:
            method = getattr(self.modules[module], command)
        except:
            raise Exception("Method %s.%s() not found." % (module, command))
        method(*args)

def main():
    session = database.make_session()
    try:
        print "WARNING: DO NOT RUN WHILE SPUTNIK IS RUNNING. SHUT EVERYTHING DOWN FIRST"
        leo = LowEarthOrbit(session)
        if len(sys.argv) == 1:
            try:
                while True:
                    leo.parse(raw_input("leo> "))
            except EOFError:
                pass
        else:
            leo.parse(" ".join(sys.argv[1:]))

        session.commit()
    except Exception, e:
        print e
        session.rollback()
	raise e

if __name__ == "__main__":
    main()
<|MERGE_RESOLUTION|>--- conflicted
+++ resolved
@@ -180,9 +180,6 @@
         elif contract.contract_type == "prediction":
             print "\tPrediction details:"
             print "\t\texpiration:\t%s" % contract.expiration
-        elif contract.contract_type == "cash":
-            print "\t\tdeposit_instructions:\t%s" % contract.deposit_instructions
-            print "\t\tcold_wallet_Address:\t%s" % contract.cold_wallet_address
 
     def add(self, ticker):
         try:
@@ -321,12 +318,8 @@
         }
 
     def parse(self, line):
-<<<<<<< HEAD
-        tokens = shlex.split(line)
-=======
         tokens = [t.decode('string_escape') for t in shlex.split(line)]
 
->>>>>>> 904ff053
         if len(tokens) == 0:
             return
         if len(tokens) < 2:
