--- conflicted
+++ resolved
@@ -34,11 +34,8 @@
 contracts set NETS2014 tick_size 1
 contracts set NETS2014 expiration 2014-06-28
 contracts set NETS2014 denominated_contract_ticker BTC
-<<<<<<< HEAD
+contracts set NETS2014 fees 200
 contracts set NETS2014 payout_contract_ticker NETS2014
-=======
-contracts set NETS2014 fees 200
->>>>>>> 70b6732d
 
 contracts add NETS2015
 contracts set NETS2015 contract_type prediction
@@ -47,8 +44,8 @@
 contracts set NETS2015 tick_size 1
 contracts set NETS2015 expiration 2015-06-28
 contracts set NETS2015 denominated_contract_ticker BTC
-<<<<<<< HEAD
 contracts set NETS2015 payout_contract_ticker NETS2015
+contracts set NETS2015 fees 200
 
 contracts add USDBTC0W
 contracts set USDBTC0W contract_type futures
@@ -60,9 +57,7 @@
 contracts set USDBTC0W payout_contract_ticker USDBTC0W
 contracts set USDBTC0W margin_low 25
 contracts set USDBTC0W margin_high 50
-=======
-contracts set NETS2015 fees 200
->>>>>>> 70b6732d
+contracts set USDBTC0W fees 200
 
 contracts set BTC contract_type cash
 contracts set BTC denominator 100000000
@@ -290,16 +285,6 @@
 
         if address is not None:
             self.add_address(username, address, currency=currency)
-
-    def get_user(self, username):
-        from sputnik import models
-        user = self.session.query(models.User).filter_by(username=username).one()
-        return user
-
-    def get_contract(self, ticker):
-        from sputnik import models
-        contract = self.session.query(models.Contract).filter_by(ticker=ticker).one()
-        return contract
 
     def add_address(self, username=None, address=None, currency='BTC'):
         self.leo.parse("addresses add %s %s" % (currency, address))
