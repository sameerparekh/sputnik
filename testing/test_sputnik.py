--- conflicted
+++ resolved
@@ -199,15 +199,11 @@
 
         return True
 
-<<<<<<< HEAD
-class FakeSendmail(FakeComponent):
-=======
 # TODO: Remove this once we've removed all FakeProxy
 class FakeProxy(FakeComponent):
     pass
 
-class FakeSendmail(FakeProxy):
->>>>>>> 0927f4e6
+class FakeSendmail(FakeComponent):
     def __init__(self, from_address):
         """
 
