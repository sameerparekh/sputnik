--- conflicted
+++ resolved
@@ -125,12 +125,7 @@
 
     return wrapper
 
-<<<<<<< HEAD
-
-class FakeProxy:
-=======
 class FakeComponent:
->>>>>>> 8285d008
     def __init__(self, name=None):
         self.log = []
         self.name = name
@@ -202,9 +197,6 @@
                 return False
 
         return True
-
-class FakeComponent(FakeProxy):
-    pass
 
 class FakeSendmail(FakeProxy):
     def __init__(self, from_address):
