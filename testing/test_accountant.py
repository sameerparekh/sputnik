import sys
import os
from test_sputnik import fix_config, TestSputnik, FakeComponent
from twisted.internet import defer, reactor, task
from pprint import pprint

sys.path.append(os.path.join(os.path.dirname(os.path.abspath(__file__)),
                             "../server"))
sys.path.append(os.path.join(os.path.dirname(os.path.abspath(__file__)),
                             "../tools"))

fix_config()

accountant_init = """
permissions add Deposit deposit login
permissions add Trade trade login
permissions add Withdraw withdraw login
"""

from sputnik.exception import AccountantException


class FakeEngine(FakeComponent):
    name = "engine"

    def place_order(self, order):
        self._log_call('place_order', order)
        # Always return a good fake result
        return defer.succeed(order.id)

    def cancel_order(self, id):
        self._log_call('cancel_order', id)
        # Always return success, with None
        return defer.succeed(None)


class FakeLedger(FakeComponent):
    name = "ledger"

    def post(self, *postings):
        self._log_call('post', *postings)
        return defer.succeed(None)


from sputnik import accountant


class FakeAccountantProxy(accountant.AccountantExport):
    def get_accountant_for_user(self, username):
        return 0


class FakeSafePriceNotifier():
    @property
    def safe_price(self):
        return defer.succeed(42)

class FakeWebserverNotifier():
    def __init__(self, ticker):
        self.ticker = ticker

    @property
    def wire_book(self):
        return defer.succeed({"contract": self.ticker,
                 "bids": [{"quantity": 1,
                           "price": 1}],
                 "asks": [{"quantity": 1,
                           "price": 2}]})


class TestAccountantBase(TestSputnik):
    def setUp(self):
<<<<<<< HEAD
        self.run_leo(accountant_init)
        from sputnik import accountant
        from sputnik import ledger
        from sputnik import cashier
        from sputnik import engine2

        self.engines = {"BTC/MXN": engine2.AccountantExport(FakeEngine()),
                        "NETS2015": engine2.AccountantExport(FakeEngine())}
        self.webserver = FakeComponent("webserver")
        self.cashier = cashier.AccountantExport(FakeComponent("cashier"))
        self.ledger = ledger.AccountantExport(ledger.Ledger(self.session.bind.engine, 5000))
        self.alerts_proxy = FakeComponent("alerts")
        # self.accountant_proxy = accountant.AccountantExport(FakeComponent("accountant"))

        self.accountant = accountant.Accountant(self.session, self.engines,
                                                self.cashier,
                                                self.ledger,
                                                self.webserver,
                                                None,
                                                self.alerts_proxy,
                                                debug=True,
                                                trial_period=False,
                                                messenger=FakeComponent("messenger"))
        self.accountant.accountant_proxy = FakeAccountantProxy(self.accountant)
        self.cashier_export = accountant.CashierExport(self.accountant)
        self.administrator_export = accountant.AdministratorExport(self.accountant)
        self.webserver_export = accountant.WebserverExport(self.accountant)
        self.engine_export = accountant.EngineExport(self.accountant)
=======
        # This can't be run by itself because it needs TestSputnik.setUp
        if self.__class__.__name__ != "TestAccountantBase":
            self.run_leo(accountant_init)
            from sputnik import accountant
            from sputnik import ledger
            from sputnik import cashier
            from sputnik import engine2

            self.engines = {"BTC/MXN": engine2.AccountantExport(FakeEngine(), FakeSafePriceNotifier(), FakeWebserverNotifier('BTC/MXN')),
                            "BTC/PLN": engine2.AccountantExport(FakeEngine(), FakeSafePriceNotifier(), FakeWebserverNotifier('BTC/PLN')),
                            "BTC/HUF": engine2.AccountantExport(FakeEngine(), FakeSafePriceNotifier(), FakeWebserverNotifier('BTC/HUF')),
                            "NETS2014": engine2.AccountantExport(FakeEngine(), FakeSafePriceNotifier(), FakeWebserverNotifier('NETS2014')),
                            "NETS2015": engine2.AccountantExport(FakeEngine(), FakeSafePriceNotifier(), FakeWebserverNotifier('NETS2015')),
                            'USDBTC0W': engine2.AccountantExport(FakeEngine(), FakeSafePriceNotifier(), FakeWebserverNotifier('USDBTC0W'))}
            self.webserver = FakeComponent("webserver")
            self.cashier = cashier.AccountantExport(FakeComponent("cashier"))
            self.ledger = ledger.AccountantExport(ledger.Ledger(self.session.bind.engine, 5000))
            self.alerts_proxy = FakeComponent("alerts")
            # self.accountant_proxy = accountant.AccountantExport(FakeComponent("accountant"))
            
            from test_sputnik import FakeSendmail
            
            self.accountant = accountant.Accountant(self.session, self.engines,
                                                    self.cashier,
                                                    self.ledger,
                                                    self.webserver,
                                                    None,
                                                    self.alerts_proxy,
                                                    debug=True,
                                                    trial_period=False,
                                                    sendmail=FakeSendmail('test-email@m2.io'),
                                                    template_dir="../server/sputnik/admin_templates",                                                    
                                                    )
            self.accountant.accountant_proxy = FakeAccountantProxy(self.accountant)
            self.cashier_export = accountant.CashierExport(self.accountant)
            self.administrator_export = accountant.AdministratorExport(self.accountant)
            self.webserver_export = accountant.WebserverExport(self.accountant)
            self.engine_export = accountant.EngineExport(self.accountant)
            self.riskmanager_export = accountant.RiskManagerExport(self.accountant)
>>>>>>> 5279f69f


class TestAccountantAudit(TestAccountantBase):
    def setUp(self):
        TestSputnik.setUp(self)

        # Mess up some users before we start the test
        self.create_account("messed_up_trader_a", '18cPi8tehBK7NYKfw3nNbPE4xTL8P8DJAv')

        from sputnik import models

        BTC = self.session.query(models.Contract).filter_by(ticker='BTC').one()
        BTCMXN = self.session.query(models.Contract).filter_by(ticker='BTC/MXN').one()
        messed_up_trader_a = self.session.query(models.User).filter_by(username='messed_up_trader_a').one()

        btc_position = self.session.query(models.Position).filter_by(username='messed_up_trader_a', contract=BTC).one()
        btc_position.pending_postings = 1
        btc_position.position = 50
        self.session.add(btc_position)

        btc_order = models.Order(messed_up_trader_a, BTCMXN, 1, 100, 'BUY')
        self.session.add(btc_order)

        self.session.commit()
        self.order_id = btc_order.id

        self.clock = task.Clock()
        reactor.callLater = self.clock.callLater

        TestAccountantBase.setUp(self)

    def test_messed_up_a(self):
        self.accountant.repair_user_positions()
        from sputnik import models, util
        import datetime

        BTC = self.session.query(models.Contract).filter_by(ticker="BTC").one()
        position = self.session.query(models.Position).filter_by(username="messed_up_trader_a").filter_by(
            contract_id=BTC.id).one()
        self.assertEqual(position.pending_postings, 0)
        self.assertEqual(position.position, 50)
        with self.assertRaisesRegexp(AccountantException, 'disabled_user'):
            self.webserver_export.place_order('test', {'username': 'messed_up_trader_a',
                                                       'contract': 'BTC/MXN',
                                                       'price': 1000000,
                                                       'quantity': 3000000,
                                                       'side': 'SELL',
                                                       'timestamp': util.dt_to_timestamp(datetime.datetime.utcnow())})
        self.clock.advance(300)
        self.assertEqual(position.position, 0)
        with self.assertRaisesRegexp(AccountantException, 'trade_not_permitted'):
            self.webserver_export.place_order('test', {'username': 'messed_up_trader_a',
                                                       'contract': 'BTC/MXN',
                                                       'price': 1000000,
                                                       'quantity': 3000000,
                                                       'side': 'SELL',
                                                       'timestamp': util.dt_to_timestamp(datetime.datetime.utcnow())})


class TestAccountant(TestAccountantBase):
    def setUp(self):
        TestSputnik.setUp(self)
        TestAccountantBase.setUp(self)


    def set_permissions_group(self, username, groupname):
        from sputnik import models

        user = self.session.query(models.User).filter_by(username=username).one()
        group = self.session.query(models.PermissionGroup).filter_by(name=groupname).one()
        user.permissions = group
        self.session.merge(user)
        self.session.commit()

class TestCashierExport(TestAccountant):
    def test_deposit_cash_permission_allowed(self):
        from sputnik import models

        self.create_account('test', '18cPi8tehBK7NYKfw3nNbPE4xTL8P8DJAv')
        self.set_permissions_group('test', 'Deposit')

        d = self.cashier_export.deposit_cash("test", "18cPi8tehBK7NYKfw3nNbPE4xTL8P8DJAv", 10)

        def onSuccess(result):
            position = self.session.query(models.Position).filter_by(
                username="test").one()
            self.assertEqual(position.position, 10)
            self.assertTrue(self.webserver.component.check_for_calls([('transaction',
                                                                       (u'onlinecash',
                                                                        {'contract': u'BTC',
                                                                         'quantity': 10,
                                                                         'direction': 'debit',
                                                                         'type': u'Deposit'}),
                                                                       {}),
                                                                      ('transaction',
                                                                       (u'test',
                                                                        {'contract': u'BTC',
                                                                         'quantity': 10,
                                                                         'direction': 'credit',
                                                                         'type': u'Deposit'}),
                                                                       {})]))

        d.addCallback(onSuccess)
        return d

    def test_deposit_cash_too_much(self):
        from sputnik import models

        self.create_account('test', '18cPi8tehBK7NYKfw3nNbPE4xTL8P8DJAv')
        self.set_permissions_group('test', 'Deposit')

        # Set a deposit limit
        self.accountant.deposit_limits['BTC'] = 100000000

        d = self.cashier_export.deposit_cash("test", "18cPi8tehBK7NYKfw3nNbPE4xTL8P8DJAv", 1000000000)

        def onSuccess(result):
            position = self.session.query(models.Position).filter_by(
                username="test").one()

            self.assertEqual(position.position, self.accountant.deposit_limits['BTC'])

            # Make sure the overflow position gets the cash
            overflow_position = self.session.query(models.Position).filter_by(
                username="depositoverflow").one()
            self.assertEqual(overflow_position.position, 1000000000 - self.accountant.deposit_limits['BTC'])
            self.assertTrue(self.webserver.component.check_for_calls([('transaction',
                                                                       ('onlinecash',
                                                                        {'contract': u'BTC',
                                                                         'direction': 'debit',
                                                                         'quantity': 1000000000,
                                                                         'type': 'Deposit'}),
                                                                       {}),
                                                                      ('transaction',
                                                                       (u'test',
                                                                        {'contract': u'BTC',
                                                                         'direction': 'credit',
                                                                         'quantity': 1000000000,
                                                                         'type': 'Deposit'}),
                                                                       {}),
                                                                      ('transaction',
                                                                       (u'test',
                                                                        {'contract': u'BTC',
                                                                         'direction': 'debit',
                                                                         'quantity': 900000000,
                                                                         'type': 'Deposit'}),
                                                                       {}),
                                                                      ('transaction',
                                                                       ('depositoverflow',
                                                                        {'contract': u'BTC',
                                                                         'direction': 'credit',
                                                                         'quantity': 900000000,
                                                                         'type': 'Deposit'}),
                                                                       {})]))
            message = self.accountant.messenger.component.log[0]
            self.assertEqual(message[0], 'send_message')
            self.assertEqual(message[1][2], 'deposit_overflow')
            self.assertEqual(message[2]['amount_fmt'], '9.00')

        d.addCallback(onSuccess)
        return d

    def test_deposit_cash_permission_denied(self):
        from sputnik import models

        self.create_account('test', '18cPi8tehBK7NYKfw3nNbPE4xTL8P8DJAv')
        self.session.commit()

        d = self.cashier_export.deposit_cash("test", "18cPi8tehBK7NYKfw3nNbPE4xTL8P8DJAv", 10)

        def onSuccess(result):
            # Make sure the position didn't get updated
            position = self.session.query(models.Position).filter_by(
                username="test").one()
            self.assertEqual(position.position, 0)

            # Make sure the overflow position gets the cash
            overflow_position = self.session.query(models.Position).filter_by(
                username="depositoverflow").one()
            self.assertEqual(overflow_position.position, 10)
            self.assertTrue(self.webserver.component.check_for_calls([('transaction',
                                                                       ('onlinecash',
                                                                        {'contract': u'BTC',
                                                                         'direction': 'debit',
                                                                         'quantity': 10,
                                                                         'type': 'Deposit'}),
                                                                       {}),
                                                                      ('transaction',
                                                                       (u'test',
                                                                        {'contract': u'BTC',
                                                                         'direction': 'credit',
                                                                         'quantity': 10,
                                                                         'type': 'Deposit'}),
                                                                       {}),
                                                                      ('transaction',
                                                                       (u'test',
                                                                        {'contract': u'BTC',
                                                                         'direction': 'debit',
                                                                         'quantity': 10,
                                                                         'type': 'Deposit'}),
                                                                       {}),
                                                                      ('transaction',
                                                                       ('depositoverflow',
                                                                        {'contract': u'BTC',
                                                                         'direction': 'credit',
                                                                         'quantity': 10,
                                                                         'type': 'Deposit'}),
                                                                       {})]
            ))
            message = self.accountant.messenger.component.log[0]
            self.assertEqual(message[0], 'send_message')
            self.assertEqual(message[1][2], 'deposit_overflow')
            self.assertEqual(message[2]['amount_fmt'], '0.00')


        d.addCallback(onSuccess)
        return d

    def test_transfer_position(self):
        from sputnik import models

        self.create_account("from_account", '18cPi8tehBK7NYKfw3nNbPE4xTL8P8DJAv')
        self.create_account("to_account", '28cPi8tehBK7NYKfw3nNbPE4xTL8P8DJAv')
        self.set_permissions_group('from_account', 'Deposit')
        self.set_permissions_group('to_account', 'Deposit')
        self.cashier_export.deposit_cash("test", '18cPi8tehBK7NYKfw3nNbPE4xTL8P8DJAv', 10)
        self.cashier_export.deposit_cash("test", '28cPi8tehBK7NYKfw3nNbPE4xTL8P8DJAv', 10)

        from sputnik import util

        uid = util.get_uid()
        d1 = self.administrator_export.transfer_position('from_account', 'BTC', 'debit', 5, 'note', uid)
        d2 = self.administrator_export.transfer_position('to_account', 'BTC', 'credit', 5, None, uid)
        d = defer.DeferredList([d1, d2])

        def onSuccess(result):
            from_position = self.session.query(models.Position).filter_by(username='from_account').one()
            to_position = self.session.query(models.Position).filter_by(username='to_account').one()

            self.assertEqual(from_position.position, 5)
            self.assertEqual(to_position.position, 15)
            self.assertTrue(self.webserver.component.check_for_calls([('transaction',
                                                                       ('onlinecash',
                                                                        {'contract': u'BTC',
                                                                         'direction': 'debit',
                                                                         'quantity': 10,
                                                                         'type': 'Deposit'}),
                                                                       {}),
                                                                      ('transaction',
                                                                       (u'from_account',
                                                                        {'contract': u'BTC',
                                                                         'direction': 'credit',
                                                                         'quantity': 10,
                                                                         'type': 'Deposit'}),
                                                                       {}),
                                                                      ('transaction',
                                                                       ('onlinecash',
                                                                        {'contract': u'BTC',
                                                                         'direction': 'debit',
                                                                         'quantity': 10,
                                                                         'type': 'Deposit'}),
                                                                       {}),
                                                                      ('transaction',
                                                                       (u'to_account',
                                                                        {'contract': u'BTC',
                                                                         'direction': 'credit',
                                                                         'quantity': 10,
                                                                         'type': 'Deposit'}),
                                                                       {}),
                                                                      ('transaction',
                                                                       ('from_account',
                                                                        {'contract': 'BTC',
                                                                         'direction': 'debit',
                                                                         'quantity': 5,
                                                                         'type': 'Transfer'}),
                                                                       {}),
                                                                      ('transaction',
                                                                       ('to_account',
                                                                        {'contract': 'BTC',
                                                                         'direction': 'credit',
                                                                         'quantity': 5,
                                                                         'type': 'Transfer'}),
                                                                       {})]
            ))

        d.addCallback(onSuccess)
        return d

    def test_get_position(self):
        self.create_account('test', '18cPi8tehBK7NYKfw3nNbPE4xTL8P8DJAv')
        self.set_permissions_group('test', 'Deposit')

        self.cashier_export.deposit_cash("test", "18cPi8tehBK7NYKfw3nNbPE4xTL8P8DJAv", 10)
        position = self.cashier_export.get_position('test', 'BTC')
        self.assertEqual(position, 10)


class TestAdministratorExport(TestAccountant):
    def test_change_fee_group(self):
        self.create_account('test', '18cPi8tehBK7NYKfw3nNbPE4xTL8P8DJAv')
        from sputnik import models
        id = self.session.query(models.FeeGroup.id).filter_by(name='MarketMaker').one().id
        self.administrator_export.change_fee_group('test', id)
        test = self.get_user('test')
        self.assertEqual(test.fees.id, id)

    def test_reload_fee_group(self):
        from sputnik import models
        id = self.session.query(models.FeeGroup.id).filter_by(name='MarketMaker').one().id
        self.administrator_export.reload_fee_group(None, id)

        # TODO: What can we assert here?

    def test_clear_contract_prediction(self):
        self.create_account("short_account", '18cPi8tehBK7NYKfw3nNbPE4xTL8P8DJAv')
        self.create_account("long_account", '28cPi8tehBK7NYKfw3nNbPE4xTL8P8DJAv')

        from sputnik import util
        from sputnik import models
        import datetime

        # Create a short and a long position
        uid = util.get_uid()
        d1 = self.administrator_export.transfer_position('short_account', 'NETS2015', 'debit', 5, 'note', uid)
        d2 = self.administrator_export.transfer_position('long_account', 'NETS2015', 'credit', 5, None, uid)


        # Deposit cash
        self.set_permissions_group('short_account', 'Deposit')
        self.set_permissions_group('long_account', 'Deposit')

        self.cashier_export.deposit_cash("short_account", "18cPi8tehBK7NYKfw3nNbPE4xTL8P8DJAv", 53000000)
        self.cashier_export.deposit_cash("long_account", "28cPi8tehBK7NYKfw3nNbPE4xTL8P8DJAv", 3000000)


        # Create some orders
        self.set_permissions_group("short_account", 'Trade')
        self.set_permissions_group("long_account", "Trade")

        self.webserver_export.place_order('short_account', {'username': 'short_account',
                                                            'contract': 'NETS2015',
                                                            'price': 900,
                                                            'quantity': 3,
                                                            'side': 'SELL',
                                                            'timestamp': util.dt_to_timestamp(
                                                                datetime.datetime.utcnow())})

        self.webserver_export.place_order('long_account', {'username': 'long_account',
                                                           'contract': 'NETS2015',
                                                           'price': 100,
                                                           'quantity': 3,
                                                           'side': 'BUY',
                                                           'timestamp': util.dt_to_timestamp(
                                                               datetime.datetime.utcnow())})
        d = defer.DeferredList([d1, d2])

        def on_setup_done(results):
            uid = util.get_uid()

            # Set the contract to have already expired in the past
            NETS = self.session.query(models.Contract).filter_by(ticker='NETS2015').one()
            NETS.expiration = datetime.datetime.utcnow() - datetime.timedelta(days=1)
            self.session.add(NETS)
            self.session.commit()

            d = self.administrator_export.clear_contract(None, 'NETS2015', 1000, uid)

            def on_clear(results):
                BTC = self.session.query(models.Contract).filter_by(ticker='BTC').one()
                short_positions = self.session.query(models.Position).filter_by(username='short_account')
                long_positions = self.session.query(models.Position).filter_by(username='long_account')
                self.assertEqual(short_positions.filter_by(contract=NETS).one().position, 0)
                self.assertEqual(long_positions.filter_by(contract=NETS).one().position, 0)

                self.assertEqual(short_positions.filter_by(contract=BTC).one().position, 53000000 - 5000000)
                self.assertEqual(long_positions.filter_by(contract=BTC).one().position, 3000000 + 5000000)

                short_orders = self.session.query(models.Order).filter_by(username='short_account').filter_by(
                    is_cancelled=False).all()
                long_orders = self.session.query(models.Order).filter_by(username='long_account').filter_by(
                    is_cancelled=False).all()
                self.assertEquals(long_orders, [])
                self.assertEquals(short_orders, [])

            d.addCallback(on_clear)
            return d

        d.addCallback(on_setup_done)
        return d

    def test_clear_contract_futures(self):
        from sputnik import util
        from sputnik import models
        import datetime

        self.create_account("short_account", '18cPi8tehBK7NYKfw3nNbPE4xTL8P8DJAv')
        self.create_account("long_account", '28cPi8tehBK7NYKfw3nNbPE4xTL8P8DJAv')

        # Deposit cash
        self.set_permissions_group('short_account', 'Deposit')
        self.set_permissions_group('long_account', 'Deposit')

        self.cashier_export.deposit_cash("short_account", "18cPi8tehBK7NYKfw3nNbPE4xTL8P8DJAv", 5000000)
        self.cashier_export.deposit_cash("long_account", "28cPi8tehBK7NYKfw3nNbPE4xTL8P8DJAv", 5000000)

        self.set_permissions_group("short_account", 'Trade')
        self.set_permissions_group("long_account", "Trade")

        o1 = self.webserver_export.place_order('short_account', {'username': 'short_account',
                                                                 'contract': 'USDBTC0W',
                                                                 'price': 1100,
                                                                 'quantity': 1,
                                                                 'side': 'SELL',
                                                                 'timestamp': util.dt_to_timestamp(
                                                                     datetime.datetime.utcnow())})

        o2 = self.webserver_export.place_order('long_account', {'username': 'long_account',
                                                                'contract': 'USDBTC0W',
                                                                'price': 900,
                                                                'quantity': 1,
                                                                'side': 'BUY',
                                                                'timestamp': util.dt_to_timestamp(
                                                                    datetime.datetime.utcnow())})

        # Make like a trade happened
        uid = util.get_uid()
        long_transaction = {
            'username': 'long_account',
            'aggressive': True,
            'contract': 'USDBTC0W',
            'order': o1,
            'other_order': o2,
            'side': 'BUY',
            'price': 1000,
            'quantity': 1,
            'timestamp': 234234,
            'uid': uid
        }

        import copy

        short_transaction = copy.copy(long_transaction)
        short_transaction['aggressive'] = False
        short_transaction['order'] = o2
        short_transaction['other_order'] = o1
        short_transaction['side'] = 'SELL'
        short_transaction['username'] = 'short_account'

        d1 = self.accountant.post_transaction('short_account', short_transaction)
        d2 = self.accountant.post_transaction('long_account', long_transaction)

        d = defer.DeferredList([d1, d2])

        def on_setup_done(results):
            uid = util.get_uid()

            # Set the contract to have already expired in the past
            USDBTC = self.session.query(models.Contract).filter_by(ticker='USDBTC0W').one()
            USDBTC.expiration = datetime.datetime.utcnow() - datetime.timedelta(days=1)
            self.session.add(USDBTC)
            self.session.commit()

            # Clear at 50 more than it was traded for
            d = self.administrator_export.clear_contract(None, 'USDBTC0W', 1050, uid)

            def on_clear(results):
                BTC = self.session.query(models.Contract).filter_by(ticker='BTC').one()
                short_positions = self.session.query(models.Position).filter_by(username='short_account')
                long_positions = self.session.query(models.Position).filter_by(username='long_account')
                clearing_positions = self.session.query(models.Position).filter_by(username='clearing_USDBTC0W')

                # Clearing account should be totally empty
                for position in clearing_positions:
                    self.assertEqual(position.position, 0)

                # short_account should have lost 50 x lotsize / denominator plus fees (200bps of transaction size)
                for position in short_positions:
                    if position.contract.ticker == 'BTC':
                        self.assertEqual(position.position, 5000000 - 50 * 100000 / 1000 - 1000 * 100000 / 1000 * 0.02)
                    if position.contract.ticker == 'USDBTC0W':
                        self.assertEqual(position.position, 0)

                # Long account should have gained 50 x lotsize / denominator - fees (200bps)
                for position in long_positions:
                    if position.contract.ticker == 'BTC':
                        self.assertEqual(position.position, 5000000 + 50 * 100000 / 1000 - 1000 * 100000 / 1000 * 0.02)
                    if position.contract.ticker == 'USDBTC0W':
                        self.assertEqual(position.position, 0)

            d.addCallback(on_clear)
            return d

        d.addCallback(on_setup_done)

    def test_transfer_position(self):
        from sputnik import models

        self.create_account("from_account", '18cPi8tehBK7NYKfw3nNbPE4xTL8P8DJAv')
        self.create_account("to_account", '28cPi8tehBK7NYKfw3nNbPE4xTL8P8DJAv')
        self.set_permissions_group('from_account', 'Deposit')
        self.set_permissions_group('to_account', 'Deposit')
        self.cashier_export.deposit_cash("from_account", '18cPi8tehBK7NYKfw3nNbPE4xTL8P8DJAv', 10)
        self.cashier_export.deposit_cash("to_account", '28cPi8tehBK7NYKfw3nNbPE4xTL8P8DJAv', 10)

        from sputnik import util

        uid = util.get_uid()
        d1 = self.administrator_export.transfer_position('from_account', 'BTC', 'debit', 5, 'note', uid)
        d2 = self.administrator_export.transfer_position('to_account', 'BTC', 'credit', 5, None, uid)
        d = defer.DeferredList([d1, d2])

        def onSuccess(result):
            from_position = self.session.query(models.Position).filter_by(username='from_account').one()
            to_position = self.session.query(models.Position).filter_by(username='to_account').one()

            self.assertEqual(from_position.position, 5)
            self.assertEqual(to_position.position, 15)
            self.assertTrue(self.webserver.component.check_for_calls([('transaction',
                                                                       ('onlinecash',
                                                                        {'contract': u'BTC',
                                                                         'direction': 'debit',
                                                                         'quantity': 10,
                                                                         'type': 'Deposit'}),
                                                                       {}),
                                                                      ('transaction',
                                                                       (u'from_account',
                                                                        {'contract': u'BTC',
                                                                         'direction': 'credit',
                                                                         'quantity': 10,
                                                                         'type': 'Deposit'}),
                                                                       {}),
                                                                      ('transaction',
                                                                       ('onlinecash',
                                                                        {'contract': u'BTC',
                                                                         'direction': 'debit',
                                                                         'quantity': 10,
                                                                         'type': 'Deposit'}),
                                                                       {}),
                                                                      ('transaction',
                                                                       (u'to_account',
                                                                        {'contract': u'BTC',
                                                                         'direction': 'credit',
                                                                         'quantity': 10,
                                                                         'type': 'Deposit'}),
                                                                       {}),
                                                                      ('transaction',
                                                                       ('from_account',
                                                                        {'contract': 'BTC',
                                                                         'direction': 'debit',
                                                                         'quantity': 5,
                                                                         'type': 'Transfer'}),
                                                                       {}),
                                                                      ('transaction',
                                                                       ('to_account',
                                                                        {'contract': 'BTC',
                                                                         'direction': 'credit',
                                                                         'quantity': 5,
                                                                         'type': 'Transfer'}),
                                                                       {})]
            ))


        d.addCallback(onSuccess)
        return d

    def test_adjust_position(self):
        from sputnik import models

        self.create_account("test", '18cPi8tehBK7NYKfw3nNbPE4xTL8P8DJAv')
        self.set_permissions_group('test', 'Deposit')
        self.cashier_export.deposit_cash('test', '18cPi8tehBK7NYKfw3nNbPE4xTL8P8DJAv', 10)

        d = self.administrator_export.adjust_position('test', 'BTC', 10, admin_username='test_admin')

        def onSuccess(result):
            position = self.session.query(models.Position).filter_by(
                username="test").one()
            self.assertEqual(position.position, 20)
            self.assertTrue(self.webserver.component.check_for_calls([('transaction',
                                                                       ('onlinecash',
                                                                        {'contract': u'BTC',
                                                                         'direction': 'debit',
                                                                         'quantity': 10,
                                                                         'type': 'Deposit'}),
                                                                       {}),
                                                                      ('transaction',
                                                                       (u'test',
                                                                        {'contract': u'BTC',
                                                                         'direction': 'credit',
                                                                         'quantity': 10,
                                                                         'type': 'Deposit'}),
                                                                       {}),
                                                                      ('transaction',
                                                                       ('test',
                                                                        {'contract': 'BTC',
                                                                         'direction': 'credit',
                                                                         'quantity': 10,
                                                                         'type': 'Transfer'}),
                                                                       {}),
                                                                      ('transaction',
                                                                       ('adjustments',
                                                                        {'contract': 'BTC',
                                                                         'direction': 'debit',
                                                                         'quantity': 10,
                                                                         'type': 'Transfer'}),
                                                                       {})]))

        d.addCallback(onSuccess)
        return d

    def test_change_permission_group(self):
        from sputnik import models

        self.create_account("test")
        id = self.session.query(models.PermissionGroup.id).filter_by(name='Deposit').one().id
        self.administrator_export.change_permission_group('test', id)
        user = self.session.query(models.User).filter_by(username='test').one()
        self.assertEqual(user.permission_group_id, id)


class TestEngineExport(TestAccountant):
    def test_post_transaction_predictions(self):
        from sputnik import util, models
        import datetime

        self.create_account("aggressive_user", '18cPi8tehBK7NYKfw3nNbPE4xTL8P8DJAv')
        self.create_account("passive_user", '28cPi8tehBK7NYKfw3nNbPE4xTL8P8DJAv', )
        self.set_permissions_group("aggressive_user", 'Deposit')
        self.set_permissions_group("passive_user", "Deposit")
        self.cashier_export.deposit_cash('aggressive_user', '18cPi8tehBK7NYKfw3nNbPE4xTL8P8DJAv', 5000000)
        self.cashier_export.deposit_cash('passive_user', '28cPi8tehBK7NYKfw3nNbPE4xTL8P8DJAv', 3000000)

        self.set_permissions_group("aggressive_user", 'Trade')
        self.set_permissions_group("passive_user", "Trade")

        passive_order = self.webserver_export.place_order('passive_user', {'username': 'passive_user',
                                                                           'contract': 'NETS2015',
                                                                           'price': 500,
                                                                           'quantity': 3,
                                                                           'side': 'BUY',
                                                                           'timestamp': util.dt_to_timestamp(
                                                                               datetime.datetime.utcnow())})

        aggressive_order = self.webserver_export.place_order('aggressive_user', {'username': 'aggressive_user',
                                                                                 'contract': 'NETS2015',
                                                                                 'price': 500,
                                                                                 'quantity': 3,
                                                                                 'side': 'SELL',
                                                                                 'timestamp': util.dt_to_timestamp(
                                                                                     datetime.datetime.utcnow())})

        uid = util.get_uid()
        timestamp = util.dt_to_timestamp(datetime.datetime.utcnow())
        aggressive = {'username': 'aggressive_user',
                      'aggressive': True,
                      'contract': 'NETS2015',
                      'price': 500,
                      'quantity': 3,
                      'order': aggressive_order,
                      'other_order': passive_order,
                      'side': 'SELL',
                      'uid': uid,
                      'timestamp': timestamp}

        passive = {'username': 'passive_user',
                   'aggressive': False,
                   'contract': 'NETS2015',
                   'price': 500,
                   'quantity': 3,
                   'order': passive_order,
                   'other_order': aggressive_order,
                   'side': 'BUY',
                   'uid': uid,
                   'timestamp': timestamp}

        d1 = self.engine_export.post_transaction('aggressive_user', aggressive)
        d2 = self.engine_export.post_transaction('passive_user', passive)

        def onSuccess(result):
            # Inspect the positions
            BTC = self.session.query(models.Contract).filter_by(ticker='BTC').one()
            NETS2015 = self.session.query(models.Contract).filter_by(ticker='NETS2015').one()

            aggressive_user_btc_position = self.session.query(models.Position).filter_by(username='aggressive_user',
                                                                                         contract=BTC).one()
            passive_user_btc_position = self.session.query(models.Position).filter_by(username='passive_user',
                                                                                      contract=BTC).one()
            aggressive_user_NETS2015_position = self.session.query(models.Position).filter_by(
                username='aggressive_user',
                contract=NETS2015).one()
            passive_user_NETS2015_position = self.session.query(models.Position).filter_by(username='passive_user',
                                                                                           contract=NETS2015).one()

            # This is based a 200bps fee on both sides
            self.assertEqual(aggressive_user_btc_position.position, 5000000 + 1500000 * 0.98)
            self.assertEqual(passive_user_btc_position.position, 3000000 - 1500000 * 1.02)
            self.assertEqual(aggressive_user_btc_position.pending_postings, 0)
            self.assertEqual(passive_user_btc_position.pending_postings, 0)

            # There is no fee for prediction contracts on trade
            self.assertEqual(aggressive_user_NETS2015_position.position, -3)
            self.assertEqual(passive_user_NETS2015_position.position, 3)

        dl = defer.DeferredList([d1, d2])
        dl.addCallback(onSuccess)
        return dl

    def test_post_transaction(self):
        from sputnik import util, models
        import datetime

        self.create_account("aggressive_user", '18cPi8tehBK7NYKfw3nNbPE4xTL8P8DJAv')
        self.create_account("passive_user", '28cPi8tehBK7NYKfw3nNbPE4xTL8P8DJAv', 'MXN')
        self.set_permissions_group("aggressive_user", 'Deposit')
        self.set_permissions_group("passive_user", "Deposit")
        self.cashier_export.deposit_cash('aggressive_user', '18cPi8tehBK7NYKfw3nNbPE4xTL8P8DJAv', 5000000)
        self.cashier_export.deposit_cash('passive_user', '28cPi8tehBK7NYKfw3nNbPE4xTL8P8DJAv', 3000000)

        self.add_address('aggressive_user', 'MXN_address', 'MXN')
        self.add_address('passive_user', 'BTC_address', 'BTC')

        self.cashier_export.deposit_cash('aggressive_user', 'MXN_address', 500000)
        self.cashier_export.deposit_cash('passive_user', 'BTC_address', 400000000)

        self.set_permissions_group("aggressive_user", 'Trade')
        self.set_permissions_group("passive_user", "Trade")

        passive_order = self.webserver_export.place_order('passive_user', {'username': 'passive_user',
                                                                           'contract': 'BTC/MXN',
                                                                           'price': 60000000,
                                                                           'quantity': 3000000,
                                                                           'side': 'BUY',
                                                                           'timestamp': util.dt_to_timestamp(
                                                                               datetime.datetime.utcnow())})

        aggressive_order = self.webserver_export.place_order('aggressive_user', {'username': 'aggressive_user',
                                                                                 'contract': 'BTC/MXN',
                                                                                 'price': 60000000,
                                                                                 'quantity': 3000000,
                                                                                 'side': 'SELL',
                                                                                 'timestamp': util.dt_to_timestamp(
                                                                                     datetime.datetime.utcnow())})

        uid = util.get_uid()
        timestamp = util.dt_to_timestamp(datetime.datetime.utcnow())
        aggressive = {'username': 'aggressive_user',
                      'aggressive': True,
                      'contract': 'BTC/MXN',
                      'price': 60000000,
                      'quantity': 3000000,
                      'order': aggressive_order,
                      'other_order': passive_order,
                      'side': 'SELL',
                      'uid': uid,
                      'timestamp': timestamp}

        passive = {'username': 'passive_user',
                   'aggressive': False,
                   'contract': 'BTC/MXN',
                   'price': 60000000,
                   'quantity': 3000000,
                   'order': passive_order,
                   'other_order': aggressive_order,
                   'side': 'BUY',
                   'uid': uid,
                   'timestamp': timestamp}

        d1 = self.engine_export.post_transaction('aggressive_user', aggressive)
        d2 = self.engine_export.post_transaction('passive_user', passive)

        def onSuccess(result):
            # Inspect the positions
            BTC = self.session.query(models.Contract).filter_by(ticker='BTC').one()
            MXN = self.session.query(models.Contract).filter_by(ticker='MXN').one()
            aggressive_user_btc_position = self.session.query(models.Position).filter_by(username='aggressive_user',
                                                                                         contract=BTC).one()
            passive_user_btc_position = self.session.query(models.Position).filter_by(username='passive_user',
                                                                                      contract=BTC).one()
            aggressive_user_mxn_position = self.session.query(models.Position).filter_by(username='aggressive_user',
                                                                                         contract=MXN).one()
            passive_user_mxn_position = self.session.query(models.Position).filter_by(username='passive_user',
                                                                                      contract=MXN).one()

            # This is based on all BTC fees being zero
            self.assertEqual(aggressive_user_btc_position.position, 2000000)
            self.assertEqual(passive_user_btc_position.position, 400000000 + 3000000)

            # This is based on 100bps MXN fee charged to both sides (see test_sputnik.py)
            self.assertEqual(aggressive_user_mxn_position.position, round(1800000 * 0.99) + 500000)
            self.assertEqual(passive_user_mxn_position.position, round(3000000 - 1800000 * 1.01))

        dl = defer.DeferredList([d1, d2])
        dl.addCallback(onSuccess)
        return dl

    """
    # Not implemented yet
    def test_safe_prices(self):
        self.engine_export.safe_prices('BTC', 42)
        self.assertEqual(self.accountant.safe_prices['BTC'], 42)
    """


class TestWebserverExport(TestAccountant):
    def test_place_order(self):
        self.create_account("test", '18cPi8tehBK7NYKfw3nNbPE4xTL8P8DJAv')
        self.add_address("test", '28cPi8tehBK7NYKfw3nNbPE4xTL8P8DJAv', 'MXN')
        self.set_permissions_group("test", 'Deposit')
        self.cashier_export.deposit_cash('test', '18cPi8tehBK7NYKfw3nNbPE4xTL8P8DJAv', 5000000)
        # We should not need MXN to sell BTC for MXN
        # self.cashier_export.deposit_cash('test', '28cPi8tehBK7NYKfw3nNbPE4xTL8P8DJAv', 5000000)
        self.set_permissions_group("test", 'Trade')

        from sputnik import util
        import datetime
        # Place a sell order, we have enough cash
        id = self.webserver_export.place_order('test', {'username': 'test',
                                                        'contract': 'BTC/MXN',
                                                        'price': 1000000,
                                                        'quantity': 3000000,
                                                        'side': 'SELL',
                                                        'timestamp': util.dt_to_timestamp(datetime.datetime.utcnow())})

        from sputnik import models

        order = self.session.query(models.Order).filter_by(id=id).one()
        self.assertEqual(order.username, 'test')
        self.assertEqual(order.contract.ticker, 'BTC/MXN')
        self.assertEqual(order.price, 1000000)
        self.assertEqual(order.quantity, 3000000)
        self.assertEqual(order.side, 'SELL')

        # Check margin
        from sputnik import margin

        test = self.get_user('test')
        margin = margin.calculate_margin(test, self.session)
        self.assertEqual(margin[0], 3000000)
        self.assertEqual(margin[1], 3000000)
        from sputnik import engine2

        self.assertTrue(self.engines['BTC/MXN'].component.check_for_calls([('place_order',
                                                                            (engine2.Order(**{'contract': 5,
                                                                                              'id': 1,
                                                                                              'price': 1000000,
                                                                                              'quantity': 3000000,
                                                                                              'side': 1,
                                                                                              'username': u'test'}),),
                                                                            {})]))

    def test_place_order_prediction_expired(self):
        self.create_account("test", '18cPi8tehBK7NYKfw3nNbPE4xTL8P8DJAv')
        self.set_permissions_group("test", 'Deposit')
        self.cashier_export.deposit_cash("test", '18cPi8tehBK7NYKfw3nNbPE4xTL8P8DJAv', 5000000)
        self.set_permissions_group("test", 'Trade')

        # Place a buy order, we have enough cash
        from sputnik import util
        import datetime

        with self.assertRaisesRegexp(AccountantException, 'contract_expired'):
            self.webserver_export.place_order('test', {'username': 'test',
                                                       'contract': 'NETS2014',
                                                       'price': 500,
                                                       'quantity': 3,
                                                       'side': 'BUY',
                                                       'timestamp': util.dt_to_timestamp(datetime.datetime.utcnow())})

    def test_place_order_prediction_buy(self):
        self.create_account("test", '18cPi8tehBK7NYKfw3nNbPE4xTL8P8DJAv')
        self.set_permissions_group("test", 'Deposit')
        self.cashier_export.deposit_cash("test", '18cPi8tehBK7NYKfw3nNbPE4xTL8P8DJAv', 5000000)
        self.set_permissions_group("test", 'Trade')

        # Place a buy order, we have enough cash
        from sputnik import util
        import datetime

        id = self.webserver_export.place_order('test', {'username': 'test',
                                                        'contract': 'NETS2015',
                                                        'price': 500,
                                                        'quantity': 3,
                                                        'side': 'BUY',
                                                        'timestamp': util.dt_to_timestamp(datetime.datetime.utcnow())})

        from sputnik import models

        order = self.session.query(models.Order).filter_by(id=id).one()
        self.assertEqual(order.username, 'test')
        self.assertEqual(order.contract.ticker, 'NETS2015')
        self.assertEqual(order.price, 500)
        self.assertEqual(order.quantity, 3)
        self.assertEqual(order.side, 'BUY')
        from sputnik import engine2

        self.assertTrue(self.engines['NETS2015'].component.check_for_calls([('place_order',
                                                                             (engine2.Order(**{'contract': 8,
                                                                                               'id': 1,
                                                                                               'price': 500,
                                                                                               'quantity': 3,
                                                                                               'side': -1,
                                                                                               'username': u'test'}),),
                                                                             {})]))

        # Check to make sure margin is right
        from sputnik import margin

        test = self.get_user('test')

        [low_margin, high_margin, max_cash_spent] = margin.calculate_margin(test, self.session)
        # 200bps fee
        self.assertEqual(low_margin, 1500000 * 1.02)
        self.assertEqual(high_margin, 1500000 * 1.02)


    def test_place_order_prediction_sell(self):
        self.create_account("test", '18cPi8tehBK7NYKfw3nNbPE4xTL8P8DJAv')
        self.set_permissions_group("test", 'Deposit')
        self.cashier_export.deposit_cash("test", '18cPi8tehBK7NYKfw3nNbPE4xTL8P8DJAv', 5000000)
        self.set_permissions_group("test", 'Trade')

        # Place a buy order, we have enough cash
        from sputnik import util
        import datetime

        id = self.webserver_export.place_order('test', {'username': 'test',
                                                        'contract': 'NETS2015',
                                                        'price': 100,
                                                        'quantity': 3,
                                                        'side': 'SELL',
                                                        'timestamp': util.dt_to_timestamp(datetime.datetime.utcnow())})

        from sputnik import models

        order = self.session.query(models.Order).filter_by(id=id).one()
        self.assertEqual(order.username, 'test')
        self.assertEqual(order.contract.ticker, 'NETS2015')
        self.assertEqual(order.price, 100)
        self.assertEqual(order.quantity, 3)
        self.assertEqual(order.side, 'SELL')

        from sputnik import engine2

        self.assertTrue(self.engines['NETS2015'].component.check_for_calls([('place_order',
                                                                             (engine2.Order(**{'contract': 8,
                                                                                               'id': 1,
                                                                                               'price': 100,
                                                                                               'quantity': 3,
                                                                                               'side': 1,
                                                                                               'username': u'test'}),),
                                                                             {})]))

        # Check to make sure margin is right
        from sputnik import margin

        test = self.get_user('test')
        [low_margin, high_margin, max_cash_spent] = margin.calculate_margin(test, self.session)
        # 200bps fee
        self.assertEqual(low_margin, 2700000 + 300000 * 0.02)
        self.assertEqual(high_margin, 2700000 + 300000 * 0.02)


    def test_place_order_no_perms(self):
        self.create_account("test", '18cPi8tehBK7NYKfw3nNbPE4xTL8P8DJAv')
        self.add_address("test", '28cPi8tehBK7NYKfw3nNbPE4xTL8P8DJAv', 'MXN')
        self.set_permissions_group("test", 'Deposit')
        self.cashier_export.deposit_cash("test", '18cPi8tehBK7NYKfw3nNbPE4xTL8P8DJAv', 5000000)
        self.cashier_export.deposit_cash("test", '28cPi8tehBK7NYKfw3nNbPE4xTL8P8DJAv', 5000000)

        # Place a sell order, we have enough cash
        from sputnik import accountant
        from sputnik import util
        import datetime

        with self.assertRaisesRegexp(AccountantException, 'trade_not_permitted'):
            self.webserver_export.place_order('test', {'username': 'test',
                                                       'contract': 'BTC/MXN',
                                                       'price': 1000000,
                                                       'quantity': 3000000,
                                                       'side': 'SELL',
                                                       'timestamp': util.dt_to_timestamp(datetime.datetime.utcnow())})


    def test_place_order_no_cash(self):
        self.create_account("test", '18cPi8tehBK7NYKfw3nNbPE4xTL8P8DJAv')
        self.set_permissions_group("test", 'Trade')

        # Place a sell order, we have no cash
        from sputnik import accountant
        from sputnik import util
        import datetime

        with self.assertRaisesRegexp(AccountantException, 'insufficient_margin'):
            self.webserver_export.place_order('test', {'username': 'test',
                                                       'contract': 'BTC/MXN',
                                                       'price': 1000000,
                                                       'quantity': 3000000,
                                                       'side': 'SELL',
                                                       'timestamp': util.dt_to_timestamp(datetime.datetime.utcnow())})

    def test_place_order_little_cash(self):
        self.create_account("test", '18cPi8tehBK7NYKfw3nNbPE4xTL8P8DJAv')
        self.add_address("test", '28cPi8tehBK7NYKfw3nNbPE4xTL8P8DJAv', 'MXN')
        self.set_permissions_group("test", 'Deposit')
        self.cashier_export.deposit_cash("test", '18cPi8tehBK7NYKfw3nNbPE4xTL8P8DJAv', 5000000)
        self.cashier_export.deposit_cash("test", '28cPi8tehBK7NYKfw3nNbPE4xTL8P8DJAv', 5000000)
        self.set_permissions_group("test", 'Trade')


        # Place a sell order, we have too little cash
        from sputnik import accountant
        from sputnik import util
        import datetime

        with self.assertRaisesRegexp(AccountantException, 'insufficient_margin'):
            result = self.webserver_export.place_order('test', {'username': 'test',
                                                                'contract': 'BTC/MXN',
                                                                'price': 1000000,
                                                                'quantity': 9000000,
                                                                'side': 'SELL',
                                                                'timestamp': util.dt_to_timestamp(
                                                                    datetime.datetime.utcnow())})


    def test_place_many_orders(self):
        self.create_account("test", '18cPi8tehBK7NYKfw3nNbPE4xTL8P8DJAv')
        self.add_address("test", '28cPi8tehBK7NYKfw3nNbPE4xTL8P8DJAv', 'MXN')
        self.set_permissions_group("test", 'Deposit')
        self.cashier_export.deposit_cash("test", '18cPi8tehBK7NYKfw3nNbPE4xTL8P8DJAv', 5000000)
        # We should not need MXN to sell BTC for MXN
        # self.cashier_export.deposit_cash("test", '28cPi8tehBK7NYKfw3nNbPE4xTL8P8DJAv', 5000000)
        self.set_permissions_group("test", 'Trade')

        # Place a sell order, we have enough cash
        from sputnik import util
        import datetime

        id = self.webserver_export.place_order('test', {'username': 'test',
                                                        'contract': 'BTC/MXN',
                                                        'price': 1000000,
                                                        'quantity': 3000000,
                                                        'side': 'SELL',
                                                        'timestamp': util.dt_to_timestamp(datetime.datetime.utcnow())})

        from sputnik import models

        order = self.session.query(models.Order).filter_by(id=id).one()
        self.assertEqual(order.username, 'test')
        self.assertEqual(order.contract.ticker, 'BTC/MXN')
        self.assertEqual(order.price, 1000000)
        self.assertEqual(order.quantity, 3000000)
        self.assertEqual(order.side, 'SELL')
        from sputnik import engine2

        self.assertTrue(self.engines['BTC/MXN'].component.check_for_calls([('place_order',
                                                                            (engine2.Order(**{'contract': 5,
                                                                                              'id': 1,
                                                                                              'price': 1000000,
                                                                                              'quantity': 3000000,
                                                                                              'side': 1,
                                                                                              'username': u'test'}),),
                                                                            {})]))

        # Place another sell, we have insufficient cash now
        from sputnik import accountant
        from sputnik import util
        import datetime

        with self.assertRaisesRegexp(AccountantException, 'insufficient_margin'):
            self.webserver_export.place_order('test', {'username': 'test',
                                                       'contract': 'BTC/MXN',
                                                       'price': 1000000,
                                                       'quantity': 3000000,
                                                       'side': 'SELL',
                                                       'timestamp': util.dt_to_timestamp(
                                                           datetime.datetime.utcnow())})


    def test_cancel_order_success(self):
        self.create_account("test", '18cPi8tehBK7NYKfw3nNbPE4xTL8P8DJAv')
        self.add_address("test", '28cPi8tehBK7NYKfw3nNbPE4xTL8P8DJAv', 'MXN')
        self.set_permissions_group("test", 'Deposit')
        self.cashier_export.deposit_cash("test", '18cPi8tehBK7NYKfw3nNbPE4xTL8P8DJAv', 5000000)
        self.cashier_export.deposit_cash("test", '28cPi8tehBK7NYKfw3nNbPE4xTL8P8DJAv', 5000000)
        self.set_permissions_group("test", 'Trade')

        # Place a sell order, we have enough cash
        from sputnik import util
        import datetime

        id = self.webserver_export.place_order('test', {'username': 'test',
                                                        'contract': 'BTC/MXN',
                                                        'price': 1000000,
                                                        'quantity': 3000000,
                                                        'side': 'SELL',
                                                        'timestamp': util.dt_to_timestamp(datetime.datetime.utcnow())})

        def cancelSuccess(result):
            self.assertEquals(result, None)

        def cancelFail(failure):
            self.assertTrue(False)

        d = self.webserver_export.cancel_order('test', id)
        d.addCallbacks(cancelSuccess, cancelFail)
        return d

    def test_cancel_order_wrong_user(self):
        self.create_account("test", '18cPi8tehBK7NYKfw3nNbPE4xTL8P8DJAv')
        self.add_address("test", '28cPi8tehBK7NYKfw3nNbPE4xTL8P8DJAv', 'MXN')
        self.set_permissions_group("test", 'Deposit')
        self.cashier_export.deposit_cash("test", '18cPi8tehBK7NYKfw3nNbPE4xTL8P8DJAv', 5000000)
        self.cashier_export.deposit_cash("test", '28cPi8tehBK7NYKfw3nNbPE4xTL8P8DJAv', 5000000)
        self.set_permissions_group("test", 'Trade')

        # Place a sell order, we have enough cash
        from sputnik import util
        import datetime

        id = self.webserver_export.place_order('test', {'username': 'test',
                                                        'contract': 'BTC/MXN',
                                                        'price': 1000000,
                                                        'quantity': 3000000,
                                                        'side': 'SELL',
                                                        'timestamp': util.dt_to_timestamp(datetime.datetime.utcnow())})


        def cancelSuccess(result):
            self.assertTrue(False)

        def cancelFail(failure):
            self.assertTrue(False)

        from sputnik import accountant

        with self.assertRaisesRegexp(AccountantException, "user_order_mismatch"):
            d = self.webserver_export.cancel_order('wrong', id)
            d.addCallbacks(cancelSuccess, cancelFail)
            return d

    def test_cancel_order_no_order(self):
        self.create_account("test", '18cPi8tehBK7NYKfw3nNbPE4xTL8P8DJAv')
        self.add_address("test", '28cPi8tehBK7NYKfw3nNbPE4xTL8P8DJAv', 'MXN')
        self.set_permissions_group("test", 'Deposit')
        self.cashier_export.deposit_cash("test", '18cPi8tehBK7NYKfw3nNbPE4xTL8P8DJAv', 5000000)
        self.cashier_export.deposit_cash("test", '28cPi8tehBK7NYKfw3nNbPE4xTL8P8DJAv', 5000000)
        self.set_permissions_group("test", 'Trade')

        def cancelSuccess(result):
            self.assertTrue(False)

        def cancelFail(failure):
            self.assertTrue(False)

        from sputnik import accountant

        id = 5
        with self.assertRaisesRegexp(AccountantException, "no_order_found"):
            d = self.webserver_export.cancel_order('wrong', id)
            d.addCallbacks(cancelSuccess, cancelFail)
            return d

    def test_request_withdrawal_success(self):
        self.create_account("test", '18cPi8tehBK7NYKfw3nNbPE4xTL8P8DJAv')
        self.set_permissions_group('test', 'Deposit')
        self.cashier_export.deposit_cash('test', '18cPi8tehBK7NYKfw3nNbPE4xTL8P8DJAv', 5000000)
        self.set_permissions_group('test', 'Withdraw')
        result = self.webserver_export.request_withdrawal('test', 'BTC', 3000000, 'bad_address')

        # Make sure it returns success
        self.assertTrue(self.successResultOf(result))

        # Check that the positions are changed
        from sputnik import models

        user_position = self.session.query(models.Position).filter_by(username='test').one()
        pending_position = self.session.query(models.Position).filter_by(username='pendingwithdrawal').one()

        self.assertEqual(user_position.position, 2000000)
        self.assertEqual(pending_position.position, 3000000)

        self.assertTrue(self.webserver.component.check_for_calls([('transaction',
                                                                   (u'onlinecash',
                                                                    {'contract': u'BTC',
                                                                     'quantity': 5000000,
                                                                     'direction': 'debit',
                                                                     'type': u'Deposit'}),
                                                                   {}),
                                                                  ('transaction',
                                                                   (u'test',
                                                                    {'contract': u'BTC',
                                                                     'direction': 'credit',
                                                                     'quantity': 5000000,
                                                                     'type': u'Deposit'}),
                                                                   {}),
                                                                  ('transaction',
                                                                   (u'pendingwithdrawal',
                                                                    {'contract': u'BTC',
                                                                     'direction': 'credit',
                                                                     'quantity': 3000000,
                                                                     'type': u'Withdrawal'}),
                                                                   {}),
                                                                  ('transaction',
                                                                   (u'test',
                                                                    {'contract': u'BTC',
                                                                     'direction': 'debit',
                                                                     'quantity': 3000000,
                                                                     'type': u'Withdrawal'}),
                                                                   {})]))
        self.assertTrue(
            self.cashier.component.check_for_calls(
                [('request_withdrawal', ('test', 'BTC', 'bad_address', 3000000), {})]))


    def test_request_withdrawal_no_perms(self):
        self.create_account("test", '18cPi8tehBK7NYKfw3nNbPE4xTL8P8DJAv')

        from sputnik import accountant

        with self.assertRaisesRegexp(AccountantException, "withdraw_not_permitted"):
            self.webserver_export.request_withdrawal('test', 'BTC', 3000000, 'bad_address')

        self.assertEqual(self.cashier.component.log, [])

    def test_request_withdrawal_no_margin_btc(self):
        self.create_account("test", '18cPi8tehBK7NYKfw3nNbPE4xTL8P8DJAv')
        self.set_permissions_group('test', 'Deposit')
        self.cashier_export.deposit_cash('test', '18cPi8tehBK7NYKfw3nNbPE4xTL8P8DJAv', 5000000)
        self.set_permissions_group('test', 'Withdraw')

        from sputnik import accountant

        with self.assertRaisesRegexp(AccountantException, "insufficient_margin"):
            self.webserver_export.request_withdrawal('test', 'BTC', 8000000, 'bad_address')

        self.assertEqual(self.cashier.component.log, [])

    def test_request_withdrawal_no_margin_fiat(self):
        self.create_account("test", '18cPi8tehBK7NYKfw3nNbPE4xTL8P8DJAv')
        self.set_permissions_group('test', 'Deposit')
        self.cashier_export.deposit_cash('test', '18cPi8tehBK7NYKfw3nNbPE4xTL8P8DJAv', 5000000)
        self.set_permissions_group('test', 'Withdraw')

        from sputnik import accountant

        with self.assertRaisesRegexp(AccountantException, "insufficient_margin"):
            self.webserver_export.request_withdrawal('test', 'MXN', 8000000, 'bad_address')

        self.assertEqual(self.cashier.component.log, [])

class TestRiskManagerExport(TestAccountant):
    def setUp(self):
        TestAccountant.setUp(self)

        self.create_account("test")
        self.user = self.get_user("test")

    def test_liquidate_best_prediction(self):
        self.create_position('BTC', 4000)
        self.create_position('USDBTC0W', 4, reference_price=4002)
        self.create_position('NETS2015', -4)
        self.accountant.safe_prices['USDBTC0W'] = 1202
        self.accountant.safe_prices['NETS2015'] = 500

        d = self.riskmanager_export.liquidate_best('test')
        def onLiquidated(id):
            from sputnik import models
            order = self.session.query(models.Order).filter_by(id=id).one()
            # Make sure we pick the NETS2015 contract
            self.assertEqual(order.contract.ticker, 'NETS2015')
            self.assertEqual(order.side, 'BUY')

        d.addCallback(onLiquidated)
        return d


    def test_liquidate_best_futures(self):
        self.create_position('BTC', 4000)
        self.create_position('USDBTC0W', -4, reference_price=1000)
        self.create_position('NETS2015', 1)
        self.accountant.safe_prices['USDBTC0W'] = 1202
        self.accountant.safe_prices['NETS2015'] = 500

        d = self.riskmanager_export.liquidate_best('test')
        def onLiquidated(id):
            from sputnik import models
            order = self.session.query(models.Order).filter_by(id=id).one()
            # Make sure we pick the USDBTC0W contract
            self.assertEqual(order.contract.ticker, 'USDBTC0W')
            self.assertEqual(order.side, 'BUY')

        d.addCallback(onLiquidated)
        return d

<|MERGE_RESOLUTION|>--- conflicted
+++ resolved
@@ -70,36 +70,6 @@
 
 class TestAccountantBase(TestSputnik):
     def setUp(self):
-<<<<<<< HEAD
-        self.run_leo(accountant_init)
-        from sputnik import accountant
-        from sputnik import ledger
-        from sputnik import cashier
-        from sputnik import engine2
-
-        self.engines = {"BTC/MXN": engine2.AccountantExport(FakeEngine()),
-                        "NETS2015": engine2.AccountantExport(FakeEngine())}
-        self.webserver = FakeComponent("webserver")
-        self.cashier = cashier.AccountantExport(FakeComponent("cashier"))
-        self.ledger = ledger.AccountantExport(ledger.Ledger(self.session.bind.engine, 5000))
-        self.alerts_proxy = FakeComponent("alerts")
-        # self.accountant_proxy = accountant.AccountantExport(FakeComponent("accountant"))
-
-        self.accountant = accountant.Accountant(self.session, self.engines,
-                                                self.cashier,
-                                                self.ledger,
-                                                self.webserver,
-                                                None,
-                                                self.alerts_proxy,
-                                                debug=True,
-                                                trial_period=False,
-                                                messenger=FakeComponent("messenger"))
-        self.accountant.accountant_proxy = FakeAccountantProxy(self.accountant)
-        self.cashier_export = accountant.CashierExport(self.accountant)
-        self.administrator_export = accountant.AdministratorExport(self.accountant)
-        self.webserver_export = accountant.WebserverExport(self.accountant)
-        self.engine_export = accountant.EngineExport(self.accountant)
-=======
         # This can't be run by itself because it needs TestSputnik.setUp
         if self.__class__.__name__ != "TestAccountantBase":
             self.run_leo(accountant_init)
@@ -119,9 +89,7 @@
             self.ledger = ledger.AccountantExport(ledger.Ledger(self.session.bind.engine, 5000))
             self.alerts_proxy = FakeComponent("alerts")
             # self.accountant_proxy = accountant.AccountantExport(FakeComponent("accountant"))
-            
-            from test_sputnik import FakeSendmail
-            
+                       
             self.accountant = accountant.Accountant(self.session, self.engines,
                                                     self.cashier,
                                                     self.ledger,
@@ -130,8 +98,7 @@
                                                     self.alerts_proxy,
                                                     debug=True,
                                                     trial_period=False,
-                                                    sendmail=FakeSendmail('test-email@m2.io'),
-                                                    template_dir="../server/sputnik/admin_templates",                                                    
+                                                    messenger=FakeComponent("messenger"),                                                    
                                                     )
             self.accountant.accountant_proxy = FakeAccountantProxy(self.accountant)
             self.cashier_export = accountant.CashierExport(self.accountant)
@@ -139,7 +106,6 @@
             self.webserver_export = accountant.WebserverExport(self.accountant)
             self.engine_export = accountant.EngineExport(self.accountant)
             self.riskmanager_export = accountant.RiskManagerExport(self.accountant)
->>>>>>> 5279f69f
 
 
 class TestAccountantAudit(TestAccountantBase):
