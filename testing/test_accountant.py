import sys
import os
from test_sputnik import fix_config, TestSputnik, FakeComponent
from twisted.internet import defer, reactor, task
from pprint import pprint

sys.path.append(os.path.join(os.path.dirname(os.path.abspath(__file__)),
                             "../server"))
sys.path.append(os.path.join(os.path.dirname(os.path.abspath(__file__)),
                             "../tools"))

fix_config()

accountant_init = """
permissions add Deposit deposit login
permissions add Trade trade login
permissions add Withdraw withdraw login
"""


class FakeEngine(FakeComponent):
    name = "engine"

    def place_order(self, order):
        self._log_call('place_order', order)
        # Always return a good fake result
        return defer.succeed(order.id)

    def cancel_order(self, id):
        self._log_call('cancel_order', id)
        # Always return success, with None
        return defer.succeed(None)


class FakeLedger(FakeComponent):
    name = "ledger"

    def post(self, *postings):
        self._log_call('post', *postings)
        return defer.succeed(None)


from sputnik import accountant


class FakeAccountantProxy(accountant.AccountantExport):
    def get_accountant_for_user(self, username):
        return 0


class FakeSafePriceNotifier():
    @property
    def safe_price(self):
        return defer.succeed(42)


class TestAccountantBase(TestSputnik):
    def setUp(self):
        # This can't be run by itself because it needs TestSputnik.setUp
        if self.__class__.__name__ != "TestAccountantBase":
            self.run_leo(accountant_init)
            from sputnik import accountant
            from sputnik import ledger
            from sputnik import cashier
            from sputnik import engine2

            self.engines = {"BTC/MXN": engine2.AccountantExport(FakeEngine(), FakeSafePriceNotifier()),
                            "BTC/PLN": engine2.AccountantExport(FakeEngine(), FakeSafePriceNotifier()),
                            "BTC/HUF": engine2.AccountantExport(FakeEngine(), FakeSafePriceNotifier()),
                            "NETS2014": engine2.AccountantExport(FakeEngine(), FakeSafePriceNotifier()),
                            "NETS2015": engine2.AccountantExport(FakeEngine(), FakeSafePriceNotifier()),
                            'USDBTC0W': engine2.AccountantExport(FakeEngine(), FakeSafePriceNotifier())}
            self.webserver = FakeComponent("webserver")
            self.cashier = cashier.AccountantExport(FakeComponent("cashier"))
            self.ledger = ledger.AccountantExport(ledger.Ledger(self.session.bind.engine, 5000))
            self.alerts_proxy = FakeComponent("alerts")
            # self.accountant_proxy = accountant.AccountantExport(FakeComponent("accountant"))
            
            from test_sputnik import FakeSendmail
            
            self.accountant = accountant.Accountant(self.session, self.engines,
                                                    self.cashier,
                                                    self.ledger,
                                                    self.webserver,
                                                    None,
                                                    self.alerts_proxy,
                                                    debug=True,
                                                    trial_period=False,
                                                    sendmail=FakeSendmail('test-email@m2.io'),
                                                    template_dir="../server/sputnik/admin_templates",                                                    
                                                    )
            self.accountant.accountant_proxy = FakeAccountantProxy(self.accountant)
            self.cashier_export = accountant.CashierExport(self.accountant)
            self.administrator_export = accountant.AdministratorExport(self.accountant)
            self.webserver_export = accountant.WebserverExport(self.accountant)
            self.engine_export = accountant.EngineExport(self.accountant)


class TestAccountantAudit(TestAccountantBase):
    def setUp(self):
        TestSputnik.setUp(self)

        # Mess up some users before we start the test
        self.create_account("messed_up_trader_a", '18cPi8tehBK7NYKfw3nNbPE4xTL8P8DJAv')

        from sputnik import models

        BTC = self.session.query(models.Contract).filter_by(ticker='BTC').one()
        BTCMXN = self.session.query(models.Contract).filter_by(ticker='BTC/MXN').one()
        messed_up_trader_a = self.session.query(models.User).filter_by(username='messed_up_trader_a').one()

        btc_position = self.session.query(models.Position).filter_by(username='messed_up_trader_a', contract=BTC).one()
        btc_position.pending_postings = 1
        btc_position.position = 50
        self.session.add(btc_position)

        btc_order = models.Order(messed_up_trader_a, BTCMXN, 1, 100, 'BUY')
        self.session.add(btc_order)

        self.session.commit()
        self.order_id = btc_order.id

        self.clock = task.Clock()
        reactor.callLater = self.clock.callLater

        TestAccountantBase.setUp(self)

    def test_messed_up_a(self):
        self.accountant.repair_user_positions()
        from sputnik import models, util
        import datetime

        BTC = self.session.query(models.Contract).filter_by(ticker="BTC").one()
        position = self.session.query(models.Position).filter_by(username="messed_up_trader_a").filter_by(
            contract_id=BTC.id).one()
        self.assertEqual(position.pending_postings, 0)
        self.assertEqual(position.position, 50)
        with self.assertRaisesRegexp(accountant.AccountantException, 'disabled_user'):
            self.webserver_export.place_order('test', {'username': 'messed_up_trader_a',
                                                       'contract': 'BTC/MXN',
                                                       'price': 1000000,
                                                       'quantity': 3000000,
                                                       'side': 'SELL',
                                                       'timestamp': util.dt_to_timestamp(datetime.datetime.utcnow())})
        self.clock.advance(300)
        self.assertEqual(position.position, 0)
        with self.assertRaisesRegexp(accountant.AccountantException, 'trade_not_permitted'):
            self.webserver_export.place_order('test', {'username': 'messed_up_trader_a',
                                                       'contract': 'BTC/MXN',
                                                       'price': 1000000,
                                                       'quantity': 3000000,
                                                       'side': 'SELL',
                                                       'timestamp': util.dt_to_timestamp(datetime.datetime.utcnow())})


class TestAccountant(TestAccountantBase):
    def setUp(self):
        TestSputnik.setUp(self)
        TestAccountantBase.setUp(self)


    def set_permissions_group(self, username, groupname):
        from sputnik import models

        user = self.session.query(models.User).filter_by(username=username).one()
        group = self.session.query(models.PermissionGroup).filter_by(name=groupname).one()
        user.permissions = group
        self.session.merge(user)
        self.session.commit()

class TestCashierExport(TestAccountant):
    def test_deposit_cash_permission_allowed(self):
        from sputnik import models

        self.create_account('test', '18cPi8tehBK7NYKfw3nNbPE4xTL8P8DJAv')
        self.set_permissions_group('test', 'Deposit')

        d = self.cashier_export.deposit_cash("test", "18cPi8tehBK7NYKfw3nNbPE4xTL8P8DJAv", 10)

        def onSuccess(result):
            position = self.session.query(models.Position).filter_by(
                username="test").one()
            self.assertEqual(position.position, 10)
            self.assertTrue(self.webserver.component.check_for_calls([('transaction',
                                                                       (u'onlinecash',
                                                                        {'contract': u'BTC',
                                                                         'quantity': 10,
                                                                         'direction': 'debit',
                                                                         'type': u'Deposit'}),
                                                                       {}),
                                                                      ('transaction',
                                                                       (u'test',
                                                                        {'contract': u'BTC',
                                                                         'quantity': 10,
                                                                         'direction': 'credit',
                                                                         'type': u'Deposit'}),
                                                                       {})]))

        d.addCallback(onSuccess)
        return d

    def test_deposit_cash_too_much(self):
        from sputnik import models

        self.create_account('test', '18cPi8tehBK7NYKfw3nNbPE4xTL8P8DJAv')
        self.set_permissions_group('test', 'Deposit')

        # Set a deposit limit
        self.accountant.deposit_limits['BTC'] = 100000000

        d = self.cashier_export.deposit_cash("test", "18cPi8tehBK7NYKfw3nNbPE4xTL8P8DJAv", 1000000000)

        def onSuccess(result):
            position = self.session.query(models.Position).filter_by(
                username="test").one()

            self.assertEqual(position.position, self.accountant.deposit_limits['BTC'])

            # Make sure the overflow position gets the cash
            overflow_position = self.session.query(models.Position).filter_by(
                username="depositoverflow").one()
            self.assertEqual(overflow_position.position, 1000000000 - self.accountant.deposit_limits['BTC'])
            self.assertTrue(self.webserver.component.check_for_calls([('transaction',
                                                                       ('onlinecash',
                                                                        {'contract': u'BTC',
                                                                         'direction': 'debit',
                                                                         'quantity': 1000000000,
                                                                         'type': 'Deposit'}),
                                                                       {}),
                                                                      ('transaction',
                                                                       (u'test',
                                                                        {'contract': u'BTC',
                                                                         'direction': 'credit',
                                                                         'quantity': 1000000000,
                                                                         'type': 'Deposit'}),
                                                                       {}),
                                                                      ('transaction',
                                                                       (u'test',
                                                                        {'contract': u'BTC',
                                                                         'direction': 'debit',
                                                                         'quantity': 900000000,
                                                                         'type': 'Deposit'}),
                                                                       {}),
                                                                      ('transaction',
                                                                       ('depositoverflow',
                                                                        {'contract': u'BTC',
                                                                         'direction': 'credit',
                                                                         'quantity': 900000000,
                                                                         'type': 'Deposit'}),
                                                                       {})]))
            self.assertTrue(self.accountant.sendmail.component.check_for_calls([('send_mail',
                                                                                 (
                                                                                 'Hello anonymous (test),\n\nWe received your deposit, however 9.00 BTC was not\ncredited to your account because you have exceeded your permitted deposit limit.\n\nPlease contact support with any questions.\n',),
                                                                                 {
                                                                                 'subject': 'Your deposit was not fully processed',
                                                                                 'to_address': u'<> anonymous'})]))

        d.addCallback(onSuccess)
        return d

    def test_deposit_cash_permission_denied(self):
        from sputnik import models

        self.create_account('test', '18cPi8tehBK7NYKfw3nNbPE4xTL8P8DJAv')
        self.session.commit()

        d = self.cashier_export.deposit_cash("test", "18cPi8tehBK7NYKfw3nNbPE4xTL8P8DJAv", 10)

        def onSuccess(result):
            # Make sure the position didn't get updated
            position = self.session.query(models.Position).filter_by(
                username="test").one()
            self.assertEqual(position.position, 0)

            # Make sure the overflow position gets the cash
            overflow_position = self.session.query(models.Position).filter_by(
                username="depositoverflow").one()
            self.assertEqual(overflow_position.position, 10)
            self.assertTrue(self.webserver.component.check_for_calls([('transaction',
                                                                       ('onlinecash',
                                                                        {'contract': u'BTC',
                                                                         'direction': 'debit',
                                                                         'quantity': 10,
                                                                         'type': 'Deposit'}),
                                                                       {}),
                                                                      ('transaction',
                                                                       (u'test',
                                                                        {'contract': u'BTC',
                                                                         'direction': 'credit',
                                                                         'quantity': 10,
                                                                         'type': 'Deposit'}),
                                                                       {}),
                                                                      ('transaction',
                                                                       (u'test',
                                                                        {'contract': u'BTC',
                                                                         'direction': 'debit',
                                                                         'quantity': 10,
                                                                         'type': 'Deposit'}),
                                                                       {}),
                                                                      ('transaction',
                                                                       ('depositoverflow',
                                                                        {'contract': u'BTC',
                                                                         'direction': 'credit',
                                                                         'quantity': 10,
                                                                         'type': 'Deposit'}),
                                                                       {})]
            ))
            self.assertTrue(self.accountant.sendmail.component.check_for_calls([('send_mail',
                                                                                 (
                                                                                 'Hello anonymous (test),\n\nWe received your deposit, however 0.00 BTC was not\ncredited to your account because you have exceeded your permitted deposit limit.\n\nPlease contact support with any questions.\n',),
                                                                                 {
                                                                                 'subject': 'Your deposit was not fully processed',
                                                                                 'to_address': u'<> anonymous'})]))

        d.addCallback(onSuccess)
        return d

    def test_transfer_position(self):
        from sputnik import models

        self.create_account("from_account", '18cPi8tehBK7NYKfw3nNbPE4xTL8P8DJAv')
        self.create_account("to_account", '28cPi8tehBK7NYKfw3nNbPE4xTL8P8DJAv')
        self.set_permissions_group('from_account', 'Deposit')
        self.set_permissions_group('to_account', 'Deposit')
        self.cashier_export.deposit_cash("test", '18cPi8tehBK7NYKfw3nNbPE4xTL8P8DJAv', 10)
        self.cashier_export.deposit_cash("test", '28cPi8tehBK7NYKfw3nNbPE4xTL8P8DJAv', 10)

        from sputnik import util

        uid = util.get_uid()
        d1 = self.administrator_export.transfer_position('from_account', 'BTC', 'debit', 5, 'note', uid)
        d2 = self.administrator_export.transfer_position('to_account', 'BTC', 'credit', 5, None, uid)
        d = defer.DeferredList([d1, d2])

        def onSuccess(result):
            from_position = self.session.query(models.Position).filter_by(username='from_account').one()
            to_position = self.session.query(models.Position).filter_by(username='to_account').one()

            self.assertEqual(from_position.position, 5)
            self.assertEqual(to_position.position, 15)
            self.assertTrue(self.webserver.component.check_for_calls([('transaction',
                                                                       ('onlinecash',
                                                                        {'contract': u'BTC',
                                                                         'direction': 'debit',
                                                                         'quantity': 10,
                                                                         'type': 'Deposit'}),
                                                                       {}),
                                                                      ('transaction',
                                                                       (u'from_account',
                                                                        {'contract': u'BTC',
                                                                         'direction': 'credit',
                                                                         'quantity': 10,
                                                                         'type': 'Deposit'}),
                                                                       {}),
                                                                      ('transaction',
                                                                       ('onlinecash',
                                                                        {'contract': u'BTC',
                                                                         'direction': 'debit',
                                                                         'quantity': 10,
                                                                         'type': 'Deposit'}),
                                                                       {}),
                                                                      ('transaction',
                                                                       (u'to_account',
                                                                        {'contract': u'BTC',
                                                                         'direction': 'credit',
                                                                         'quantity': 10,
                                                                         'type': 'Deposit'}),
                                                                       {}),
                                                                      ('transaction',
                                                                       ('from_account',
                                                                        {'contract': 'BTC',
                                                                         'direction': 'debit',
                                                                         'quantity': 5,
                                                                         'type': 'Transfer'}),
                                                                       {}),
                                                                      ('transaction',
                                                                       ('to_account',
                                                                        {'contract': 'BTC',
                                                                         'direction': 'credit',
                                                                         'quantity': 5,
                                                                         'type': 'Transfer'}),
                                                                       {})]
            ))

        d.addCallback(onSuccess)
        return d

    def test_get_position(self):
        self.create_account('test', '18cPi8tehBK7NYKfw3nNbPE4xTL8P8DJAv')
        self.set_permissions_group('test', 'Deposit')

        self.cashier_export.deposit_cash("test", "18cPi8tehBK7NYKfw3nNbPE4xTL8P8DJAv", 10)
        position = self.cashier_export.get_position('test', 'BTC')
        self.assertEqual(position, 10)


class TestAdministratorExport(TestAccountant):
<<<<<<< HEAD
    def test_clear_contract_prediction(self):
=======
    def test_change_fee_group(self):
        self.create_account('test', '18cPi8tehBK7NYKfw3nNbPE4xTL8P8DJAv')
        from sputnik import models
        id = self.session.query(models.FeeGroup.id).filter_by(name='MarketMaker').one().id
        self.administrator_export.change_fee_group('test', id)
        test = self.get_user('test')
        self.assertEqual(test.fees.id, id)

    def test_reload_fee_group(self):
        from sputnik import models
        id = self.session.query(models.FeeGroup.id).filter_by(name='MarketMaker').one().id
        self.administrator_export.reload_fee_group(None, id)

        # TODO: What can we assert here?

    def test_clear_contract(self):
>>>>>>> fea52eb1
        self.create_account("short_account", '18cPi8tehBK7NYKfw3nNbPE4xTL8P8DJAv')
        self.create_account("long_account", '28cPi8tehBK7NYKfw3nNbPE4xTL8P8DJAv')

        from sputnik import util
        from sputnik import models
        import datetime

        # Create a short and a long position
        uid = util.get_uid()
        d1 = self.administrator_export.transfer_position('short_account', 'NETS2015', 'debit', 5, 'note', uid)
        d2 = self.administrator_export.transfer_position('long_account', 'NETS2015', 'credit', 5, None, uid)


        # Deposit cash
        self.set_permissions_group('short_account', 'Deposit')
        self.set_permissions_group('long_account', 'Deposit')

        self.cashier_export.deposit_cash("short_account", "18cPi8tehBK7NYKfw3nNbPE4xTL8P8DJAv", 53000000)
        self.cashier_export.deposit_cash("long_account", "28cPi8tehBK7NYKfw3nNbPE4xTL8P8DJAv", 3000000)


        # Create some orders
        self.set_permissions_group("short_account", 'Trade')
        self.set_permissions_group("long_account", "Trade")

        self.webserver_export.place_order('short_account', {'username': 'short_account',
                                                            'contract': 'NETS2015',
                                                            'price': 900,
                                                            'quantity': 3,
                                                            'side': 'SELL',
                                                            'timestamp': util.dt_to_timestamp(
                                                                datetime.datetime.utcnow())})

        self.webserver_export.place_order('long_account', {'username': 'long_account',
                                                           'contract': 'NETS2015',
                                                           'price': 100,
                                                           'quantity': 3,
                                                           'side': 'BUY',
                                                           'timestamp': util.dt_to_timestamp(
                                                               datetime.datetime.utcnow())})
        d = defer.DeferredList([d1, d2])

        def on_setup_done(results):
            uid = util.get_uid()

            # Set the contract to have already expired in the past
            NETS = self.session.query(models.Contract).filter_by(ticker='NETS2015').one()
            NETS.expiration = datetime.datetime.utcnow() - datetime.timedelta(days=1)
            self.session.add(NETS)
            self.session.commit()

            d = self.administrator_export.clear_contract(None, 'NETS2015', 1000, uid)

            def on_clear(results):
                BTC = self.session.query(models.Contract).filter_by(ticker='BTC').one()
                short_positions = self.session.query(models.Position).filter_by(username='short_account')
                long_positions = self.session.query(models.Position).filter_by(username='long_account')
                self.assertEqual(short_positions.filter_by(contract=NETS).one().position, 0)
                self.assertEqual(long_positions.filter_by(contract=NETS).one().position, 0)

                self.assertEqual(short_positions.filter_by(contract=BTC).one().position, 53000000 - 5000000)
                self.assertEqual(long_positions.filter_by(contract=BTC).one().position, 3000000 + 5000000)

                short_orders = self.session.query(models.Order).filter_by(username='short_account').filter_by(
                    is_cancelled=False).all()
                long_orders = self.session.query(models.Order).filter_by(username='long_account').filter_by(
                    is_cancelled=False).all()
                self.assertEquals(long_orders, [])
                self.assertEquals(short_orders, [])

            d.addCallback(on_clear)
            return d

        d.addCallback(on_setup_done)
        return d

    def test_clear_contract_futures(self):
        from sputnik import util
        from sputnik import models
        import datetime

        self.create_account("short_account", '18cPi8tehBK7NYKfw3nNbPE4xTL8P8DJAv')
        self.create_account("long_account", '28cPi8tehBK7NYKfw3nNbPE4xTL8P8DJAv')

        # Deposit cash
        self.set_permissions_group('short_account', 'Deposit')
        self.set_permissions_group('long_account', 'Deposit')

        self.cashier_export.deposit_cash("short_account", "18cPi8tehBK7NYKfw3nNbPE4xTL8P8DJAv", 5000000)
        self.cashier_export.deposit_cash("long_account", "28cPi8tehBK7NYKfw3nNbPE4xTL8P8DJAv", 5000000)

        self.set_permissions_group("short_account", 'Trade')
        self.set_permissions_group("long_account", "Trade")

        o1 = self.webserver_export.place_order('short_account', {'username': 'short_account',
                                                                 'contract': 'USDBTC0W',
                                                                 'price': 1100,
                                                                 'quantity': 1,
                                                                 'side': 'SELL',
                                                                 'timestamp': util.dt_to_timestamp(
                                                                     datetime.datetime.utcnow())})

        o2 = self.webserver_export.place_order('long_account', {'username': 'long_account',
                                                                'contract': 'USDBTC0W',
                                                                'price': 900,
                                                                'quantity': 1,
                                                                'side': 'BUY',
                                                                'timestamp': util.dt_to_timestamp(
                                                                    datetime.datetime.utcnow())})

        # Make like a trade happened
        uid = util.get_uid()
        long_transaction = {
            'username': 'long_account',
            'aggressive': True,
            'contract': 'USDBTC0W',
            'order': o1,
            'other_order': o2,
            'side': 'BUY',
            'price': 1000,
            'quantity': 1,
            'timestamp': 234234,
            'uid': uid
        }

        import copy

        short_transaction = copy.copy(long_transaction)
        short_transaction['aggressive'] = False
        short_transaction['order'] = o2
        short_transaction['other_order'] = o1
        short_transaction['side'] = 'SELL'
        short_transaction['username'] = 'short_account'

        d1 = self.accountant.post_transaction('short_account', short_transaction)
        d2 = self.accountant.post_transaction('long_account', long_transaction)

        d = defer.DeferredList([d1, d2])

        def on_setup_done(results):
            uid = util.get_uid()

            # Set the contract to have already expired in the past
            USDBTC = self.session.query(models.Contract).filter_by(ticker='USDBTC0W').one()
            USDBTC.expiration = datetime.datetime.utcnow() - datetime.timedelta(days=1)
            self.session.add(USDBTC)
            self.session.commit()

            # Clear at 50 more than it was traded for
            d = self.administrator_export.clear_contract(None, 'USDBTC0W', 1050, uid)

            def on_clear(results):
                BTC = self.session.query(models.Contract).filter_by(ticker='BTC').one()
                short_positions = self.session.query(models.Position).filter_by(username='short_account')
                long_positions = self.session.query(models.Position).filter_by(username='long_account')
                clearing_positions = self.session.query(models.Position).filter_by(username='clearing_USDBTC0W')

                # Clearing account should be totally empty
                for position in clearing_positions:
                    self.assertEqual(position.position, 0)

                # short_account should have lost 50 x lotsize / denominator plus fees (200bps of transaction size)
                for position in short_positions:
                    if position.contract.ticker == 'BTC':
                        self.assertEqual(position.position, 5000000 - 50 * 100000 / 1000 - 1000 * 100000 / 1000 * 0.02)
                    if position.contract.ticker == 'USDBTC0W':
                        self.assertEqual(position.position, 0)

                # Long account should have gained 50 x lotsize / denominator - fees (200bps)
                for position in long_positions:
                    if position.contract.ticker == 'BTC':
                        self.assertEqual(position.position, 5000000 + 50 * 100000 / 1000 - 1000 * 100000 / 1000 * 0.02)
                    if position.contract.ticker == 'USDBTC0W':
                        self.assertEqual(position.position, 0)

            d.addCallback(on_clear)
            return d

        d.addCallback(on_setup_done)

    def test_transfer_position(self):
        from sputnik import models

        self.create_account("from_account", '18cPi8tehBK7NYKfw3nNbPE4xTL8P8DJAv')
        self.create_account("to_account", '28cPi8tehBK7NYKfw3nNbPE4xTL8P8DJAv')
        self.set_permissions_group('from_account', 'Deposit')
        self.set_permissions_group('to_account', 'Deposit')
        self.cashier_export.deposit_cash("from_account", '18cPi8tehBK7NYKfw3nNbPE4xTL8P8DJAv', 10)
        self.cashier_export.deposit_cash("to_account", '28cPi8tehBK7NYKfw3nNbPE4xTL8P8DJAv', 10)

        from sputnik import util

        uid = util.get_uid()
        d1 = self.administrator_export.transfer_position('from_account', 'BTC', 'debit', 5, 'note', uid)
        d2 = self.administrator_export.transfer_position('to_account', 'BTC', 'credit', 5, None, uid)
        d = defer.DeferredList([d1, d2])

        def onSuccess(result):
            from_position = self.session.query(models.Position).filter_by(username='from_account').one()
            to_position = self.session.query(models.Position).filter_by(username='to_account').one()

            self.assertEqual(from_position.position, 5)
            self.assertEqual(to_position.position, 15)
            self.assertTrue(self.webserver.component.check_for_calls([('transaction',
                                                                       ('onlinecash',
                                                                        {'contract': u'BTC',
                                                                         'direction': 'debit',
                                                                         'quantity': 10,
                                                                         'type': 'Deposit'}),
                                                                       {}),
                                                                      ('transaction',
                                                                       (u'from_account',
                                                                        {'contract': u'BTC',
                                                                         'direction': 'credit',
                                                                         'quantity': 10,
                                                                         'type': 'Deposit'}),
                                                                       {}),
                                                                      ('transaction',
                                                                       ('onlinecash',
                                                                        {'contract': u'BTC',
                                                                         'direction': 'debit',
                                                                         'quantity': 10,
                                                                         'type': 'Deposit'}),
                                                                       {}),
                                                                      ('transaction',
                                                                       (u'to_account',
                                                                        {'contract': u'BTC',
                                                                         'direction': 'credit',
                                                                         'quantity': 10,
                                                                         'type': 'Deposit'}),
                                                                       {}),
                                                                      ('transaction',
                                                                       ('from_account',
                                                                        {'contract': 'BTC',
                                                                         'direction': 'debit',
                                                                         'quantity': 5,
                                                                         'type': 'Transfer'}),
                                                                       {}),
                                                                      ('transaction',
                                                                       ('to_account',
                                                                        {'contract': 'BTC',
                                                                         'direction': 'credit',
                                                                         'quantity': 5,
                                                                         'type': 'Transfer'}),
                                                                       {})]
            ))


        d.addCallback(onSuccess)
        return d

    def test_adjust_position(self):
        from sputnik import models

        self.create_account("test", '18cPi8tehBK7NYKfw3nNbPE4xTL8P8DJAv')
        self.set_permissions_group('test', 'Deposit')
        self.cashier_export.deposit_cash('test', '18cPi8tehBK7NYKfw3nNbPE4xTL8P8DJAv', 10)

        d = self.administrator_export.adjust_position('test', 'BTC', 10, admin_username='test_admin')

        def onSuccess(result):
            position = self.session.query(models.Position).filter_by(
                username="test").one()
            self.assertEqual(position.position, 20)
            self.assertTrue(self.webserver.component.check_for_calls([('transaction',
                                                                       ('onlinecash',
                                                                        {'contract': u'BTC',
                                                                         'direction': 'debit',
                                                                         'quantity': 10,
                                                                         'type': 'Deposit'}),
                                                                       {}),
                                                                      ('transaction',
                                                                       (u'test',
                                                                        {'contract': u'BTC',
                                                                         'direction': 'credit',
                                                                         'quantity': 10,
                                                                         'type': 'Deposit'}),
                                                                       {}),
                                                                      ('transaction',
                                                                       ('test',
                                                                        {'contract': 'BTC',
                                                                         'direction': 'credit',
                                                                         'quantity': 10,
                                                                         'type': 'Transfer'}),
                                                                       {}),
                                                                      ('transaction',
                                                                       ('adjustments',
                                                                        {'contract': 'BTC',
                                                                         'direction': 'debit',
                                                                         'quantity': 10,
                                                                         'type': 'Transfer'}),
                                                                       {})]))

        d.addCallback(onSuccess)
        return d

    def test_change_permission_group(self):
        from sputnik import models

        self.create_account("test")
        id = self.session.query(models.PermissionGroup.id).filter_by(name='Deposit').one().id
        self.administrator_export.change_permission_group('test', id)
        user = self.session.query(models.User).filter_by(username='test').one()
        self.assertEqual(user.permission_group_id, id)


class TestEngineExport(TestAccountant):
    def test_post_transaction_predictions(self):
        from sputnik import util, models
        import datetime

        self.create_account("aggressive_user", '18cPi8tehBK7NYKfw3nNbPE4xTL8P8DJAv')
        self.create_account("passive_user", '28cPi8tehBK7NYKfw3nNbPE4xTL8P8DJAv', )
        self.set_permissions_group("aggressive_user", 'Deposit')
        self.set_permissions_group("passive_user", "Deposit")
        self.cashier_export.deposit_cash('aggressive_user', '18cPi8tehBK7NYKfw3nNbPE4xTL8P8DJAv', 5000000)
        self.cashier_export.deposit_cash('passive_user', '28cPi8tehBK7NYKfw3nNbPE4xTL8P8DJAv', 3000000)

        self.set_permissions_group("aggressive_user", 'Trade')
        self.set_permissions_group("passive_user", "Trade")

        passive_order = self.webserver_export.place_order('passive_user', {'username': 'passive_user',
                                                                           'contract': 'NETS2015',
                                                                           'price': 500,
                                                                           'quantity': 3,
                                                                           'side': 'BUY',
                                                                           'timestamp': util.dt_to_timestamp(
                                                                               datetime.datetime.utcnow())})

        aggressive_order = self.webserver_export.place_order('aggressive_user', {'username': 'aggressive_user',
                                                                                 'contract': 'NETS2015',
                                                                                 'price': 500,
                                                                                 'quantity': 3,
                                                                                 'side': 'SELL',
                                                                                 'timestamp': util.dt_to_timestamp(
                                                                                     datetime.datetime.utcnow())})

        uid = util.get_uid()
        timestamp = util.dt_to_timestamp(datetime.datetime.utcnow())
        aggressive = {'username': 'aggressive_user',
                      'aggressive': True,
                      'contract': 'NETS2015',
                      'price': 500,
                      'quantity': 3,
                      'order': aggressive_order,
                      'other_order': passive_order,
                      'side': 'SELL',
                      'uid': uid,
                      'timestamp': timestamp}

        passive = {'username': 'passive_user',
                   'aggressive': False,
                   'contract': 'NETS2015',
                   'price': 500,
                   'quantity': 3,
                   'order': passive_order,
                   'other_order': aggressive_order,
                   'side': 'BUY',
                   'uid': uid,
                   'timestamp': timestamp}

        d1 = self.engine_export.post_transaction('aggressive_user', aggressive)
        d2 = self.engine_export.post_transaction('passive_user', passive)

        def onSuccess(result):
            # Inspect the positions
            BTC = self.session.query(models.Contract).filter_by(ticker='BTC').one()
            NETS2015 = self.session.query(models.Contract).filter_by(ticker='NETS2015').one()

            aggressive_user_btc_position = self.session.query(models.Position).filter_by(username='aggressive_user',
                                                                                         contract=BTC).one()
            passive_user_btc_position = self.session.query(models.Position).filter_by(username='passive_user',
                                                                                      contract=BTC).one()
            aggressive_user_NETS2015_position = self.session.query(models.Position).filter_by(
                username='aggressive_user',
                contract=NETS2015).one()
            passive_user_NETS2015_position = self.session.query(models.Position).filter_by(username='passive_user',
                                                                                           contract=NETS2015).one()

            # This is based a 200bps fee on both sides
            self.assertEqual(aggressive_user_btc_position.position, 5000000 + 1500000 * 0.98)
            self.assertEqual(passive_user_btc_position.position, 3000000 - 1500000 * 1.02)
            self.assertEqual(aggressive_user_btc_position.pending_postings, 0)
            self.assertEqual(passive_user_btc_position.pending_postings, 0)

            # There is no fee for prediction contracts on trade
            self.assertEqual(aggressive_user_NETS2015_position.position, -3)
            self.assertEqual(passive_user_NETS2015_position.position, 3)

        dl = defer.DeferredList([d1, d2])
        dl.addCallback(onSuccess)
        return dl

    def test_post_transaction(self):
        from sputnik import util, models
        import datetime

        self.create_account("aggressive_user", '18cPi8tehBK7NYKfw3nNbPE4xTL8P8DJAv')
        self.create_account("passive_user", '28cPi8tehBK7NYKfw3nNbPE4xTL8P8DJAv', 'MXN')
        self.set_permissions_group("aggressive_user", 'Deposit')
        self.set_permissions_group("passive_user", "Deposit")
        self.cashier_export.deposit_cash('aggressive_user', '18cPi8tehBK7NYKfw3nNbPE4xTL8P8DJAv', 5000000)
        self.cashier_export.deposit_cash('passive_user', '28cPi8tehBK7NYKfw3nNbPE4xTL8P8DJAv', 3000000)

        self.add_address('aggressive_user', 'MXN_address', 'MXN')
        self.add_address('passive_user', 'BTC_address', 'BTC')

        self.cashier_export.deposit_cash('aggressive_user', 'MXN_address', 500000)
        self.cashier_export.deposit_cash('passive_user', 'BTC_address', 400000000)

        self.set_permissions_group("aggressive_user", 'Trade')
        self.set_permissions_group("passive_user", "Trade")

        passive_order = self.webserver_export.place_order('passive_user', {'username': 'passive_user',
                                                                           'contract': 'BTC/MXN',
                                                                           'price': 60000000,
                                                                           'quantity': 3000000,
                                                                           'side': 'BUY',
                                                                           'timestamp': util.dt_to_timestamp(
                                                                               datetime.datetime.utcnow())})

        aggressive_order = self.webserver_export.place_order('aggressive_user', {'username': 'aggressive_user',
                                                                                 'contract': 'BTC/MXN',
                                                                                 'price': 60000000,
                                                                                 'quantity': 3000000,
                                                                                 'side': 'SELL',
                                                                                 'timestamp': util.dt_to_timestamp(
                                                                                     datetime.datetime.utcnow())})

        uid = util.get_uid()
        timestamp = util.dt_to_timestamp(datetime.datetime.utcnow())
        aggressive = {'username': 'aggressive_user',
                      'aggressive': True,
                      'contract': 'BTC/MXN',
                      'price': 60000000,
                      'quantity': 3000000,
                      'order': aggressive_order,
                      'other_order': passive_order,
                      'side': 'SELL',
                      'uid': uid,
                      'timestamp': timestamp}

        passive = {'username': 'passive_user',
                   'aggressive': False,
                   'contract': 'BTC/MXN',
                   'price': 60000000,
                   'quantity': 3000000,
                   'order': passive_order,
                   'other_order': aggressive_order,
                   'side': 'BUY',
                   'uid': uid,
                   'timestamp': timestamp}

        d1 = self.engine_export.post_transaction('aggressive_user', aggressive)
        d2 = self.engine_export.post_transaction('passive_user', passive)

        def onSuccess(result):
            # Inspect the positions
            BTC = self.session.query(models.Contract).filter_by(ticker='BTC').one()
            MXN = self.session.query(models.Contract).filter_by(ticker='MXN').one()
            aggressive_user_btc_position = self.session.query(models.Position).filter_by(username='aggressive_user',
                                                                                         contract=BTC).one()
            passive_user_btc_position = self.session.query(models.Position).filter_by(username='passive_user',
                                                                                      contract=BTC).one()
            aggressive_user_mxn_position = self.session.query(models.Position).filter_by(username='aggressive_user',
                                                                                         contract=MXN).one()
            passive_user_mxn_position = self.session.query(models.Position).filter_by(username='passive_user',
                                                                                      contract=MXN).one()

            # This is based on all BTC fees being zero
            self.assertEqual(aggressive_user_btc_position.position, 2000000)
            self.assertEqual(passive_user_btc_position.position, 400000000 + 3000000)

            # This is based on 100bps MXN fee charged to both sides (see test_sputnik.py)
            self.assertEqual(aggressive_user_mxn_position.position, round(1800000 * 0.99) + 500000)
            self.assertEqual(passive_user_mxn_position.position, round(3000000 - 1800000 * 1.01))

        dl = defer.DeferredList([d1, d2])
        dl.addCallback(onSuccess)
        return dl

    """
    # Not implemented yet
    def test_safe_prices(self):
        self.engine_export.safe_prices('BTC', 42)
        self.assertEqual(self.accountant.safe_prices['BTC'], 42)
    """


class TestWebserverExport(TestAccountant):
    def test_place_order(self):
        self.create_account("test", '18cPi8tehBK7NYKfw3nNbPE4xTL8P8DJAv')
        self.add_address("test", '28cPi8tehBK7NYKfw3nNbPE4xTL8P8DJAv', 'MXN')
        self.set_permissions_group("test", 'Deposit')
        self.cashier_export.deposit_cash('test', '18cPi8tehBK7NYKfw3nNbPE4xTL8P8DJAv', 5000000)
        # We should not need MXN to sell BTC for MXN
        # self.cashier_export.deposit_cash('test', '28cPi8tehBK7NYKfw3nNbPE4xTL8P8DJAv', 5000000)
        self.set_permissions_group("test", 'Trade')

        from sputnik import util
        import datetime
        # Place a sell order, we have enough cash
        id = self.webserver_export.place_order('test', {'username': 'test',
                                                        'contract': 'BTC/MXN',
                                                        'price': 1000000,
                                                        'quantity': 3000000,
                                                        'side': 'SELL',
                                                        'timestamp': util.dt_to_timestamp(datetime.datetime.utcnow())})

        from sputnik import models

        order = self.session.query(models.Order).filter_by(id=id).one()
        self.assertEqual(order.username, 'test')
        self.assertEqual(order.contract.ticker, 'BTC/MXN')
        self.assertEqual(order.price, 1000000)
        self.assertEqual(order.quantity, 3000000)
        self.assertEqual(order.side, 'SELL')

        # Check margin
        from sputnik import margin

        test = self.get_user('test')
        margin = margin.calculate_margin(test, self.session)
        self.assertEqual(margin[0], 3000000)
        self.assertEqual(margin[1], 3000000)
        from sputnik import engine2

        self.assertTrue(self.engines['BTC/MXN'].component.check_for_calls([('place_order',
                                                                            (engine2.Order(**{'contract': 5,
                                                                                              'id': 1,
                                                                                              'price': 1000000,
                                                                                              'quantity': 3000000,
                                                                                              'side': 1,
                                                                                              'username': u'test'}),),
                                                                            {})]))

    def test_place_order_prediction_expired(self):
        self.create_account("test", '18cPi8tehBK7NYKfw3nNbPE4xTL8P8DJAv')
        self.set_permissions_group("test", 'Deposit')
        self.cashier_export.deposit_cash("test", '18cPi8tehBK7NYKfw3nNbPE4xTL8P8DJAv', 5000000)
        self.set_permissions_group("test", 'Trade')

        # Place a buy order, we have enough cash
        from sputnik import util
        import datetime

        with self.assertRaisesRegexp(accountant.AccountantException, 'contract_expired'):
            self.webserver_export.place_order('test', {'username': 'test',
                                                       'contract': 'NETS2014',
                                                       'price': 500,
                                                       'quantity': 3,
                                                       'side': 'BUY',
                                                       'timestamp': util.dt_to_timestamp(datetime.datetime.utcnow())})

    def test_place_order_prediction_buy(self):
        self.create_account("test", '18cPi8tehBK7NYKfw3nNbPE4xTL8P8DJAv')
        self.set_permissions_group("test", 'Deposit')
        self.cashier_export.deposit_cash("test", '18cPi8tehBK7NYKfw3nNbPE4xTL8P8DJAv', 5000000)
        self.set_permissions_group("test", 'Trade')

        # Place a buy order, we have enough cash
        from sputnik import util
        import datetime

        id = self.webserver_export.place_order('test', {'username': 'test',
                                                        'contract': 'NETS2015',
                                                        'price': 500,
                                                        'quantity': 3,
                                                        'side': 'BUY',
                                                        'timestamp': util.dt_to_timestamp(datetime.datetime.utcnow())})

        from sputnik import models

        order = self.session.query(models.Order).filter_by(id=id).one()
        self.assertEqual(order.username, 'test')
        self.assertEqual(order.contract.ticker, 'NETS2015')
        self.assertEqual(order.price, 500)
        self.assertEqual(order.quantity, 3)
        self.assertEqual(order.side, 'BUY')
        from sputnik import engine2

        self.assertTrue(self.engines['NETS2015'].component.check_for_calls([('place_order',
                                                                             (engine2.Order(**{'contract': 8,
                                                                                               'id': 1,
                                                                                               'price': 500,
                                                                                               'quantity': 3,
                                                                                               'side': -1,
                                                                                               'username': u'test'}),),
                                                                             {})]))

        # Check to make sure margin is right
        from sputnik import margin

        test = self.get_user('test')

        [low_margin, high_margin, max_cash_spent] = margin.calculate_margin(test, self.session)
        # 200bps fee
        self.assertEqual(low_margin, 1500000 * 1.02)
        self.assertEqual(high_margin, 1500000 * 1.02)


    def test_place_order_prediction_sell(self):
        self.create_account("test", '18cPi8tehBK7NYKfw3nNbPE4xTL8P8DJAv')
        self.set_permissions_group("test", 'Deposit')
        self.cashier_export.deposit_cash("test", '18cPi8tehBK7NYKfw3nNbPE4xTL8P8DJAv', 5000000)
        self.set_permissions_group("test", 'Trade')

        # Place a buy order, we have enough cash
        from sputnik import util
        import datetime

        id = self.webserver_export.place_order('test', {'username': 'test',
                                                        'contract': 'NETS2015',
                                                        'price': 100,
                                                        'quantity': 3,
                                                        'side': 'SELL',
                                                        'timestamp': util.dt_to_timestamp(datetime.datetime.utcnow())})

        from sputnik import models

        order = self.session.query(models.Order).filter_by(id=id).one()
        self.assertEqual(order.username, 'test')
        self.assertEqual(order.contract.ticker, 'NETS2015')
        self.assertEqual(order.price, 100)
        self.assertEqual(order.quantity, 3)
        self.assertEqual(order.side, 'SELL')

        from sputnik import engine2

        self.assertTrue(self.engines['NETS2015'].component.check_for_calls([('place_order',
                                                                             (engine2.Order(**{'contract': 8,
                                                                                               'id': 1,
                                                                                               'price': 100,
                                                                                               'quantity': 3,
                                                                                               'side': 1,
                                                                                               'username': u'test'}),),
                                                                             {})]))

        # Check to make sure margin is right
        from sputnik import margin

        test = self.get_user('test')
        [low_margin, high_margin, max_cash_spent] = margin.calculate_margin(test, self.session)
        # 200bps fee
        self.assertEqual(low_margin, 2700000 + 300000 * 0.02)
        self.assertEqual(high_margin, 2700000 + 300000 * 0.02)


    def test_place_order_no_perms(self):
        self.create_account("test", '18cPi8tehBK7NYKfw3nNbPE4xTL8P8DJAv')
        self.add_address("test", '28cPi8tehBK7NYKfw3nNbPE4xTL8P8DJAv', 'MXN')
        self.set_permissions_group("test", 'Deposit')
        self.cashier_export.deposit_cash("test", '18cPi8tehBK7NYKfw3nNbPE4xTL8P8DJAv', 5000000)
        self.cashier_export.deposit_cash("test", '28cPi8tehBK7NYKfw3nNbPE4xTL8P8DJAv', 5000000)

        # Place a sell order, we have enough cash
        from sputnik import accountant
        from sputnik import util
        import datetime

        with self.assertRaisesRegexp(accountant.AccountantException, 'trade_not_permitted'):
            self.webserver_export.place_order('test', {'username': 'test',
                                                       'contract': 'BTC/MXN',
                                                       'price': 1000000,
                                                       'quantity': 3000000,
                                                       'side': 'SELL',
                                                       'timestamp': util.dt_to_timestamp(datetime.datetime.utcnow())})


    def test_place_order_no_cash(self):
        self.create_account("test", '18cPi8tehBK7NYKfw3nNbPE4xTL8P8DJAv')
        self.set_permissions_group("test", 'Trade')

        # Place a sell order, we have no cash
        from sputnik import accountant
        from sputnik import util
        import datetime

        with self.assertRaisesRegexp(accountant.AccountantException, 'insufficient_margin'):
            self.webserver_export.place_order('test', {'username': 'test',
                                                       'contract': 'BTC/MXN',
                                                       'price': 1000000,
                                                       'quantity': 3000000,
                                                       'side': 'SELL',
                                                       'timestamp': util.dt_to_timestamp(datetime.datetime.utcnow())})

    def test_place_order_little_cash(self):
        self.create_account("test", '18cPi8tehBK7NYKfw3nNbPE4xTL8P8DJAv')
        self.add_address("test", '28cPi8tehBK7NYKfw3nNbPE4xTL8P8DJAv', 'MXN')
        self.set_permissions_group("test", 'Deposit')
        self.cashier_export.deposit_cash("test", '18cPi8tehBK7NYKfw3nNbPE4xTL8P8DJAv', 5000000)
        self.cashier_export.deposit_cash("test", '28cPi8tehBK7NYKfw3nNbPE4xTL8P8DJAv', 5000000)
        self.set_permissions_group("test", 'Trade')


        # Place a sell order, we have too little cash
        from sputnik import accountant
        from sputnik import util
        import datetime

        with self.assertRaisesRegexp(accountant.AccountantException, 'insufficient_margin'):
            result = self.webserver_export.place_order('test', {'username': 'test',
                                                                'contract': 'BTC/MXN',
                                                                'price': 1000000,
                                                                'quantity': 9000000,
                                                                'side': 'SELL',
                                                                'timestamp': util.dt_to_timestamp(
                                                                    datetime.datetime.utcnow())})


    def test_place_many_orders(self):
        self.create_account("test", '18cPi8tehBK7NYKfw3nNbPE4xTL8P8DJAv')
        self.add_address("test", '28cPi8tehBK7NYKfw3nNbPE4xTL8P8DJAv', 'MXN')
        self.set_permissions_group("test", 'Deposit')
        self.cashier_export.deposit_cash("test", '18cPi8tehBK7NYKfw3nNbPE4xTL8P8DJAv', 5000000)
        # We should not need MXN to sell BTC for MXN
        # self.cashier_export.deposit_cash("test", '28cPi8tehBK7NYKfw3nNbPE4xTL8P8DJAv', 5000000)
        self.set_permissions_group("test", 'Trade')

        # Place a sell order, we have enough cash
        from sputnik import util
        import datetime

        id = self.webserver_export.place_order('test', {'username': 'test',
                                                        'contract': 'BTC/MXN',
                                                        'price': 1000000,
                                                        'quantity': 3000000,
                                                        'side': 'SELL',
                                                        'timestamp': util.dt_to_timestamp(datetime.datetime.utcnow())})

        from sputnik import models

        order = self.session.query(models.Order).filter_by(id=id).one()
        self.assertEqual(order.username, 'test')
        self.assertEqual(order.contract.ticker, 'BTC/MXN')
        self.assertEqual(order.price, 1000000)
        self.assertEqual(order.quantity, 3000000)
        self.assertEqual(order.side, 'SELL')
        from sputnik import engine2

        self.assertTrue(self.engines['BTC/MXN'].component.check_for_calls([('place_order',
                                                                            (engine2.Order(**{'contract': 5,
                                                                                              'id': 1,
                                                                                              'price': 1000000,
                                                                                              'quantity': 3000000,
                                                                                              'side': 1,
                                                                                              'username': u'test'}),),
                                                                            {})]))

        # Place another sell, we have insufficient cash now
        from sputnik import accountant
        from sputnik import util
        import datetime

        with self.assertRaisesRegexp(accountant.AccountantException, 'insufficient_margin'):
            self.webserver_export.place_order('test', {'username': 'test',
                                                       'contract': 'BTC/MXN',
                                                       'price': 1000000,
                                                       'quantity': 3000000,
                                                       'side': 'SELL',
                                                       'timestamp': util.dt_to_timestamp(
                                                           datetime.datetime.utcnow())})


    def test_cancel_order_success(self):
        self.create_account("test", '18cPi8tehBK7NYKfw3nNbPE4xTL8P8DJAv')
        self.add_address("test", '28cPi8tehBK7NYKfw3nNbPE4xTL8P8DJAv', 'MXN')
        self.set_permissions_group("test", 'Deposit')
        self.cashier_export.deposit_cash("test", '18cPi8tehBK7NYKfw3nNbPE4xTL8P8DJAv', 5000000)
        self.cashier_export.deposit_cash("test", '28cPi8tehBK7NYKfw3nNbPE4xTL8P8DJAv', 5000000)
        self.set_permissions_group("test", 'Trade')

        # Place a sell order, we have enough cash
        from sputnik import util
        import datetime

        id = self.webserver_export.place_order('test', {'username': 'test',
                                                        'contract': 'BTC/MXN',
                                                        'price': 1000000,
                                                        'quantity': 3000000,
                                                        'side': 'SELL',
                                                        'timestamp': util.dt_to_timestamp(datetime.datetime.utcnow())})

        def cancelSuccess(result):
            self.assertEquals(result, None)

        def cancelFail(failure):
            self.assertTrue(False)

        d = self.webserver_export.cancel_order('test', id)
        d.addCallbacks(cancelSuccess, cancelFail)
        return d

    def test_cancel_order_wrong_user(self):
        self.create_account("test", '18cPi8tehBK7NYKfw3nNbPE4xTL8P8DJAv')
        self.add_address("test", '28cPi8tehBK7NYKfw3nNbPE4xTL8P8DJAv', 'MXN')
        self.set_permissions_group("test", 'Deposit')
        self.cashier_export.deposit_cash("test", '18cPi8tehBK7NYKfw3nNbPE4xTL8P8DJAv', 5000000)
        self.cashier_export.deposit_cash("test", '28cPi8tehBK7NYKfw3nNbPE4xTL8P8DJAv', 5000000)
        self.set_permissions_group("test", 'Trade')

        # Place a sell order, we have enough cash
        from sputnik import util
        import datetime

        id = self.webserver_export.place_order('test', {'username': 'test',
                                                        'contract': 'BTC/MXN',
                                                        'price': 1000000,
                                                        'quantity': 3000000,
                                                        'side': 'SELL',
                                                        'timestamp': util.dt_to_timestamp(datetime.datetime.utcnow())})


        def cancelSuccess(result):
            self.assertTrue(False)

        def cancelFail(failure):
            self.assertTrue(False)

        from sputnik import accountant

        with self.assertRaisesRegexp(accountant.AccountantException, "user_order_mismatch"):
            d = self.webserver_export.cancel_order('wrong', id)
            d.addCallbacks(cancelSuccess, cancelFail)
            return d

    def test_cancel_order_no_order(self):
        self.create_account("test", '18cPi8tehBK7NYKfw3nNbPE4xTL8P8DJAv')
        self.add_address("test", '28cPi8tehBK7NYKfw3nNbPE4xTL8P8DJAv', 'MXN')
        self.set_permissions_group("test", 'Deposit')
        self.cashier_export.deposit_cash("test", '18cPi8tehBK7NYKfw3nNbPE4xTL8P8DJAv', 5000000)
        self.cashier_export.deposit_cash("test", '28cPi8tehBK7NYKfw3nNbPE4xTL8P8DJAv', 5000000)
        self.set_permissions_group("test", 'Trade')

        def cancelSuccess(result):
            self.assertTrue(False)

        def cancelFail(failure):
            self.assertTrue(False)

        from sputnik import accountant

        id = 5
        with self.assertRaisesRegexp(accountant.AccountantException, "no_order_found"):
            d = self.webserver_export.cancel_order('wrong', id)
            d.addCallbacks(cancelSuccess, cancelFail)
            return d

    def test_request_withdrawal_success(self):
        self.create_account("test", '18cPi8tehBK7NYKfw3nNbPE4xTL8P8DJAv')
        self.set_permissions_group('test', 'Deposit')
        self.cashier_export.deposit_cash('test', '18cPi8tehBK7NYKfw3nNbPE4xTL8P8DJAv', 5000000)
        self.set_permissions_group('test', 'Withdraw')
        result = self.webserver_export.request_withdrawal('test', 'BTC', 3000000, 'bad_address')

        # Make sure it returns success
        self.assertTrue(self.successResultOf(result))

        # Check that the positions are changed
        from sputnik import models

        user_position = self.session.query(models.Position).filter_by(username='test').one()
        pending_position = self.session.query(models.Position).filter_by(username='pendingwithdrawal').one()

        self.assertEqual(user_position.position, 2000000)
        self.assertEqual(pending_position.position, 3000000)

        self.assertTrue(self.webserver.component.check_for_calls([('transaction',
                                                                   (u'onlinecash',
                                                                    {'contract': u'BTC',
                                                                     'quantity': 5000000,
                                                                     'direction': 'debit',
                                                                     'type': u'Deposit'}),
                                                                   {}),
                                                                  ('transaction',
                                                                   (u'test',
                                                                    {'contract': u'BTC',
                                                                     'direction': 'credit',
                                                                     'quantity': 5000000,
                                                                     'type': u'Deposit'}),
                                                                   {}),
                                                                  ('transaction',
                                                                   (u'pendingwithdrawal',
                                                                    {'contract': u'BTC',
                                                                     'direction': 'credit',
                                                                     'quantity': 3000000,
                                                                     'type': u'Withdrawal'}),
                                                                   {}),
                                                                  ('transaction',
                                                                   (u'test',
                                                                    {'contract': u'BTC',
                                                                     'direction': 'debit',
                                                                     'quantity': 3000000,
                                                                     'type': u'Withdrawal'}),
                                                                   {})]))
        self.assertTrue(
            self.cashier.component.check_for_calls(
                [('request_withdrawal', ('test', 'BTC', 'bad_address', 3000000), {})]))


    def test_request_withdrawal_no_perms(self):
        self.create_account("test", '18cPi8tehBK7NYKfw3nNbPE4xTL8P8DJAv')

        from sputnik import accountant

        with self.assertRaisesRegexp(accountant.AccountantException, "withdraw_not_permitted"):
            self.webserver_export.request_withdrawal('test', 'BTC', 3000000, 'bad_address')

        self.assertEqual(self.cashier.component.log, [])

    def test_request_withdrawal_no_margin_btc(self):
        self.create_account("test", '18cPi8tehBK7NYKfw3nNbPE4xTL8P8DJAv')
        self.set_permissions_group('test', 'Deposit')
        self.cashier_export.deposit_cash('test', '18cPi8tehBK7NYKfw3nNbPE4xTL8P8DJAv', 5000000)
        self.set_permissions_group('test', 'Withdraw')

        from sputnik import accountant

        with self.assertRaisesRegexp(accountant.AccountantException, "insufficient_margin"):
            self.webserver_export.request_withdrawal('test', 'BTC', 8000000, 'bad_address')

        self.assertEqual(self.cashier.component.log, [])

    def test_request_withdrawal_no_margin_fiat(self):
        self.create_account("test", '18cPi8tehBK7NYKfw3nNbPE4xTL8P8DJAv')
        self.set_permissions_group('test', 'Deposit')
        self.cashier_export.deposit_cash('test', '18cPi8tehBK7NYKfw3nNbPE4xTL8P8DJAv', 5000000)
        self.set_permissions_group('test', 'Withdraw')

        from sputnik import accountant

        with self.assertRaisesRegexp(accountant.AccountantException, "insufficient_margin"):
            self.webserver_export.request_withdrawal('test', 'MXN', 8000000, 'bad_address')

        self.assertEqual(self.cashier.component.log, [])

<|MERGE_RESOLUTION|>--- conflicted
+++ resolved
@@ -395,9 +395,6 @@
 
 
 class TestAdministratorExport(TestAccountant):
-<<<<<<< HEAD
-    def test_clear_contract_prediction(self):
-=======
     def test_change_fee_group(self):
         self.create_account('test', '18cPi8tehBK7NYKfw3nNbPE4xTL8P8DJAv')
         from sputnik import models
@@ -413,8 +410,7 @@
 
         # TODO: What can we assert here?
 
-    def test_clear_contract(self):
->>>>>>> fea52eb1
+    def test_clear_contract_prediction(self):
         self.create_account("short_account", '18cPi8tehBK7NYKfw3nNbPE4xTL8P8DJAv')
         self.create_account("long_account", '28cPi8tehBK7NYKfw3nNbPE4xTL8P8DJAv')
 
