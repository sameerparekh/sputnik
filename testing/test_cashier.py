import sys
import os
from twisted.internet import defer
<<<<<<< HEAD
from test_sputnik import TestSputnik, FakeComponent
=======
from test_sputnik import TestSputnik, FakeComponent, FakeSendmail, FakeBitgo
>>>>>>> 5279f69f
from pprint import pprint
from twisted.web.test.test_web import DummyRequest
from sputnik.exception import CashierException

sys.path.append(os.path.join(os.path.dirname(os.path.abspath(__file__)),
                             "../server"))
sys.path.append(os.path.join(os.path.dirname(os.path.abspath(__file__)),
                             "../tools"))


class FakeBitcoin(FakeComponent):
    received = {}
    balance = 0.0

    def getnewaddress(self):
        self._log_call("getnewaddress")
        return defer.succeed({'result': "msj42CCGruhRsFrGATiUuh25dtxYtnpbTx"})

    def getreceivedbyaddress(self, address, minimum_confirmations):
        self._log_call("getreceivedbyaddress")
        if address in self.received:
            if self.received[address]['confirmations'] >= minimum_confirmations:
                return defer.succeed({'result': self.received[address]['amount']})

        return defer.succeed({'result': 0.0})

    def listreceivedbyaddress(self, minimum_confirmations):
        self._log_call("listreceivedbyaddress", minimum_confirmations)
        received = []

        for address, info in self.received.iteritems():
            if info['confirmations'] >= minimum_confirmations:
                received.append({'address': address,
                                 'account': '',
                                 'amount': info['amount'],
                                 'confirmations': info['confirmations']})

        return defer.succeed({'result': received})


    def getbalance(self):
        self._log_call("getbalance")
        return defer.succeed({'result': self.balance})

    def sendtoaddress(self, address, amount):
        self._log_call("sendtoaddress", address, amount)
        return defer.succeed({'result': "TXSUCCESS"})

    def gettransaction(self, txid):
        self._log_call("gettransaction", txid)
        if txid == "TXSUCCESS":
            return defer.succeed({'result': {'fee': 0.01}})

    # Utility functions for tester
    def receive_at_address(self, address, amount):
        self._log_call("receive_at_address", address, amount)
        if address in self.received:
            if self.received[address]['amount'] == amount:
                self.received[address]['confirmations'] += 1
            else:
                self.received[address]['amount'] = amount
                self.received[address]['confirmations'] = 1
        else:
            self.received[address] = {'amount': amount,
                                      'confirmations': 1
            }

    def set_balance(self, amount):
        self._log_call("set_balance", amount)
        self.balance = amount

class TestCashier(TestSputnik):
    def setUp(self):
        TestSputnik.setUp(self)

        from sputnik import cashier
        from sputnik import accountant

        self.accountant = accountant.CashierExport(FakeComponent("accountant"))
        self.bitcoinrpc = {'BTC': FakeBitcoin()}
        self.compropago = FakeComponent()
<<<<<<< HEAD
        self.messenger = FakeComponent("messenger")
=======
        self.bitgo = FakeBitgo()
        self.sendmail = FakeSendmail('test-email@m2.io')
        from tempfile import mkstemp
        import json
        keyfile = mkstemp(prefix="bitgo_key")[1]
        with open(keyfile, "w") as f:
            json.dump({'passphrase': 'NULL'}, f)

>>>>>>> 5279f69f
        self.cashier = cashier.Cashier(self.session, self.accountant,
                                       self.bitcoinrpc,
                                       self.compropago,
                                       cold_wallet_period=None,
                                       messenger=self.messenger,
                                       minimum_confirmations=6,
                                       bitgo=self.bitgo,
                                       bitgo_private_key_file=keyfile,
                                       alerts=FakeComponent("alerts"))

        self.administrator_export = cashier.AdministratorExport(self.cashier)
        self.webserver_export = cashier.WebserverExport(self.cashier)
        self.accountant_export = cashier.AccountantExport(self.cashier)
        self.compropago_hook = cashier.CompropagoHook(self.cashier)
        self.bitcoin_notify = cashier.BitcoinNotify(self.cashier)


class TestWebserverExport(TestCashier):
    def test_get_new_address_already_exists(self):
        self.create_account('test')
        self.add_address(address="muXGTbVYgDcLcpetQg777SmbSbRsk4kpqk")
        d = self.webserver_export.get_new_address('test', 'BTC')


        def onSuccess(new_address):
            self.assertEqual(new_address, 'muXGTbVYgDcLcpetQg777SmbSbRsk4kpqk')

            from sputnik import models

            address = self.session.query(models.Addresses).filter_by(username='test', active=True).one()
            self.assertEqual(address.address, 'muXGTbVYgDcLcpetQg777SmbSbRsk4kpqk')

        def onFail(failure):
            self.assertFalse(True)

        d.addCallbacks(onSuccess, onFail)
        return d


    def test_get_new_address_new(self):
        self.create_account('test')
        d = self.webserver_export.get_new_address('test', 'BTC')

        def onSuccess(new_address):
            self.assertEqual(new_address, 'msj42CCGruhRsFrGATiUuh25dtxYtnpbTx')

            from sputnik import models

            address = self.session.query(models.Addresses).filter_by(username='test', active=True).one()
            self.assertEqual(address.address, 'msj42CCGruhRsFrGATiUuh25dtxYtnpbTx')

        def onFail(failure):
            self.assertFalse(True)

        d.addCallbacks(onSuccess, onFail)
        return d

    def test_get_new_address_fiat(self):
        self.create_account('test')
        d = self.webserver_export.get_new_address('test', 'MXN')

        def onSuccess(new_address):
            from sputnik import models

            address = self.session.query(models.Addresses).filter_by(username='test', active=True).one()
            self.assertEqual(address.address, new_address)

        def onFail(failure):
            self.assertFalse(True)

        d.addCallbacks(onSuccess, onFail)
        return d

    def test_get_current_address_exists(self):
        self.create_account('test', 'STARTING_ADDRESS')
        d = self.webserver_export.get_current_address('test', 'BTC')

        def onSuccess(current_address):
            self.assertEqual(current_address, 'STARTING_ADDRESS')

        def onFail(failure):
            self.assertTrue(False)

        d.addCallbacks(onSuccess, onFail)
        return d

    def test_get_current_address_not_exists(self):
        self.create_account('test')
        d = self.webserver_export.get_current_address('test', 'BTC')

        def onSuccess(current_address):
            self.assertEqual(current_address, 'msj42CCGruhRsFrGATiUuh25dtxYtnpbTx')

            from sputnik import models

            address = self.session.query(models.Addresses).filter_by(username='test', active=True).one()
            self.assertEqual(address.address, 'msj42CCGruhRsFrGATiUuh25dtxYtnpbTx')

        def onFail(failure):
            self.assertTrue(False)

        d.addCallbacks(onSuccess, onFail)
        return d

    def test_get_current_address_not_exists_fiat(self):
        self.create_account('test')
        d = self.webserver_export.get_current_address('test', 'MXN')

        def onSuccess(current_address):
            from sputnik import models

            address = self.session.query(models.Addresses).filter_by(username='test', active=True).one()
            self.assertEqual(address.address, current_address)

        def onFail(failure):
            self.assertTrue(False)

        d.addCallbacks(onSuccess, onFail)
        return d

    def test_get_deposit_instructions(self):
        instructions = self.webserver_export.get_deposit_instructions('BTC')
        self.assertEqual(instructions,  u'<p>Please send your crypto-currency to this address</p>')


class TestAdministratorExport(TestCashier):
    def test_transfer_from_hot_wallet_to_offlinecash(self):
        self.cashier.bitcoinrpc['BTC'].set_balance(0.01)

        d = self.administrator_export.transfer_from_hot_wallet('BTC', 1000, 'offlinecash')
        def onSuccess(result):
            self.assertTrue(self.accountant.component.check_for_calls([('transfer_position',
                                                                        ('onlinecash',
                                                                         'BTC',
                                                                         'credit',
                                                                         1000000L,
                                                                         u'n2JvYcXqkHAKUNj6X4iG3xFzX3moCpHujj: TXSUCCESS',
                                                                        ),
                                                                        {}),
                                                                       ('transfer_position',
                                                                        ('customer',
                                                                         'BTC',
                                                                         'debit',
                                                                         1000000L,
                                                                         u'n2JvYcXqkHAKUNj6X4iG3xFzX3moCpHujj: TXSUCCESS',
                                                                        ),
                                                                        {}),
                                                                       ('transfer_position',
                                                                        ('onlinecash',
                                                                         'BTC',
                                                                         'credit',
                                                                         1000,
                                                                         'n2JvYcXqkHAKUNj6X4iG3xFzX3moCpHujj: TXSUCCESS'),
                                                                        {}),
                                                                       ('transfer_position',
                                                                        ('offlinecash',
                                                                         'BTC',
                                                                         'debit',
                                                                         1000,
                                                                         'n2JvYcXqkHAKUNj6X4iG3xFzX3moCpHujj: TXSUCCESS'),
                                                                        {})]))
            self.assertEqual(self.bitgo.component.log, [])
            self.assertTrue(self.bitcoinrpc['BTC'].check_for_calls([('set_balance', (0.01,), {}),
                                                                    ('getbalance', (), {}),
                                                                    ('sendtoaddress', ('n2JvYcXqkHAKUNj6X4iG3xFzX3moCpHujj', 1e-05), {})]))


        def onFail(failure):
            self.assertTrue(False)

        d.addCallbacks(onSuccess, onFail)

    def test_transfer_from_hot_wallet_to_multisigcash(self):
        self.cashier.bitcoinrpc['BTC'].set_balance(0.01)

        d = self.administrator_export.transfer_from_hot_wallet('BTC', 1000, 'multisigcash')
        def onSuccess(result):
            self.assertTrue(self.accountant.component.check_for_calls([('transfer_position',
                                                                        ('onlinecash',
                                                                         'BTC',
                                                                         'credit',
                                                                         1000,
                                                                         'myDu5UC7aCWXTmfJPQKC72gNCDStu9voeo: TXSUCCESS'),
                                                                        {}),
                                                                       ('transfer_position',
                                                                        ('multisigcash',
                                                                         'BTC',
                                                                         'debit',
                                                                         1000,
                                                                         'myDu5UC7aCWXTmfJPQKC72gNCDStu9voeo: TXSUCCESS'),
                                                                        {})]))
            self.assertEqual(self.bitgo.component.log, [])
            self.assertTrue(self.bitcoinrpc['BTC'].check_for_calls([('set_balance', (0.01,), {}),
                                                                    ('getbalance', (), {}),
                                                                    ('sendtoaddress', ('myDu5UC7aCWXTmfJPQKC72gNCDStu9voeo', 1e-05), {})]))


        def onFail(failure):
            self.assertTrue(False)

        d.addCallbacks(onSuccess, onFail)

    def test_transfer_from_multisig_wallet_to_offlinecash(self):

        d = self.administrator_export.transfer_from_multisig_wallet('BTC', 1000, 'offlinecash', multisig={'otp': '000000',
                                                                                                          'token': 'TOKEN'})

        def onSuccess(result):
            self.assertTrue(self.accountant.component.check_for_calls(
                [('transfer_position',
                  ('multisigcash',
                   'BTC',
                   'credit',
                   1000000,
                   u'n2JvYcXqkHAKUNj6X4iG3xFzX3moCpHujj: TXSUCCESS',
                   ),
                  {}),
                 ('transfer_position',
                  ('customer',
                   'BTC',
                   'debit',
                   1000000,
                   u'n2JvYcXqkHAKUNj6X4iG3xFzX3moCpHujj: TXSUCCESS',
                   ),
                  {}),
                 ('transfer_position',
                  ('multisigcash',
                   'BTC',
                   'credit',
                   1000,
                   u'n2JvYcXqkHAKUNj6X4iG3xFzX3moCpHujj: TXSUCCESS',
                  ),
                  {}),
                 ('transfer_position',
                  ('offlinecash',
                   'BTC',
                   'debit',
                   1000,
                   u'n2JvYcXqkHAKUNj6X4iG3xFzX3moCpHujj: TXSUCCESS',
                  ),
                  {})]))
            self.assertTrue(self.bitgo.component.check_for_calls([('unlock', ('000000',), {})]))
            self.assertEqual(self.bitcoinrpc['BTC'].log, [])
            d = self.bitgo.wallets.get('myDu5UC7aCWXTmfJPQKC72gNCDStu9voeo')

            def _cb(wallet):
                self.assertTrue(wallet.check_for_calls([('sendCoins',
                                                         (),
                                                         {'address': u'n2JvYcXqkHAKUNj6X4iG3xFzX3moCpHujj', 'amount': 1000,
                                                          'passphrase': u'NULL'})]
                ))

            d.addCallback(_cb)
            return d


        def onFail(failure):
            self.assertTrue(False)

        d.addCallbacks(onSuccess, onFail)

    def test_transfer_from_multisig_wallet_to_onlinecash(self):

        d = self.administrator_export.transfer_from_multisig_wallet('BTC', 1000, 'onlinecash', multisig={'otp': '000000',
                                                                                                          'token': 'TOKEN'})

        def onSuccess(result):
            self.assertTrue(self.accountant.component.check_for_calls([('transfer_position',
                                                              ('multisigcash',
                                                               'BTC',
                                                               'credit',
                                                               1000000,
                                                               'msj42CCGruhRsFrGATiUuh25dtxYtnpbTx: TXSUCCESS',
                                                              ),
                                                              {}),
                                                             ('transfer_position',
                                                              ('customer',
                                                               'BTC',
                                                               'debit',
                                                               1000000,
                                                               'msj42CCGruhRsFrGATiUuh25dtxYtnpbTx: TXSUCCESS',
                                                              ),
                                                              {})]))
            self.assertTrue(self.bitgo.component.check_for_calls([('unlock', ('000000',), {})]))
            self.assertEqual(self.bitcoinrpc['BTC'].log, [('getnewaddress', (), {})])
            d = self.bitgo.wallets.get('myDu5UC7aCWXTmfJPQKC72gNCDStu9voeo')

            def _cb(wallet):
                self.assertTrue(wallet.check_for_calls([('sendCoins',
                                                         (),
                                                         {'address': u'msj42CCGruhRsFrGATiUuh25dtxYtnpbTx', 'amount': 1000,
                                                          'passphrase': u'NULL'})]
                ))

            d.addCallback(_cb)
            return d


        def onFail(failure):
            self.assertTrue(False)

        d.addCallbacks(onSuccess, onFail)
    def test_rescan_address_with_deposit(self):
        self.create_account('test', 'mm2wh34gqqchF2jNqJ7MGXFRrMtMX6pDaA')
        for confirmation in range(0, 6):
            self.cashier.bitcoinrpc['BTC'].receive_at_address('mm2wh34gqqchF2jNqJ7MGXFRrMtMX6pDaA', 1.23)

        d = self.administrator_export.rescan_address('mm2wh34gqqchF2jNqJ7MGXFRrMtMX6pDaA')

        def onSuccess(result):
            self.assertTrue(result)
            self.assertTrue(self.accountant.component.check_for_calls([('deposit_cash', ("test", 'mm2wh34gqqchF2jNqJ7MGXFRrMtMX6pDaA', 123000000L), {})]))

        def onFail(failure):
            self.assertFalse(True)

        d.addCallbacks(onSuccess, onFail)
        return d

    def test_rescan_address_with_deposit_insufficient_confirms(self):
        self.create_account('test', 'mqJmQC7jP41Gyac5K1dMRQfLCqBWisNpZZ')
        for confirmation in range(0, 5):
            self.cashier.bitcoinrpc['BTC'].receive_at_address('mqJmQC7jP41Gyac5K1dMRQfLCqBWisNpZZ', 1.23)

        d = self.administrator_export.rescan_address('mqJmQC7jP41Gyac5K1dMRQfLCqBWisNpZZ')

        def onSuccess(result):
            self.assertTrue(result)
            self.assertEquals(self.accountant.component.log, [])

        def onFail(failure):
            self.assertFalse(True)

        d.addCallbacks(onSuccess, onFail)
        return d

    def test_rescan_address_with_nodeposit(self):
        self.create_account('test', 'mkoQqsBvwFUUruWPkprTEfcf63mau3Twvp')

        d = self.administrator_export.rescan_address('mkoQqsBvwFUUruWPkprTEfcf63mau3Twvp')

        def onSuccess(result):
            self.assertTrue(result)
            self.assertEquals(self.accountant.component.log, [])

        def onFail(failure):
            self.assertFalse(True)

        d.addCallbacks(onSuccess, onFail)
        return d

    def test_process_withdrawal_bad_address(self):
        self.create_account('test')
        d = self.cashier.request_withdrawal('test', 'BTC', 'BAD_ADDRESS', 1000000)

        def onSuccess(withdrawal_id):
            self.cashier.bitcoinrpc['BTC'].set_balance(0.01)

            d = self.administrator_export.process_withdrawal(withdrawal_id, online=True, admin_username='test_admin')
            def onFail(failure):
                self.assertEqual(failure.value.args, ("exceptions/cashier/invalid_address", ))

            def onSuccess(result):
                self.assertFalse(True)

            d.addCallbacks(onSuccess, onFail)
            return d

        def onFail(failure):
            self.assertFalse(True)

        d.addCallbacks(onSuccess, onFail)
        return d

    def test_process_withdrawal_online_have_cash(self):
        self.create_account('test')
        d = self.cashier.request_withdrawal('test', 'BTC', 'mzJP8hzfZLs8B5Vx3DLfCQ8sJH3ViuJQ5M', 1000000)

        def onSuccess(withdrawal_id):
            self.cashier.bitcoinrpc['BTC'].set_balance(0.01)

            from sputnik import models

            d = self.administrator_export.process_withdrawal(withdrawal_id, online=True, admin_username='test_admin')

            def onSuccess(txid):
                withdrawal = self.session.query(models.Withdrawal).filter_by(id=withdrawal_id).one()
                self.assertTrue(self.accountant.component.check_for_calls([('transfer_position',
                                                                            ('onlinecash',
                                                                             u'BTC',
                                                                             'credit',
                                                                             1000000L,
                                                                             u'mzJP8hzfZLs8B5Vx3DLfCQ8sJH3ViuJQ5M: TXSUCCESS (test_admin)',
                                                                             ),
                                                                            {}),
                                                                           ('transfer_position',
                                                                            ('customer',
                                                                             u'BTC',
                                                                             'debit',
                                                                             1000000L,
                                                                             u'mzJP8hzfZLs8B5Vx3DLfCQ8sJH3ViuJQ5M: TXSUCCESS (test_admin)',
                                                                             ),
                                                                            {}),
                                                                           ('transfer_position',
                                                                            ('pendingwithdrawal',
                                                                             u'BTC',
                                                                             'debit',
                                                                             1000000,
                                                                             u'mzJP8hzfZLs8B5Vx3DLfCQ8sJH3ViuJQ5M: TXSUCCESS (test_admin)'),
                                                                            {}),
                                                                           ('transfer_position',
                                                                            ('onlinecash',
                                                                             u'BTC',
                                                                             'credit',
                                                                             1000000,
                                                                             'mzJP8hzfZLs8B5Vx3DLfCQ8sJH3ViuJQ5M: TXSUCCESS (test_admin)'),
                                                                            {})]))
                self.assertFalse(withdrawal.pending)

            def onFail(failure):
                self.assertTrue(False)

            d.addCallbacks(onSuccess, onFail)
            return d

        def onFail(failure):
            self.assertFalse(True)

        d.addCallbacks(onSuccess, onFail)
        return d

    def test_process_withdrawal_online_no_cash(self):
        self.create_account('test')
        d = self.cashier.request_withdrawal('test', 'BTC', 'mzJP8hzfZLs8B5Vx3DLfCQ8sJH3ViuJQ5M', 1000000)

        def onSuccess(withdrawal_id):
            self.cashier.bitcoinrpc['BTC'].set_balance(0.0)

            d = self.administrator_export.process_withdrawal(withdrawal_id, online=True, admin_username='test_admin')

            def onSuccess(result):
                self.assertTrue(False)

            def onFail(failure):
                self.assertEqual(failure.value.args, ("exceptions/cashier/insufficient_funds",))
                from sputnik import models

                withdrawal = self.session.query(models.Withdrawal).filter_by(id=withdrawal_id).one()

                self.assertEqual(self.accountant.component.log, [])
                self.assertTrue(self.bitcoinrpc['BTC'].component.check_for_calls([('getbalance', (), {}), ('set_balance', (0.0,), {}), ('getbalance', (), {})]))
                self.assertTrue(withdrawal.pending)

            d.addCallbacks(onSuccess, onFail)
            return d

        def onFail(failure):
            self.assertFalse(True)

        d.addCallbacks(onSuccess, onFail)

    def test_process_withdrawal_online_fiat(self):
        self.create_account('test')

        d = self.cashier.request_withdrawal('test', 'MXN', 'mzJP8hzfZLs8B5Vx3DLfCQ8sJH3ViuJQ5M', 100000000)

        def onSuccess(withdrawal_id):
            from sputnik import cashier

            d = self.administrator_export.process_withdrawal(withdrawal_id, online=True, admin_username='test_admin')

            def onFail(failure):
                self.assertEqual(failure.value.args[0], "exceptions/cashier/no_automatic_withdrawal")
                from sputnik import models

                withdrawal = self.session.query(models.Withdrawal).filter_by(id=withdrawal_id).one()

                self.assertEqual(self.accountant.component.log, [])
                self.assertEqual(self.bitcoinrpc['BTC'].component.log, [])
                self.assertTrue(withdrawal.pending)

            def onSuccess(result):
                self.assertTrue(False)

            d.addCallbacks(onSuccess, onFail)
            return d

        def onFail(failure):
            self.assertFalse(True)

        d.addCallbacks(onSuccess, onFail)
        return d

    def test_process_withdrawal_offline(self):
        self.create_account('test')
        d = self.cashier.request_withdrawal('test', 'MXN', 'mzJP8hzfZLs8B5Vx3DLfCQ8sJH3ViuJQ5M', 100000000)

        def onSuccess(withdrawal_id):
            d = self.administrator_export.process_withdrawal(withdrawal_id, online=False, admin_username='test_admin')

            def onSuccess(txid):
                from sputnik import models

                withdrawal = self.session.query(models.Withdrawal).filter_by(id=withdrawal_id).one()
                self.assertTrue(self.accountant.component.check_for_calls([('transfer_position',
                                                                  ('pendingwithdrawal',
                                                                   u'MXN',
                                                                   'debit',
                                                                   100000000,
                                                                   u'mzJP8hzfZLs8B5Vx3DLfCQ8sJH3ViuJQ5M: offline (test_admin)'),
                                                                  {}),
                                                                 ('transfer_position',
                                                                  ('offlinecash',
                                                                   u'MXN',
                                                                   'credit',
                                                                   100000000,
                                                                   'mzJP8hzfZLs8B5Vx3DLfCQ8sJH3ViuJQ5M: offline (test_admin)'),
                                                                  {})]))

                self.assertEqual(self.bitcoinrpc['BTC'].component.log, [])
                self.assertFalse(withdrawal.pending)

            def onFail(failure):
                self.assertFalse(True)

            d.addCallbacks(onSuccess, onFail)
            return d

        def onFail(failure):
            self.assertFalse(True)

        d.addCallbacks(onSuccess, onFail)
        return d


    def test_process_withdrawal_cancel(self):
        self.create_account('test')
        d = self.cashier.request_withdrawal('test', 'MXN', 'mzJP8hzfZLs8B5Vx3DLfCQ8sJH3ViuJQ5M', 100000000)

        def onSuccess(withdrawal_id):
            d = self.administrator_export.process_withdrawal(withdrawal_id, cancel=True, admin_username='test_admin')

            def onSuccess(txid):
                from sputnik import models

                withdrawal = self.session.query(models.Withdrawal).filter_by(id=withdrawal_id).one()
                self.assertTrue(self.accountant.component.check_for_calls([('transfer_position',
                                                                  ('pendingwithdrawal',
                                                                   u'MXN',
                                                                   'debit',
                                                                   100000000,
                                                                   u'mzJP8hzfZLs8B5Vx3DLfCQ8sJH3ViuJQ5M: cancel (test_admin)'),
                                                                  {}),
                                                                 ('transfer_position',
                                                                  (u'test',
                                                                   u'MXN',
                                                                   'credit',
                                                                   100000000,
                                                                   'mzJP8hzfZLs8B5Vx3DLfCQ8sJH3ViuJQ5M: cancel (test_admin)'),
                                                                  {})]
                ))

                self.assertEqual(self.bitcoinrpc['BTC'].component.log, [])
                self.assertFalse(withdrawal.pending)

            def onFail(failure):
                self.assertFalse(True)

            d.addCallbacks(onSuccess, onFail)
            return d

        def onFail(failure):
            self.assertFalse(True)

        d.addCallbacks(onSuccess, onFail)
        return d


class TestAccountantExport(TestCashier):
    def test_request_withdrawal_btc_small(self):
        self.create_account('test')
        self.cashier.bitcoinrpc['BTC'].set_balance(1.0)
        d = self.accountant_export.request_withdrawal('test', 'BTC', 'mzJP8hzfZLs8B5Vx3DLfCQ8sJH3ViuJQ5M', 1000000)

        def onSuccess(withdrawal_id):
            from sputnik import models

            withdrawal = self.session.query(models.Withdrawal).filter_by(id=withdrawal_id).one()
            self.assertFalse(withdrawal.pending)
            self.assertTrue(self.accountant.component.check_for_calls([('transfer_position',
                                                              ('pendingwithdrawal',
                                                               u'BTC',
                                                               'debit',
                                                               1000000,
                                                               u'mzJP8hzfZLs8B5Vx3DLfCQ8sJH3ViuJQ5M: TXSUCCESS',),
                                                              {}),
                                                             ('transfer_position',
                                                              ('onlinecash',
                                                               u'BTC',
                                                               'credit',
                                                               1000000,
                                                               'mzJP8hzfZLs8B5Vx3DLfCQ8sJH3ViuJQ5M: TXSUCCESS',),
                                                              {})]))

        def onFail(failure):
            self.assertFalse(True)

        d.addCallbacks(onSuccess, onFail)
        return d

    def test_request_withdrawal_btc_larger(self):
        self.create_account('test')
        self.cashier.bitcoinrpc['BTC'].set_balance(1.0)
        d = self.accountant_export.request_withdrawal('test', 'BTC', 'mzJP8hzfZLs8B5Vx3DLfCQ8sJH3ViuJQ5M', 50000000)

        def onSuccess(withdrawal_id):
            from sputnik import models

            withdrawal = self.session.query(models.Withdrawal).filter_by(id=withdrawal_id).one()
            self.assertTrue(withdrawal.pending)

            self.assertTrue(self.cashier.bitcoinrpc['BTC'].component.check_for_calls([('set_balance', (1.0,), {}), ('getbalance', (), {})]))
            self.assertEqual(self.cashier.accountant.component.log, [])
            message = self.cashier.messenger.component.log[0]
            self.assertEqual(message[0], 'send_message')
            self.assertEqual(message[1][2], 'pending_withdrawal')
            self.assertEqual(message[2]['withdrawal'].amount, 50000000)

        def onFail(failure):
            self.assertTrue(False)

        d.addCallbacks(onSuccess, onFail)
        return d

    def test_request_withdrawal_btc_past_hard_limit(self):
        self.create_account('test')
        self.cashier.bitcoinrpc['BTC'].set_balance(100.0)
        d = self.accountant_export.request_withdrawal('test', 'BTC', 'mzJP8hzfZLs8B5Vx3DLfCQ8sJH3ViuJQ5M', 120000000)

        def onSuccess(withdrawal_id):
            from sputnik import models

            withdrawal = self.session.query(models.Withdrawal).filter_by(id=withdrawal_id).one()
            self.assertTrue(withdrawal.pending)

            self.assertTrue(self.cashier.bitcoinrpc['BTC'].component.check_for_calls([('set_balance', (100.0,), {})]))
            self.assertEqual(self.cashier.accountant.component.log, [])
            message = self.cashier.messenger.component.log[0]
            self.assertEqual(message[0], 'send_message')
            self.assertEqual(message[1][2], 'pending_withdrawal')
            self.assertEqual(message[2]['withdrawal'].amount, 120000000)


        def onFail(failure):
            self.assertFalse(True)

        d.addCallbacks(onSuccess, onFail)
        return d

    def test_request_withdrawal_fiat(self):
        self.create_account('test')
        d = self.accountant_export.request_withdrawal('test', 'MXN', 'mzJP8hzfZLs8B5Vx3DLfCQ8sJH3ViuJQ5M', 1200000)

        def onSuccess(withdrawal_id):
            from sputnik import models

            withdrawal = self.session.query(models.Withdrawal).filter_by(id=withdrawal_id).one()
            self.assertTrue(withdrawal.pending)

            self.assertEqual(self.cashier.bitcoinrpc['BTC'].component.log, [])
            self.assertEqual(self.cashier.accountant.component.log, [])
            message = self.cashier.messenger.component.log[0]
            self.assertEqual(message[0], 'send_message')
            self.assertEqual(message[1][2], 'pending_withdrawal')
            self.assertEqual(message[2]['withdrawal'].amount, 1200000)

        def onFail(failure):
            self.assertFalse(True)

        d.addCallbacks(onSuccess, onFail)
        return d


class TestCompropagoHook(TestCashier):
    def test_render(self):
        pass


class TestBitcoinNotify(TestCashier):
    """http://stackoverflow.com/questions/5210889/how-to-test-twisted-web-resource-with-trial

    """

    def test_render_GET_little_received(self):
        self.create_account('test', 'NEW_ADDRESS')

        for confirmation in range(0, 6):
            self.cashier.bitcoinrpc['BTC'].receive_at_address('NEW_ADDRESS', 1.23)

        request = DummyRequest([''])
        d = self.render_test_helper(self.bitcoin_notify, request)

        def rendered(ignored):
            self.assertEquals(request.responseCode, 200)
            self.assertEquals("".join(request.written), "OK")
            self.assertTrue(self.accountant.component.check_for_calls([('deposit_cash', ("test", u'NEW_ADDRESS', 123000000L), {})]))

        d.addCallback(rendered)
        return d


    def test_render_GET_insufficient_confirms(self):
        self.create_account('test', 'NEW_ADDRESS')

        for confirmation in range(0, 3):
            self.cashier.bitcoinrpc['BTC'].receive_at_address('NEW_ADDRESS', 1.23)

        request = DummyRequest([''])
        d = self.render_test_helper(self.bitcoin_notify, request)

        def rendered(ignored):
            self.assertEquals(request.responseCode, 200)
            self.assertEquals("".join(request.written), "OK")
            self.assertEqual(self.accountant.component.log, [])

        d.addCallback(rendered)
        return d

    def test_render_GET_various_received(self):
        self.create_account('test', 'ADDRESS_FOR_TEST')
        self.create_account('test2', 'ADDRESS_FOR_TEST2')
        self.create_account('test3', 'ADDRESS_FOR_TEST3')
        self.add_address('test2', 'SECOND_ADDRESS_FOR_TEST2')

        for confirmation in range(0, 3):
            self.cashier.bitcoinrpc['BTC'].receive_at_address('ADDRESS_FOR_TEST', 1.23)
            self.cashier.bitcoinrpc['BTC'].receive_at_address('ADDRESS_FOR_TEST2', 0.2233)

        for confirmation in range(0, 6):
            self.cashier.bitcoinrpc['BTC'].receive_at_address('ADDRESS_FOR_TEST3', 3.4124)
            self.cashier.bitcoinrpc['BTC'].receive_at_address('SECOND_ADDRESS_FOR_TEST2', 4.0)

        request = DummyRequest([''])
        d = self.render_test_helper(self.bitcoin_notify, request)

        def rendered(ignored):
            self.assertEqual(request.responseCode, 200)
            self.assertEqual("".join(request.written), "OK")
            self.assertTrue(
                self.accountant.component.check_for_calls([('deposit_cash', ("test2", 'SECOND_ADDRESS_FOR_TEST2', 400000000L), {}),
                                                 ('deposit_cash', ("test3", 'ADDRESS_FOR_TEST3', 341240000L), {})]
                ))

        d.addCallback(rendered)
        return d<|MERGE_RESOLUTION|>--- conflicted
+++ resolved
@@ -1,11 +1,7 @@
 import sys
 import os
 from twisted.internet import defer
-<<<<<<< HEAD
-from test_sputnik import TestSputnik, FakeComponent
-=======
-from test_sputnik import TestSputnik, FakeComponent, FakeSendmail, FakeBitgo
->>>>>>> 5279f69f
+from test_sputnik import TestSputnik, FakeComponent, FakeBitgo
 from pprint import pprint
 from twisted.web.test.test_web import DummyRequest
 from sputnik.exception import CashierException
@@ -87,9 +83,6 @@
         self.accountant = accountant.CashierExport(FakeComponent("accountant"))
         self.bitcoinrpc = {'BTC': FakeBitcoin()}
         self.compropago = FakeComponent()
-<<<<<<< HEAD
-        self.messenger = FakeComponent("messenger")
-=======
         self.bitgo = FakeBitgo()
         self.sendmail = FakeSendmail('test-email@m2.io')
         from tempfile import mkstemp
@@ -98,7 +91,7 @@
         with open(keyfile, "w") as f:
             json.dump({'passphrase': 'NULL'}, f)
 
->>>>>>> 5279f69f
+        self.messenger = FakeComponent("messenger")
         self.cashier = cashier.Cashier(self.session, self.accountant,
                                        self.bitcoinrpc,
                                        self.compropago,
