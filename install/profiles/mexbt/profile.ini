[profile]
name = mexbt
description = Run sputnik on mexbt.com

root = /srv/sputnik
conf = %(root)s/server/config
logs = %(root)s/logs
keys = %(root)s/server/keys
run = /var/run
user = sputnik
www_root = /var/www
use_www = no
use_ssl = yes
webserver_interface=10.202.202.14
webserver_address=beta.mexbt.com
base_uri = wss://beta.mexbt.com:8000
database = 
use_sqlite = no
disable_bitcoin = no
bitcoin_user = bitcoind
bitcoin_root = /srv/bitcoind
bitcoin_data = /data/bitcoind
pycompiled = c
bundle_supervisord = no
debug = no
<<<<<<< HEAD
administrator_email = support@mexbt.com
=======
administrator_port = 34274
compropago_key = FILL_IN_MANUALLY
testnet = false
>>>>>>> 460c3ca1
<|MERGE_RESOLUTION|>--- conflicted
+++ resolved
@@ -23,10 +23,6 @@
 pycompiled = c
 bundle_supervisord = no
 debug = no
-<<<<<<< HEAD
-administrator_email = support@mexbt.com
-=======
-administrator_port = 34274
+administrator_email = support@mexbt.comadministrator_port = 34274
 compropago_key = FILL_IN_MANUALLY
-testnet = false
->>>>>>> 460c3ca1
+testnet = false