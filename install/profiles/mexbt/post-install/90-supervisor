#!/bin/bash

<<<<<<< HEAD
/etc/init.d/supervisor restart

# ?
exit 0
=======
service supervisor restart
>>>>>>> 0228bbd2
<|MERGE_RESOLUTION|>--- conflicted
+++ resolved
@@ -1,10 +1,3 @@
 #!/bin/bash
 
-<<<<<<< HEAD
-/etc/init.d/supervisor restart
-
-# ?
-exit 0
-=======
 service supervisor restart
->>>>>>> 0228bbd2
