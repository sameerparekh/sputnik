--- conflicted
+++ resolved
@@ -9,13 +9,9 @@
 run = %(root)s/dist/run
 www_root = %(root)s/clients/www
 use_www = yes
-database = 
+database = %(root)s/dist/sputnik.db
 use_sqlite = no
 disable_bitcoin = yes
 pycompiled =
-<<<<<<< HEAD
-use_ssl = false
-=======
 use_ssl = no
->>>>>>> 2a8c5715
 base_uri = ws://localhost:8000