--- conflicted
+++ resolved
@@ -23,10 +23,7 @@
 pycompiled = c
 bundle_supervisord = no
 debug = yes
-<<<<<<< HEAD
-administrator_email = info@m2.io
-=======
+administrator_email = info@m2.iodebug = yes
 testnet = true
 compropago_key = sk_test_5b82f569d4833add
-administrator_port = 8080
->>>>>>> 460c3ca1
+administrator_port = 8080