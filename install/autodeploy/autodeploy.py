#!/usr/bin/python

import os
import sys
import threading
import time
import argparse
import boto.ec2
import boto.cloudformation
import random
import string
import pty

import fabric.api
fabric.api.env.reject_unknown_hosts = True
fabric.api.env.disable_known_hosts = True
# Do not abort on failures. We will do this manually.
fabric.api.env.warn_only = True
# Hack to make paramiko try ecdsa first.
# Otherwise, it fails when an rsa key is not found.
from paramiko.transport import Transport
Transport._preferred_keys = ('ecdsa-sha2-nistp256', 'ssh-rsa', 'ssh-dss')

import ConfigParser
import cStringIO

class Spinner:
    def __enter__(self):
        self.event = threading.Event()
        self.thread = threading.Thread(target=self.spin)
        self.thread.daemon = True
        self.thread.start()
        return self.event, self.thread

    def __exit__(self, type, value, traceback):
        self.event.set()
        self.thread.join()

    def spin(self):
        states = ["|", "/", "-", "\\"]
        current = 0
        while True:
            sys.stdout.write(states[current])
            sys.stdout.flush()
            self.event.wait(0.5)
            sys.stdout.write("\b \b")
            sys.stdout.flush()
            current += 1
            current %= len(states)
            if self.event.isSet():
                break

class AutoDeployException(Exception): pass

INSTANCE_BROKEN = AutoDeployException("Instance is broken. Please check.")
INSTANCE_EXISTS = AutoDeployException("Instance already exists.")
INSTANCE_NOT_FOUND = AutoDeployException("Instance not found.")
INSTANCE_NOT_READY = AutoDeployException("Instance not ready.")
COMMAND_FAILED = AutoDeployException("Command failed.")

class Instance:
    def __init__(self, client=None, region=None, profile=None, key=None,
            verbose=False, safety=False):
        self.client = client
        self.region = region
        self.profile = profile
        self.key = key
        self.verbose = verbose
        self.safety = safety

        self.default_region = "us-west-1"

        if not client:
            raise AutoDeployException("Client cannot be None.")
       
        self.key_filename = "/srv/autodeploy/%s/ssh_login_key.pem" % \
                self.client
        self.db_pass_filename = "/srv/autodeploy/%s/dbpassword.txt" % \
                self.client
        self.server_key_filename = "/srv/autodeploy/%s/ssh_server_key.pub" % \
                self.client

        # default uninstalled state
        self.deployed = False
        self.broken = False
        self.key_present = False
        self.stack_present = False
        self.ready = False # ssh accessible

        self.searched = False
        self.found = False

        if not region:
            # search for the instance
            sys.stdout.write("Searching... (use --region to specify a region) ")
            with Spinner():
                regions = map(lambda r: r.name, boto.ec2.regions())
                if self.default_region in regions:
                    # try to make searching faster
                    regions.remove(self.default_region)
                    regions.insert(0, self.default_region)
                for r in regions:
                    self._connect(r)
                    if self._search(client):
                        self.region = r
                        break
            print
            self.searched = True
            if self.region:
                # we found what we wanted, and we are already connected
                return self._ready()

        # we found nothing, default to Oregon
        region = region or self.default_region

        # Oddly, creating a connection does not raise an exception if the
        # region is invalid. It only returns None. We check here.
        if not boto.ec2.get_region(region):
            raise Exception("No such region: %s" % region)
            
        self._connect(region)
        self._search(client)
        self._ready()

    def _connect(self, region):
        self.ec2 = boto.ec2.connect_to_region(region)
        self.cf = boto.cloudformation.connect_to_region(region)

    def _search(self, client):
        try:
            self.ec2.get_all_key_pairs(client)
            self.key_present = True
        except KeyboardInterrupt:
            raise
        except:
            pass

        try:
            self.stack = self.cf.describe_stacks(client)[0]
            self.stack_present = True
            if self.stack.stack_status != "CREATE_COMPLETE":
                self.broken = True
        except KeyboardInterrupt:
            raise
        except:
            pass

        if self.key_present and not self.stack_present:
            self.broken = True

        if self.stack_present and not self.key_present:
            self.broken = True

        if self.key_present or self.stack_present:
            self.found = True

        if self.key_present and self.stack_present:
            self.deployed = True

        return self.found

    def _ready(self):
        if not self.deployed:
            return
        
        for output in self.stack.outputs:
            if output.key == "InstanceId":
                 instance_id = output.value
                 break
        else:
            raise INSTANCE_BROKEN

        try:
            self.instance = self.ec2.get_all_instances( \
                    instance_id)[0].instances[0]
        except:
            raise INSTANCE_BROKEN

        if not os.path.isfile(self.key_filename):
            raise INSTANCE_BROKEN

        self.ip = self.instance.ip_address
        fabric.api.env.user = "ubuntu"
        fabric.api.env.host_string = self.ip
        fabric.api.env.system_known_hosts = self.server_key_filename
        fabric.api.env.key_filename = self.key_filename

        self.ready = True

    def deploy(self):
        if self.broken:
            raise INSTANCE_BROKEN

        if self.deployed:
            raise INSTANCE_EXISTS
        
        if self.searched:
            if self.safety:
                raise AutoDeployException("Explicitly specify a region.")

        with open("autodeploy.template") as template_file:
            template = template_file.read()

        print "Creating instance for %s..." % self.client
        os.mkdir("/srv/autodeploy/%s" % self.client)

        if os.path.isfile(self.key_filename):
            raise AutoDeployException("Key file exists. Will not overwrite.")

        print "\tcreating and downloading key..."
        key = self.ec2.create_key_pair(self.client)
        umask = os.umask(0177)
        with open(self.key_filename, "w") as key_file:
            key_file.write(key.material)
        os.umask(umask)
        
        print "\tgenerating database password..."
        self.db_password = ''.join(random.choice(
                string.ascii_uppercase + string.digits) for _ in range(8))
        umask = os.umask(0177)
        with open(self.db_pass_filename, "w") as db_file:
            db_file.write(self.db_password)
        os.umask(umask)
       
        print "\tcreating stack..."
        self.cf.create_stack(self.client, template,
                parameters=[("KeyName", self.client),
                    ("DBPassword", self.db_password)])

        sys.stdout.write("Please wait (this may take a few minutes)... ")
        with Spinner():
            while True:
                self.stack = self.cf.describe_stacks(self.client)[0]
                if self.stack.stack_status == "CREATE_COMPLETE":
                    break
                elif self.stack.stack_status == "CREATE_IN_PROGRESS":
                    time.sleep(10)
                else:
                    raise INSTANCE_BROKEN
        print
        print "Instance for %s created." % self.client
        for output in self.stack.outputs:
            if output.key == "InstanceId":
                 instance_id = output.value
                 break
        else:
            raise INSTANCE_BROKEN
        sys.stdout.write("Waiting for instance to boot (this may take a few minutes)... ")
        instance = self.ec2.get_all_instances(instance_id)[0].instances[0]
        with Spinner():
            while True:
                instance.update()
                if instance.state == "running":
                    break
                elif instance.state == "pending":
                    time.sleep(10)
                else:
                    raise INSTANCE_BROKEN
        print
        print "Instance %s booted." % instance_id
        sys.stdout.write("Waiting for console output (this may take a few minutes)... ")
        with Spinner():
            while True:
                output = instance.get_console_output().output
                if output:
                    break
                time.sleep(10)
        print
        print "Instance %s ready." % instance_id
        output = instance.get_console_output().output.split("\n")
        for line in output:
            if line.startswith("ecdsa-sha2-nistp256 "):
                ssh_host_ecdsa_key = line.strip()
                with open(self.server_key_filename, "w") as key_file:
                    key_file.write("%s %s" % \
                            (instance.ip_address, ssh_host_ecdsa_key))
                break
        else:
            raise INSTANCE_BROKEN

    def delete(self):
        if self.broken:
            response = raw_input("Delete broken instance %s? " % self.client)
            if response != "yes":
                print "Aborting."
                return
        else:
            response = raw_input("Delete instance %s? " % self.client)
            if response != "yes":
                print "Aborting."
                return

        print "Deleting instance %s..." % self.client

        if self.stack_present:
            print "\tremoving stack..."
            self.cf.delete_stack(self.client)
        
        if self.key_present:
            print "\tremoving key..."
            self.ec2.delete_key_pair(self.client)
        
        print "Instance %s removed." % self.client

    def status(self):
        if not self.found:
            raise INSTANCE_NOT_FOUND
      
        # self.stack should have been prepopulated by constructor
        print "Instance: %s" % self.client
        print "Region: %s" % self.region
        print "Stack Status: %s" % self.stack.stack_status
        if self.verbose:
            for event in self.stack.describe_events():
                status = event.resource_status
                reason = event.resource_status_reason
                if not reason:
                    reason = ""
                print "{0:25} {1:}".format("\t" + status, reason[:50])
                for i in range(50, len(reason), 50):
                    print " "*26 + reason[i:i+50]

        instance_id = None
        for output in self.stack.outputs:
            print "%s: %s" % (output.key, output.value)
            if output.key == "InstanceId":
                instance_id = output.value
        if instance_id:
            try:
                reservation = self.ec2.get_all_instances(instance_id)[0]
                instance = reservation.instances[0]
                print "Instance State: %s" % instance.state
                output = instance.get_console_output().output.split("\n")
                if output:
                    for line in output:
                        # anything that small better be ECDSA
                        # TODO: find a more reliable way to do this
                        if line.startswith("ec2: 256 "):
                            self.fingerprint = line.strip().split(" ")[2]
                            print "ECDSA fingerprint: %s" % self.fingerprint
                            break
                else:
                    print "Public key: <not yet available>"
            except KeyboardInterrupt:
                raise
            except Exception, e:
                raise e

    def install(self, upgrade=False):
        if self.broken:
            raise INSTANCE_BROKEN
        
        if not self.deployed:
            raise INSTANCE_NOT_FOUND
       
        if not self.ready:
            raise INSTANCE_NOT_READY

        context = fabric.api.hide("everything")
        if self.verbose:
            context = fabric.api.show("everything")

        with context:
            here = os.path.dirname(os.path.abspath(__file__))
            git_root = os.path.abspath(os.path.join(here, "..", ".."))
            with fabric.api.lcd(git_root):
                print "Cleaning..."
                result = fabric.api.local("make clean")
                if result.failed:
                    raise COMMAND_FAILED

                print "Generating tarball..."
                result = fabric.api.local("PROFILE=%s make tar" % \
                        self.profile)
                if result.failed:
                    raise COMMAND_FAILED

                print "Uploading distribution..."
                result = fabric.api.put("sputnik.tar", "sputnik.tar")
                if result.failed:
                    raise COMMAND_FAILED
           
            if upgrade:
                print "Upgrading..."
                result = fabric.api.run("rm -rf sputnik")
                if result.failed:
                    raise COMMAND_FAILED
            else:
                print "Installing..."

            result = fabric.api.run("tar xf sputnik.tar")

            if result.failed:
                raise COMMAND_FAILED
            with fabric.api.cd("sputnik"):
                action = "install"
                if upgrade:
                    action = "upgrade"
                result = fabric.api.sudo("make deps %s" % action)
                if result.failed:
                    raise COMMAND_FAILED

    def upgrade(self):
        self.install(True)
    
    def query(self):
        if self.broken:
            raise INSTANCE_BROKEN

        if not self.deployed:
            raise INSTANCE_NOT_FOUND

        if not self.ready:
            raise INSTANCE_NOT_READY

        context = fabric.api.hide("everything")
        if self.verbose:
            context = fabric.api.show("everything")

        with context:
            result = fabric.api.run(
                "cat /srv/sputnik/server/config/sputnik.ini")
            if result.failed:
                raise COMMAND_FAILED

        parser = ConfigParser.SafeConfigParser()
        parser.readfp(cStringIO.StringIO(result))
        print parser.get("version", "git_hash")

<<<<<<< HEAD
    @staticmethod
    def list(region=None):
        if region==None:
            regions = map(lambda r: r.name, boto.ec2.regions())
            for region in regions:
                Instance.list(region)
            return

        try:
            ec2 = boto.ec2.connect_to_region(region)
            cf = boto.cloudformation.connect_to_region(region)
            keys = map(lambda key: key.name, ec2.get_all_key_pairs())
            stacks = map(lambda stack: stack.stack_name, cf.describe_stacks())
            instances = set()
            instances.update(keys)
            instances.update(stacks)

            print "Region: %s" % region
            for instance in instances:
                print "\t%s" % instance
        except:
            print "Could not connect to %s" % region

def main():
    parser = argparse.ArgumentParser(description="Deploy sputnik to AWS.")
    client = argparse.ArgumentParser(add_help=False)
    client.add_argument("client", action="store",
            help="Short identifier for client.")
    parser.add_argument("--region", dest="region", action="store",
            help="Region where to deploy. Default: us-west-1.")
    parser.add_argument("-v", "--verbose", dest="verbose", action="store_true")
    subparsers = parser.add_subparsers(
            description="Actions that can be performed.", metavar="command",
            dest="command")
    parser_deploy = subparsers.add_parser("deploy", parents=[client],
            help="Deploy instance.")
    parser_status = subparsers.add_parser("status", parents=[client],
            help="Get instance deployment status.")
    parser_delete = subparsers.add_parser("delete", parents=[client],
            help="Delete instance.")
    parser_install = subparsers.add_parser("install", parents=[client],
            help="Install instance.")
    parser_install.add_argument("--profile", dest="profile", action="store",
            required=True, help="Path to profile.")
    parser_upgrade = subparsers.add_parser("upgrade", parents=[client],
            help="Upgrade instance.")
    parser_upgrade.add_argument("--profile", dest="profile", action="store",
            required=True, help="Path to profile.")
    parser_query = subparsers.add_parser("query", parents=[client],
            help="Query running instance for version.")
    parser_list = subparsers.add_parser("list", help="List existing instances.")

    kwargs = vars(parser.parse_args())
    command = kwargs["command"]
    del kwargs["command"]

    if command == "list":
        return Instance.list(kwargs.get("region", None))

    instance = Instance(**kwargs)
    method = getattr(instance, command)

    try:
        method()
    except AutoDeployException, e:
        print e

if __name__ == "__main__":
    main()
=======
    def login(self):
        if self.broken:
            raise INSTANCE_BROKEN

        if not self.deployed:
            raise INSTANCE_NOT_FOUND

        if not self.ready:
            raise INSTANCE_NOT_READY

        # Get DNS

        self.status()
        for output in self.stack.outputs:
            if output.key == "PublicDNS":
                dns_name = output.value

        pty.spawn(["/usr/bin/ssh", "-i", self.key_filename, "ubuntu@%s" % dns_name])


parser = argparse.ArgumentParser(description="Deploy sputnik to AWS.")
client = argparse.ArgumentParser(add_help=False)
client.add_argument("client", action="store",
                    help="Short identifier for client.")
parser.add_argument("--region", dest="region", action="store",
                    help="Region where to deploy. Default: us-west-1.")
parser.add_argument("-v", "--verbose", dest="verbose", action="store_true")
subparsers = parser.add_subparsers(description="Actions that can be performed.",
                                   metavar="command",
                                   dest="command")
parser_deploy = subparsers.add_parser("deploy", parents=[client],
                                      help="Deploy instance.")
parser_status = subparsers.add_parser("status", parents=[client],
                                      help="Get instance deployment status.")
parser_delete = subparsers.add_parser("delete", parents=[client],
                                      help="Delete instance.")
parser_install = subparsers.add_parser("install", parents=[client],
                                       help="Install instance.")
parser_install.add_argument("--profile", dest="profile", action="store",
                            required=True, help="Path to profile.")
parser_upgrade = subparsers.add_parser("upgrade", parents=[client],
                                       help="Upgrade instance.")
parser_upgrade.add_argument("--profile", dest="profile", action="store",
                            required=True, help="Path to profile.")
parser_query = subparsers.add_parser("query", parents=[client],
                                     help="Query running instance for version.")
parser_login = subparsers.add_parser("login", parents=[client],
                                     help="Login via ssh.")

kwargs = vars(parser.parse_args())
command = kwargs["command"]
del kwargs["command"]

instance = Instance(**kwargs)
method = getattr(instance, command)

try:
    method()
except AutoDeployException, e:
    print e
>>>>>>> 6b8a3a1e
<|MERGE_RESOLUTION|>--- conflicted
+++ resolved
@@ -427,7 +427,25 @@
         parser.readfp(cStringIO.StringIO(result))
         print parser.get("version", "git_hash")
 
-<<<<<<< HEAD
+    def login(self):
+        if self.broken:
+            raise INSTANCE_BROKEN
+
+        if not self.deployed:
+            raise INSTANCE_NOT_FOUND
+
+        if not self.ready:
+            raise INSTANCE_NOT_READY
+
+        # Get DNS
+
+        self.status()
+        for output in self.stack.outputs:
+            if output.key == "PublicDNS":
+                dns_name = output.value
+
+        pty.spawn(["/usr/bin/ssh", "-i", self.key_filename, "ubuntu@%s" % dns_name])
+
     @staticmethod
     def list(region=None):
         if region==None:
@@ -479,6 +497,8 @@
     parser_query = subparsers.add_parser("query", parents=[client],
             help="Query running instance for version.")
     parser_list = subparsers.add_parser("list", help="List existing instances.")
+    parser_login = subparsers.add_parser("login", parents=[client],
+            help="Login via ssh.")
 
     kwargs = vars(parser.parse_args())
     command = kwargs["command"]
@@ -497,65 +517,3 @@
 
 if __name__ == "__main__":
     main()
-=======
-    def login(self):
-        if self.broken:
-            raise INSTANCE_BROKEN
-
-        if not self.deployed:
-            raise INSTANCE_NOT_FOUND
-
-        if not self.ready:
-            raise INSTANCE_NOT_READY
-
-        # Get DNS
-
-        self.status()
-        for output in self.stack.outputs:
-            if output.key == "PublicDNS":
-                dns_name = output.value
-
-        pty.spawn(["/usr/bin/ssh", "-i", self.key_filename, "ubuntu@%s" % dns_name])
-
-
-parser = argparse.ArgumentParser(description="Deploy sputnik to AWS.")
-client = argparse.ArgumentParser(add_help=False)
-client.add_argument("client", action="store",
-                    help="Short identifier for client.")
-parser.add_argument("--region", dest="region", action="store",
-                    help="Region where to deploy. Default: us-west-1.")
-parser.add_argument("-v", "--verbose", dest="verbose", action="store_true")
-subparsers = parser.add_subparsers(description="Actions that can be performed.",
-                                   metavar="command",
-                                   dest="command")
-parser_deploy = subparsers.add_parser("deploy", parents=[client],
-                                      help="Deploy instance.")
-parser_status = subparsers.add_parser("status", parents=[client],
-                                      help="Get instance deployment status.")
-parser_delete = subparsers.add_parser("delete", parents=[client],
-                                      help="Delete instance.")
-parser_install = subparsers.add_parser("install", parents=[client],
-                                       help="Install instance.")
-parser_install.add_argument("--profile", dest="profile", action="store",
-                            required=True, help="Path to profile.")
-parser_upgrade = subparsers.add_parser("upgrade", parents=[client],
-                                       help="Upgrade instance.")
-parser_upgrade.add_argument("--profile", dest="profile", action="store",
-                            required=True, help="Path to profile.")
-parser_query = subparsers.add_parser("query", parents=[client],
-                                     help="Query running instance for version.")
-parser_login = subparsers.add_parser("login", parents=[client],
-                                     help="Login via ssh.")
-
-kwargs = vars(parser.parse_args())
-command = kwargs["command"]
-del kwargs["command"]
-
-instance = Instance(**kwargs)
-method = getattr(instance, command)
-
-try:
-    method()
-except AutoDeployException, e:
-    print e
->>>>>>> 6b8a3a1e
