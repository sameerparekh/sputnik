--- conflicted
+++ resolved
@@ -32,12 +32,7 @@
 	install/install.py dist
 
 test:
-<<<<<<< HEAD
-	cd testing && make
-=======
-    cd testing
-    make no_ui
->>>>>>> bf466939
+	cd testing && make no_ui
 
 tar: dist
 	mkdir -p .tar/sputnik/install/profiles
