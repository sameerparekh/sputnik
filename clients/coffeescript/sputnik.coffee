# Copyright (c) 2014, Mimetic Markets, Inc.
# All rights reserved.
#
# Redistribution and use in source and binary forms, with or without
# modification, are permitted provided that the following conditions are
# met:
#
# 1. Redistributions of source code must retain the above copyright
# notice, this list of conditions and the following disclaimer.
#
# 2. Redistributions in binary form must reproduce the above copyright
# notice, this list of conditions and the following disclaimer in the
# documentation and/or other materials provided with the distribution.
#
# THIS SOFTWARE IS PROVIDED BY THE COPYRIGHT HOLDERS AND CONTRIBUTORS "AS
# IS" AND ANY EXPRESS OR IMPLIED WARRANTIES, INCLUDING, BUT NOT LIMITED
# TO, THE IMPLIED WARRANTIES OF MERCHANTABILITY AND FITNESS FOR A
# PARTICULAR PURPOSE ARE DISCLAIMED. IN NO EVENT SHALL THE COPYRIGHT
# HOLDER OR CONTRIBUTORS BE LIABLE FOR ANY DIRECT, INDIRECT, INCIDENTAL,
# SPECIAL, EXEMPLARY, OR CONSEQUENTIAL DAMAGES (INCLUDING, BUT NOT LIMITED
# TO, PROCUREMENT OF SUBSTITUTE GOODS OR SERVICES; LOSS OF USE, DATA, OR
# PROFITS; OR BUSINESS INTERRUPTION) HOWEVER CAUSED AND ON ANY THEORY OF
# LIABILITY, WHETHER IN CONTRACT, STRICT LIABILITY, OR TORT (INCLUDING
# NEGLIGENCE OR OTHERWISE) ARISING IN ANY WAY OUT OF THE USE OF THIS
# SOFTWARE, EVEN IF ADVISED OF THE POSSIBILITY OF SUCH DAMAGE.

if module?
    global.window = require "./window.js"
    global.ab = global.window.ab
    global.EventEmitter = require("./events").EventEmitter

### UI API ###

class @Sputnik extends EventEmitter

    markets: {}

    orders: {}
    positions: {}
    margins: {}
    authenticated: false
    profile:
        email: null
        nickname: null
        audit_secret: null
        locale: null
    chat_messages: []
    connected: false
    log_flag: false

    constructor: (@uri) ->
        # Initialize globalization settings

        ### Sputnik API  ###

        # network control

    connect: () =>
        ab.connect @uri, @onOpen, @onClose
        setTimeout () =>
            if not @connected
                @connect()
        , 30000

    close: () =>
        @session?.close()
        @session = null

    # market selection

    follow: (market) =>
        @subscribe "book##{market}", @onBook
        @subscribe "trades##{market}", @onTrade
        @subscribe "ohlcv##{market}", @onOHLCV

    unfollow: (market) =>
        @unsubscribe "book##{market}"
        @unsubscribe "trades##{market}"
        @unsubscribe "ohlcv##{market}"

    # authentication and account management

    makeAccount: (username, secret, email, nickname, locale) =>
        @log "Computing password hash..."
        salt = Math.random().toString(36).slice(2)
        @authextra =
            salt: salt
            iterations: 1000
        password = ab.deriveKey secret, @authextra

        @call("make_account", username, password, salt, email, nickname, locale).then \
            (result) =>
                @emit "make_account_success", result
            , (error) =>
                @emit "make_account_fail", error

    getProfile: () =>
        @call("get_profile").then (@profile) =>
            @emit "profile", @profile

    changeProfile: (email, nickname, locale) =>
        @call("change_profile", email, nickname, locale).then (@profile) =>
            @log ["profile_changed", @profile]
            @emit "profile", @profile
            @emit "change_profile_success", @profile

    getAudit: () =>
        @call("get_audit").then (wire_audit_details) =>
            @log ["audit_details", wire_audit_details]
            audit_details = @copy(wire_audit_details)
            for side in [audit_details.liabilities, audit_details.assets]
                for ticker, data of side
                    data.total = @quantityFromWire(ticker, data.total)
                    for position in data.positions
                        position[1] = @quantityFromWire(ticker, position[1])

            @emit "audit_details", audit_details
            @emit "audit_hash", @getAuditHash(wire_audit_details.timestamp)

    getAuditHash: (timestamp) =>
        secret = @profile.audit_secret
        username = @username
        email = @profile.email
        nickname = @profile.nickname
        string = "#{secret}:#{username}:#{nickname}:#{email}:#{timestamp}"
        return CryptoJS.MD5(string).toString(CryptoJS.enc.Base64)

    getTransactionHistory: (start_timestamp, end_timestamp) =>
        @call("get_transaction_history", start_timestamp, end_timestamp).then (wire_transaction_history) =>
            @log ["Transaction history", wire_transaction_history]
            transaction_history = []
            for transaction in wire_transaction_history
                transaction_history.push @transactionFromWire(transaction)
            @emit "transaction_history", transaction_history

    processHash: () =>
        hash = window.location.hash.substring(1).split('&')
        @log ["Hash", hash]
        args = {}
        for entry in hash
            pair = entry.split(/\=(.+)?/)
            key = decodeURIComponent(pair[0])
            value = decodeURIComponent(pair[1])
            @log [entry, pair, key, value]
            args[key] = value

        @log ["args", args]

        if args.function?
            if args.function == 'change_password_token'
                @username = args.username
                @token = args.token
                @emit args['function'], args

    authenticate: (login, password) =>
        if not @session?
            @wtf "Not connected."

        @session.authreq(login).then \
            (challenge) =>
                @authextra = JSON.parse(challenge).authextra
                secret = ab.deriveKey(password, @authextra)
                signature = @session.authsign(challenge, secret)
                @session.auth(signature).then @onAuthSuccess, @onAuthFail
            , (error) =>
                @onAuthFail error            
                @wtf ["Failed login: Could not authenticate", error]

    changePasswordToken: (new_password) =>
        if not @session?
            @wtf "Not connected."

        @session.authreq(@username).then \
            (challenge) =>
                @authextra = JSON.parse(challenge).authextra
                secret = ab.deriveKey(new_password, @authextra)

                @call("change_password_token", @username, secret, @token).then \
                    (message) =>
                        @log "password change successfully"
                        @emit "change_password_token_success", message

                        # Log me in
                        signature = @session.authsign(challenge, secret)
                        @session.auth(signature).then @onAuthSuccess, @onAuthFail
                    , (error) =>
                        @error "password change error", error
                        @emit "change_password_token_fail", error

    changePassword: (old_password, new_password) =>
        if not @authenticated
            @wtf "Not logged in."

        old_secret = ab.deriveKey(old_password, @authextra)
        new_secret = ab.deriveKey(new_password, @authextra)
        @call("change_password", old_secret, new_secret).then \
            (message) =>
                @log "password changed successfully"
                @emit "change_password_success", message
            , (error) =>
                @error ["password change error", error]
                @emit "change_password_fail", error

    getResetToken: (username) =>
        @call("get_reset_token", username).then \
            (success) =>
                @emit "get_reset_token_success", success
            , (error) =>
                @emit "get_reset_token_fail", error

    getRequestSupportNonce: (type, success, error) =>
        @call("request_support_nonce", type).then success, error

    restoreSession: (uid) =>
        if not @session?
            @wtf "Not connected."

        @log "Attempting cookie login"

        @session.authreq(uid).then \
            (challenge) =>
                # TODO: Why is this secret hardcoded?
                @log "Got challenge: #{challenge}"
                secret = "EOcGpbPeYMMpL5hQH/fI5lb4Pn2vePsOddtY5xM+Zxs="
                signature = @session.authsign(challenge, secret)
                @session.auth(signature).then @onAuthSuccess, @onSessionExpired
            , (error) =>
                @wtf "RPC Error: Could not authenticate: #{error}."

    logout: () =>
        @authenticated = false
        @call "logout"
        @close()
        @emit "logout"
        # Reconnect after logout
        @connect()

    getCookie: () =>
        @call("get_cookie").then \
            (uid) =>
                @log "cookie: " + uid
                @emit "cookie", uid

    onAuthSuccess: (permissions) =>
        @log ["authenticated", permissions]
        @authenticated = true

        @getProfile()
        @getSafePrices()
        @getOpenOrders()
        @getPositions()

        @username = permissions.username
        @emit "auth_success", @username

        try
            @subscribe "orders#" + @username, @onOrder
            @subscribe "fills#" + @username, @onFill
            @subscribe "transactions#" + @username, @onTransaction
        catch error
            @log error

    onAuthFail: (error) =>
        @username = null
        [code, reason] = error
        @emit "auth_fail", error

    onSessionExpired: (error) =>
        @emit "session_expired"

    # data conversion

    cstFromTicker: (ticker) =>
        if not ticker of @markets
            # Spit out some debugging, this should not happen
            @error ["cstFromTicker: ticker not in markets", ticker]
        contract = @markets[ticker]
        if not contract?
            @error ["cstFromTicker: contract undefined", ticker]
        if contract.contract_type is "cash_pair"
            source = @markets[contract.denominated_contract_ticker]
            target = @markets[contract.payout_contract_ticker]
        else if contract.contract_type in ["prediction", "futures"]
            source = @markets[contract.denominated_contract_ticker]
            target = @markets[ticker]
        else
            source = @markets[ticker]
            target = @markets[ticker]

        return [contract, source, target]

    copy: (object) =>
        new_object = {}
        for key of object
            new_object[key] = object[key]
        return new_object

    ohlcvFromWire: (wire_ohlcv) =>
        ticker = wire_ohlcv['contract']
        ohlcv =
            contract: ticker
            open: @priceFromWire(ticker, wire_ohlcv['open'])
            high: @priceFromWire(ticker, wire_ohlcv['high'])
            low: @priceFromWire(ticker, wire_ohlcv['low'])
            close: @priceFromWire(ticker, wire_ohlcv['close'])
            volume: @quantityFromWire(ticker, wire_ohlcv['volume'])
            vwap: @priceFromWire(ticker, wire_ohlcv['vwap'])
            open_timestamp: wire_ohlcv['open_timestamp']
            close_timestamp: wire_ohlcv['close_timestamp']
            period: wire_ohlcv.period
        return ohlcv

    positionFromWire: (wire_position) =>
        ticker = wire_position.contract
        position = @copy(wire_position)
        position.position = @quantityFromWire(ticker, wire_position.position)
        if @markets[ticker].contract_type is "futures"
            position.reference_price = @priceFromWire(ticker, wire_position.reference_price)
        return position

    orderToWire: (order) =>
        ticker = order.contract
        wire_order = @copy(order)
        wire_order.price = @priceToWire(ticker, order.price)
        wire_order.quantity = @quantityToWire(ticker, order.quantity)
        wire_order.quantity_left = @quantityToWire(ticker, order.quantity_left)
        return wire_order

    orderFromWire: (wire_order) =>
        ticker = wire_order.contract
        order = @copy(wire_order)
        order.price = @priceFromWire(ticker, wire_order.price)
        order.quantity = @quantityFromWire(ticker, wire_order.quantity)
        order.quantity_left = @quantityFromWire(ticker, wire_order.quantity_left)
        order.timestamp = wire_order.timestamp
        return order

    bookRowFromWire: (ticker, wire_book_row) =>
        book_row = @copy(wire_book_row)
        book_row.price = @priceFromWire(ticker, wire_book_row.price)
        book_row.quantity = @quantityFromWire(ticker, wire_book_row.quantity)
        return book_row

    tradeFromWire: (wire_trade) =>
        ticker = wire_trade.contract
        trade = @copy(wire_trade)
        trade.price = @priceFromWire(ticker, wire_trade.price)
        trade.quantity = @quantityFromWire(ticker, wire_trade.quantity)
        trade.timestamp = wire_trade.timestamp
        return trade

    fillFromWire: (wire_fill) =>
        ticker = wire_fill.contract
        fill = @copy(wire_fill)
        fill.fees = @copy(wire_fill.fees)
        fill.price = @priceFromWire(ticker, wire_fill.price)
        fill.quantity = @quantityFromWire(ticker, wire_fill.quantity)
        fill.timestamp = wire_fill.timestamp
        for fee_ticker, fee of wire_fill.fees
            fill.fees[fee_ticker] = @quantityFromWire(fee_ticker, fee)
        return fill

    transactionFromWire: (wire_transaction) =>
        transaction = @copy(wire_transaction)
        ticker = wire_transaction.contract
        transaction.quantity = @quantityFromWire(ticker, wire_transaction.quantity)
        transaction.timestamp = wire_transaction.timestamp
        if transaction.balance?
            transaction.balance = @quantityFromWire(ticker, wire_transaction.balance)
        return transaction

    checkPriceValidity: (ticker, price) =>
        if price != @priceFromWire(ticker, @priceToWire(ticker, price))
            return false
        else if @markets[ticker].contract_type == "prediction" and price > 1
            return false
        else if price <= 0
            return false
        else
            return true

    checkQuantityValidity: (ticker, quantity) =>
        if quantity != @quantityFromWire(ticker, @quantityToWire(ticker, quantity))
            return false
        else if quantity <= 0
            return false
        else
            return true

    quantityToWire: (ticker, quantity) =>
        [contract, source, target] = @cstFromTicker(ticker)

        if contract.contract_type in ["prediction", "futures"]
            # Prediction contracts always have integer quantity
            quantity = quantity - quantity % 1
        else
            quantity = quantity * target.denominator
            if contract.contract_type != "cash"
                quantity = quantity - quantity % contract.lot_size

        return quantity

    priceToWire: (ticker, price) =>
        [contract, source, target] = @cstFromTicker(ticker)
<<<<<<< HEAD
        if contract.contract_type in ["prediction", "futures"]
            price = price * contract.denominator
=======
        if contract.contract_type is "prediction"
            price = Math.round(price * contract.denominator)
>>>>>>> 99494e25
        else
            price = Math.round(price * source.denominator * contract.denominator)

        price = price - price % contract.tick_size
        return price

    quantityFromWire: (ticker, quantity) =>
        [contract, source, target] = @cstFromTicker(ticker)
        if contract.contract_type in ["prediction", "futures"]
            return quantity
        else
            return quantity / target.denominator

    priceFromWire: (ticker, price) =>
        [contract, source, target] = @cstFromTicker(ticker)
        if contract.contract_type in ["prediction", "futures"]
            return price / contract.denominator
        else
            return price / (source.denominator * contract.denominator)

    cashSpentFromWire: (cash_spent_wire) =>
        cash_spent = @copy(cash_spent_wire)
        for ticker, cash of cash_spent
            cash_spent[ticker] = @quantityFromWire(ticker, cash)

        return cash_spent

    safePricesFromWire: (safe_prices_wire) =>
        safe_prices = @copy(safe_prices_wire)
        for ticker, price of safe_prices
            @warn [ticker, price]
            safe_prices[ticker] = @priceFromWire(ticker, price)
        @warn [safe_prices]
        return safe_prices

    getPricePrecision: (ticker) =>
        [contract, source, target] = @cstFromTicker(ticker)

        if contract.contract_type in ["prediction", "futures"]
            return Math.round(Math.max(Math.log(contract.denominator / contract.tick_size) / Math.LN10,0))
        else
            return Math.round(Math.max(Math.log(source.denominator * contract.denominator / contract.tick_size) / Math.LN10,0))

    getQuantityPrecision: (ticker) =>
        [contract, source, target] = @cstFromTicker(ticker)
        if contract.contract_type in ["prediction", "futures"]
            return 0
        else if contract.contract_type is "cash"
            return Math.round(Math.max(Math.log(contract.denominator / contract.lot_size) / Math.LN10,0))
        else
            return Math.round(Math.max(Math.log(target.denominator / contract.lot_size) / Math.LN10,0))

    getMinMove: (ticker) =>
        [contract, source, target] = @cstFromTicker(ticker)
        return contract.tick_size


    getPriceScale: (ticker) =>
        [contract, source, target] = @cstFromTicker(ticker)
        if contract.contract_type in ["prediction", "futures"]
            return contract.denominator
        else
            return source.denominator * contract.denominator

    # order manipulation
    canPlaceOrder: (quantity, price, ticker, side) =>
      new_order =
          quantity: quantity
          quantity_left: quantity
          price: price
          contract: ticker
          side: side
      [low_margin, high_margin, max_cash_spent] = @calculateMargin @orderToWire new_order
      cash_position = @positions["BTC"].position
      return high_margin <= cash_position

    placeOrder: (quantity, price, ticker, side) =>
        order =
            quantity: quantity
            price: price
            contract: ticker
            side: side
        @log ["placing order", order]
        @call("place_order", @orderToWire(order)).then \
            (res) =>
                @emit "place_order_success", res
            , (error) =>
                @emit "place_order_fail", error

    # Get the best price we think we can execute a given quantity
    priceForQuantity: (ticker, quantity, side) =>
        if side == 'BUY'
            book = @markets[ticker].asks
        else
            book = @markets[ticker].bids

        if isNaN quantity or quantity == 0
            if book[0]?
                return @priceFromWire(book[0].price)
            else
                if side == 'BUY'
                    return Infinity
                else
                    return 0

        quantity_wire = @quantityToWire(ticker, quantity)
        sum = 0
        for level in book
            sum += level.quantity
            if sum >= quantity_wire
                return @priceFromWire(ticker, level.price)

        if side == 'BUY'
            return Infinity
        else
            return 0


    cancelOrder: (id) =>
        @log "cancelling: #{id}"
        @call("cancel_order", id).then \
            (res) =>
                @emit "cancel_order_success", res
            , (error) =>
                @emit "cancel_order_fail", error

    # deposits and withdrawals

    makeCompropagoDeposit: (store, amount, customer_email, send_sms, customer_phone, customer_phone_company) =>
        charge =
          product_price: amount
          payment_type: store
          customer_email: customer_email
          send_sms: send_sms
          customer_phone: customer_phone
          customer_phone_company: customer_phone_company
          currency: "MXN"
        @log ["compropago charge",charge]
        @call("make_compropago_deposit", charge).then \
            (@ticket) =>
                @log ["compropago deposit ticket", ticket]
                @emit "compropago_deposit_success", ticket
            , (error) =>
                @error ["compropago error", error]
                @emit "compropago_deposit_fail", error

    getAddress: (contract) =>
        @call("get_current_address", contract).then \
            (address) =>
                @log "address for #{contract}: #{address}"
                @emit "address", [contract, address]
            , (error) =>
                @error ["current_address_failure for #{contract}", error]
                @emit "address_fail", error

    newAddress: (contract) =>
        @call("get_new_address", contract).then \
            (address) =>
                @log "new address for #{contract}: #{address}"
                @emit "address", [contract, address]
            , (error) =>
                @error ["new address failure for #{contract}", error]
                @emit "address_fail", error

    getDepositInstructions: (contract) =>
        @call("get_deposit_instructions", contract).then \
            (instructions) =>
                @log "Deposit instructions for #{contract}: #{instructions}"
                @emit "deposit_instructions", [contract, instructions]

    requestWithdrawal: (ticker, amount, address) =>
        @call("request_withdrawal", ticker, @quantityToWire(ticker, amount), address).then \
        (result) =>
            @log ["request_withdrawal succeeded", result]
            @emit "request_withdrawal_success", result
        , (error) =>
            @error ["request withdrawal fail", error]
            @emit "request_withdrawal_fail", error

    # account/position information
    getOpenOrders: () =>
        @call("get_open_orders").then \
            (@orders) =>
                @log ["orders received", orders]
                orders = {}
                for id, order of @orders
                    if order.quantity_left > 0
                        orders[id] = @orderFromWire(order)

                @emit "orders", orders
                [low_margin, high_margin, max_cash_spent] = @calculateMargin()
                @emit "margin", [@quantityFromWire('BTC', low_margin), @quantityFromWire('BTC', high_margin)]
                @emit "cash_spent", @cashSpentFromWire(max_cash_spent)

    getPositions: () =>
        @call("get_positions").then \
            (@positions) =>
                @log ["positions received", @positions]
                positions = {}
                for ticker, position of @positions
                    if @markets[ticker].contract_type != "cash_pair"
                        positions[ticker] = @positionFromWire(position)

                @emit "positions", positions
                [low_margin, high_margin, max_cash_spent] = @calculateMargin()
                @emit "margin", [@quantityFromWire('BTC', low_margin), @quantityFromWire('BTC', high_margin)]
                @emit "cash_spent", @cashSpentFromWire(max_cash_spent)

    openMarket: (ticker) =>
        @log "Opening market: #{ticker}"

        @getOrderBook ticker
        @getTradeHistory ticker
        @getOHLCVHistory ticker, "minute"
        @getOHLCVHistory ticker, "hour"
        @getOHLCVHistory ticker, "day"

        @follow ticker

    getOrderBook: (ticker) =>
        @call("get_order_book", ticker).then @onBook

    getTradeHistory: (ticker) =>
        @call("get_trade_history", ticker).then @onTradeHistory

    getOHLCVHistory: (ticker, period) =>
        @call("get_ohlcv_history", ticker, period).then @onOHLCVHistory

    # miscelaneous methods

    chat: (message) =>
        if @authenticated
            @publish "chat", message
            return [true, null]
        else
            return [false, "Not logged in"]

    ### internal methods ###

    # RPC wrapper
    call: (method, params...) =>
        if not @session?
            return @wtf "Not connected."
        @log ["RPC #{method}",params]
        d = ab.Deferred()
        @session.call("#{@uri}/rpc/#{method}", params...).then \
            (result) =>
                if result.length != 2
                    @warn "RPC Warning: sputnik protocol violation in #{method}"
                    return d.resolve result
                if result[0]
                    return d.resolve result[1]
                else
                    @warn ["RPC call failed", result[1]]
                    return d.reject [0, result[1]]
            , (error) =>
                @wtf "RPC Error: #{error.desc} in #{method}"


    subscribe: (topic, callback) =>
        if not @session?
            return @wtf "Not connected."
        @log "subscribing: #{topic}"
        @session.subscribe "#{@uri}/feeds/#{topic}", (topic, event) ->
            callback event

    unsubscribe: (topic) =>
        if not @session?
            return @wtf "Not connected."
        @log "unsubscribing: #{topic}"
        @session.unsubscribe "#{@uri}/feeds/#{topic}"

    publish: (topic, message) =>
        if not @session?
            return @wtf "Not connected."
        @log [topic, message]
        @session.publish "#{@uri}/feeds/#{topic}", message, false

    # logging
    log: (obj) =>
        if @log_flag
            @emit "log", obj
    warn: (obj) ->
        @emit "warn", obj
    error: (obj) ->
        @emit "error", obj
    wtf: (obj) => # What a Terrible Failure
        @error obj
        @emit "wtf", obj

    # connection events
    onOpen: (@session) =>
        @connected = true
        @log "Connected to #{@uri}."
        @processHash()

        @call("get_markets").then @onMarkets, @wtf
        @call("get_exchange_info").then @onExchangeInfo, @wtf
        @subscribe "chat", @onChat
        # TODO: Are chats private? Do we want them for authenticated users only?
        @call("get_chat_history").then \
            (chats) =>
                for chat in chats
                    user = chat[0]
                    msg = chat[1]
                    @chat_messages.push "#{user}: #{msg}"
                @emit "chat_history", @chat_messages

        @emit "open"

    onClose: (code, reason, details) =>
        @log "Connection lost."
        @connected = false
        @emit "close", [code, reason, details]

    # authentication internals

    # default RPC callbacks

    onMarkets: (@markets) =>
        sp_tickers = []
        for ticker of markets
            @markets[ticker].trades = []
            @markets[ticker].bids = []
            @markets[ticker].asks = []
            @markets[ticker].ohlcv = {day: {}, hour: {}, minute: {}}

            if @markets[ticker].contract_type == "futures"
                @subscribe "safe_prices##{ticker}", @onSafePrice(ticker)
                sp_tickers.push ticker

        @getSafePrices sp_tickers

        @log ["Markets", @markets]
        @emit "markets", @markets

    onSafePrice: (ticker) =>
        (safe_price) =>
            @safe_prices[ticker] = safe_price
            @emit "safe_prices", @safePricesFromWire(@safe_prices)

    onSafePrices: (@safe_prices) =>
        @emit "safe_prices", @safePricesFromWire(@safe_prices)

    getSafePrices: (tickers) =>
        @call("get_safe_prices", tickers).then @onSafePrices, @wtf

    onExchangeInfo: (@exchange_info) =>
        @log ["Exchange Info", @exchange_info]
        @emit "exchange_info", @exchange_info

    # feeds
    onBook: (book) =>
        @log ["book received", book]
        book.bids.sort (a, b) -> b.price - a.price
        book.asks.sort (a, b) -> a.price - b.price

        @markets[book.contract].bids = book.bids
        @markets[book.contract].asks = book.asks
        @emitBook book.contract

    emitBook: (ticker) =>
        ui_book = 
            bids: (@bookRowFromWire(ticker, order) for order in @markets[ticker].bids)
            asks: (@bookRowFromWire(ticker, order) for order in @markets[ticker].asks)
            contract: ticker

        @log ["ui_book", ui_book]
        @emit "book", ui_book

    # Make sure we only have the last hour of trades
    cleanTradeHistory: (ticker) =>
        now = new Date()
        an_hour_ago = new Date()
        an_hour_ago.setHours(now.getHours() - 1)
        while @markets[ticker].trades.length and @markets[ticker].trades[0].timestamp / 1000 < an_hour_ago.getTime()
            @markets[ticker].trades.shift()

    emitTradeHistory: (ticker) =>
        trade_history = {}
        trade_history[ticker] = for trade in @markets[ticker].trades
            @tradeFromWire(trade)

        @emit "trade_history", trade_history

    onTradeHistory: (trade_history) =>
        @log ["trade_history received", trade_history]
        if trade_history.length > 0
            ticker = trade_history[0].contract
            @markets[ticker].trades = trade_history
            @cleanTradeHistory(ticker)
        else
            @warn "no trades in history"

        @emitTradeHistory(ticker)

    onOHLCV: (ohlcv) =>
        @log ["ohlcv", ohlcv]
        period = ohlcv.period
        ticker = ohlcv.contract
        timestamp = ohlcv.timestamp
        @markets[ticker].ohlcv[period][timestamp] = ohlcv

        @emit "ohlcv", @ohlcvFromWire(ohlcv)

    onOHLCVHistory: (ohlcv_history) =>
        @log ["ohlcv_history received", ohlcv_history]
        timestamps = Object.keys(ohlcv_history)
        if timestamps.length
            ticker = ohlcv_history[timestamps[0]].contract
            period = ohlcv_history[timestamps[0]].period
            @markets[ticker].ohlcv[period] = ohlcv_history
            @emitOHLCVHistory(ticker, period)
        else
            @warn "ohlcv_history is empty"

    emitOHLCVHistory: (ticker, period) =>
        ohlcv = {}
        for timestamp, entry of @markets[ticker].ohlcv[period]
            ohlcv[timestamp] = @ohlcvFromWire(entry)
        @emit "ohlcv_history", ohlcv

    onTrade: (trade) =>
        @log ["Trade", trade]
        ticker = trade.contract
        @markets[ticker].trades.push trade
        @emit "trade", @tradeFromWire(trade)
        @cleanTradeHistory(ticker)
        @emitTradeHistory(ticker)

    onChat: (event) =>
        user = event[0]
        message = event[1]
        msg_txt = "#{user}: #{message}"
        @chat_messages.push msg_txt
        @log "Chat: #{msg_txt}"
        @emit "chat_history", @chat_messages
        @emit "chat", msg_txt

    # My orders get updated with orders
    onOrder: (order) =>
        @log ["Order received", order]
        @emit "order", @orderFromWire(order)

        id = order.id
        if id of @orders and (order.is_cancelled or order.quantity_left == 0)
            delete @orders[id]
        else
            if order.quantity_left > 0
                @orders[id] = order

        orders = {}
        for id, order of @orders
            if order.quantity_left > 0
                orders[id] = @orderFromWire(order)

        @emit "orders", orders

        [low_margin, high_margin, max_cash_spent] = @calculateMargin()
        @emit "margin", [@quantityFromWire('BTC', low_margin), @quantityFromWire('BTC', high_margin)]
        @emit "cash_spent", @cashSpentFromWire(max_cash_spent)

    # Fills don't update my cash, transaction feed does
    onFill: (fill) =>
        @log ["Fill received", fill]
        @emit "fill", @fillFromWire(fill)

    onTransaction: (transaction) =>
        @log ["transaction received", transaction]
        # For regular clients the only type of account is a liability
        # So we always say credit is positive
        if transaction.direction == 'credit'
            sign = 1
        else
            sign = -1

        if transaction.contract of @positions
            @positions[transaction.contract].position += sign * transaction.quantity
        else
            @positions[transaction.contract] =
                position: sign * transaction.quantity
                contract: transaction.contract

        @emit "transaction", @transactionFromWire(transaction)

        complete_tx_handling = (transaction) =>
            positions = {}
            for ticker, position of @positions
                positions[ticker] = @positionFromWire(position)

            @emit "positions", positions
            [low_margin, high_margin, max_cash_spent] = @calculateMargin()
            @emit "margin", [@quantityFromWire('BTC', low_margin), @quantityFromWire('BTC', high_margin)]
            @emit "cash_spent", @cashSpentFromWire(max_cash_spent)


        # If it's a futures transaction update the reference price
        if @markets[transaction.contract].contract_type is "futures"
            @call("get_positions").then \
                (positions) =>
                    @positions[transaction.contract].reference_price = positions[transaction.contract].reference_price
                    complete_tx_handling(transaction)
        else
            complete_tx_handling(transaction)


    availableToWithdraw: (ticker) =>
        margin = @calculateMargin()
        high_margin = margin[1]
        if ticker is "BTC"
            return @positions[ticker].position - high_margin


    calculateMargin: (new_order) =>
        low_margin = 0
        high_margin = 0

        orders = (order for id, order of @orders)
        if new_order?
            orders.push new_order

        sum = (t, s) -> t + s

        for ticker, position of @positions
            contract = @markets[ticker]
            buy_quantities = (order.quantity_left for order in orders when order.contract == ticker and order.side == 'BUY')
            max_position = position.position + buy_quantities.reduce sum, 0

            sell_quantities = (order.quantity_left for order in orders when order.contract == ticker and order.side == 'SELL')
            min_position = position.position - sell_quantities.reduce sum, 0

            if contract.contract_type is "futures"
                SAFE_PRICE = @safe_prices[ticker]
                if position.reference_price is null
                    if position.position != 0
                        @err "No reference price with non-zero position"
                    reference_price = SAFE_PRICE
                else
                    reference_price = position.reference_price

                # We divide by 100 because contract.margin_low and contract.margin_high are percentages from 0-100
                low_max = Math.abs(max_position) * contract.margin_low * SAFE_PRICE * contract.lot_size / contract.denominator / 100 + max_position * (
                    reference_price - SAFE_PRICE) * contract.lot_size / contract.denominator
                low_min = Math.abs(min_position) * contract.margin_low * SAFE_PRICE * contract.lot_size / contract.denominator / 100 + min_position * (
                    reference_price - SAFE_PRICE) * contract.lot_size / contract.denominator
                high_max = Math.abs(max_position) * contract.margin_high * SAFE_PRICE * contract.lot_size / contract.denominator / 100 + max_position * (
                    reference_price - SAFE_PRICE) * contract.lot_size / contract.denominator
                high_min = Math.abs(min_position) * contract.margin_high * SAFE_PRICE * contract.lot_size / contract.denominator / 100 + min_position * (
                    reference_price - SAFE_PRICE) * contract.lot_size / contract.denominator

                @warn [max_position, min_position, low_max, low_min, high_max, high_min]

                high_margin += Math.max(high_max, high_min)
                low_margin += Math.max(low_max, low_min)

            else if contract.contract_type == "prediction"
                payoff = contract.lot_size
                spending = (order.quantity_left * order.price * @markets[order.contract].lot_size / @markets[order.contract].denominator for order in orders when order.contract == ticker and order.side == "BUY")
                receiving = (order.quantity_left * order.price * @markets[order.contract].lot_size / @markets[order.contract].denominator for order in orders when order.contract == ticker and order.side == "SELL")
                max_spent = spending.reduce sum, 0
                max_received = receiving.reduce sum, 0
                if min_position < 0
                    worst_short_cover = -min_position * payoff
                else
                    worst_short_cover = 0

                if max_position < 0
                    best_short_cover = -max_position * payoff
                else
                    best_short_cover = 0

                additional_margin = Math.max(max_spent + best_short_cover, -max_received + worst_short_cover)
                low_margin += additional_margin
                high_margin += additional_margin


        max_cash_spent = {}
        for ticker of @markets
            # "defaultdict"
            if @markets[ticker].contract_type is "cash"
                max_cash_spent[ticker] = 0

        # Deal with cash orders seperately because there are no cash_pair positions
        for order in orders
            if @markets[order.contract].contract_type is "cash_pair"
                from_contract = @markets[order.contract].denominated_contract_ticker
                payout_contract = @markets[order.contract].payout_contract_ticker
                switch order.side
                    when "BUY"
                        transaction_size = order.quantity_left * order.price / (@markets[order.contract].denominator * @markets[payout_contract].denominator)
                        max_cash_spent[from_contract] += transaction_size
                    when "SELL"
                        max_cash_spent[payout_contract] += order.quantity_left

        for cash_ticker, max_spent of max_cash_spent
            if cash_ticker is "BTC"
                additional_margin = max_spent
            else
                position = @positions[cash_ticker]?.position or 0
                additional_margin = if max_spent <= position then 0 else Math.pow(2, 48)

            low_margin += additional_margin
            high_margin += additional_margin

        @log ["Margin:", low_margin, high_margin]
        @log ["cash_spent", max_cash_spent]
        return [low_margin, high_margin, max_cash_spent]

if module?
    module.exports =
        Sputnik: @Sputnik<|MERGE_RESOLUTION|>--- conflicted
+++ resolved
@@ -402,13 +402,8 @@
 
     priceToWire: (ticker, price) =>
         [contract, source, target] = @cstFromTicker(ticker)
-<<<<<<< HEAD
         if contract.contract_type in ["prediction", "futures"]
-            price = price * contract.denominator
-=======
-        if contract.contract_type is "prediction"
             price = Math.round(price * contract.denominator)
->>>>>>> 99494e25
         else
             price = Math.round(price * source.denominator * contract.denominator)
 
