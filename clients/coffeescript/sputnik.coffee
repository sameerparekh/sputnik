--- conflicted
+++ resolved
@@ -119,12 +119,8 @@
                 signature = @session.authsign(challenge, secret)
                 @session.auth(signature).then @onAuthSuccess, @onAuthFail
             , (error) =>
-<<<<<<< HEAD
+                @onAuthFail error            
                 @wtf ["Failed login: Could not authenticate", error]
-=======
-                @onAuthFail error
-                @wtf "Failed login: Could not authenticate: #{error}."
->>>>>>> 380993c3
 
     changePasswordToken: (new_password) =>
         if not @session?
