--- conflicted
+++ resolved
@@ -86,16 +86,6 @@
         market.replace('/', '_').toLowerCase()
 
     follow: (market) =>
-<<<<<<< HEAD
-        @subscribe "book##{market}", @onBook
-        @subscribe "trades##{market}", @onTrade
-        @subscribe "ohlcv##{market}", @onOHLCV
-
-    unfollow: (market) =>
-        @unsubscribe "book##{market}"
-        @unsubscribe "trades##{market}"
-        @unsubscribe "ohlcv##{market}"
-=======
         market_encoded = @encode_market market
         @subscribe "feeds.market.book.#{market_encoded}", @onBook
         @subscribe "feeds.market.trades.#{market_encoded}", @onTrade
@@ -108,7 +98,6 @@
         @unsubscribe "feeds.market.trades.#{market_encoded}"
         @unsubscribe "feeds.market.safe_prices.#{market_encoded}"
         @unsubscribe "feeds.market.ohlcv.#{market_encoded}"
->>>>>>> 3676d3b6
 
     # authentication and account management
 
