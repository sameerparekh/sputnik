--- conflicted
+++ resolved
@@ -89,49 +89,9 @@
             return
 
         for ticker, market in self.markets.iteritems():
-<<<<<<< HEAD
             new_ask = None
             new_bid = None
 
-            if market['contract_type'] == "cash_pair":
-                currency = market['denominated_contract_ticker']
-
-                try:
-                # Get Yahoo quote
-                    url = "http://finance.yahoo.com/q?s=USD%s=X" % currency
-                    file_handle = urllib2.urlopen(url)
-                    soup = BeautifulSoup(file_handle)
-                    bid = float(soup.find(id="yfs_b00_usd%s=x" % currency.lower()).text)
-                    ask = float(soup.find(id="yfs_a00_usd%s=x" % currency.lower()).text)
-                except Exception as e:
-                    # Unable to get markets, just exit
-                    print "unable to get external market data: %s" % e
-                    continue
-
-
-                new_bid = btcusd_bid * bid
-                new_ask = btcusd_ask * ask
-
-            if ticker == "USDBTC0W":
-                new_ask = 1/btcusd_bid * 1000
-                new_bid = 1/btcusd_ask * 1000
-
-            if new_ask is not None and new_bid is not None:
-                # Make sure that the marketwe are making isn't crossed
-                if new_bid > new_ask:
-                    tmp = new_bid
-                    new_bid = new_ask
-                    new_ask = tmp
-
-                # If it's matched, make a spread just because
-                if self.price_to_wire(ticker, new_bid) == self.price_to_wire(ticker, new_ask):
-                    new_bid -= self.price_from_wire(ticker, self.markets[ticker]['tick_size'])
-                    new_ask += self.price_from_wire(ticker, self.markets[ticker]['tick_size'])
-
-                if ticker in self.external_markets:
-                    if new_bid != self.external_markets[ticker]['bid']:
-                        self.external_markets[ticker]['bid'] = new_bid
-=======
             if ticker not in self.factory.ignore_contracts:
                 if market['contract_type'] == "cash_pair":
                     currency = market['denominated_contract_ticker']
@@ -153,6 +113,11 @@
                     new_ask = btcusd_ask * ask
                     logging.info("%s: %f/%f" % (ticker, new_bid, new_ask))
 
+                if ticker == "USDBTC0W":
+                    new_ask = 1/btcusd_bid * 1000
+                    new_bid = 1/btcusd_ask * 1000
+    
+                if new_ask is not None and new_bid is not None:
                     # Make sure that the marketwe are making isn't crossed
                     if new_bid > new_ask:
                         tmp = new_bid
@@ -174,11 +139,7 @@
                     else:
                         self.external_markets[ticker] = {'bid': new_bid, 'ask': new_ask}
                         self.replaceBidAsk(ticker, new_ask, 'SELL')
->>>>>>> eb1cc12b
                         self.replaceBidAsk(ticker, new_bid, 'BUY')
-
-
-
 
     def replaceBidAsk(self, ticker, new_ba, side):
         self.cancelOrders(ticker, side)
