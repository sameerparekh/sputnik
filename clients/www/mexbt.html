<!DOCTYPE html PUBLIC "-//W3C//DTD HTML 4.01 Transitional//EN">

<html>
<head>
    <link rel="stylesheet" type="text/css" href="mexbt.css"/>
    <meta charset="UTF-8">
    <meta name="viewport" content="width=device-width, initial-scale=1.0">
    <!-- Bootstrap -->
    <link rel="stylesheet" href="//netdna.bootstrapcdn.com/bootstrap/3.0.3/css/bootstrap.min.css" media="screen">
    <link rel="stylesheet" href="//cdnjs.cloudflare.com/ajax/libs/ladda-bootstrap/0.1.0/ladda.min.css">
    <script src="//ajax.googleapis.com/ajax/libs/jquery/1.9.1/jquery.min.js"></script>
    <script src="//cdnjs.cloudflare.com/ajax/libs/jquery.qrcode/1.0/jquery.qrcode.min.js"></script>
    <script src="//cdnjs.cloudflare.com/ajax/libs/flot/0.8.1/jquery.flot.min.js"></script>
    <script src="//cdnjs.cloudflare.com/ajax/libs/flot/0.8.1/jquery.flot.time.min.js"></script>
    <script src="//netdna.bootstrapcdn.com/bootstrap/3.0.3/js/bootstrap.min.js"></script>
    <script src="//cdnjs.cloudflare.com/ajax/libs/ladda-bootstrap/0.1.0/spin.min.js"></script>
    <script src="//cdnjs.cloudflare.com/ajax/libs/ladda-bootstrap/0.1.0/ladda.min.js"></script>
    <script src="//autobahn.s3.amazonaws.com/js/autobahn.min.js"></script>
    <script src="//cdnjs.cloudflare.com/ajax/libs/coffee-script/1.6.3/coffee-script.min.js"></script>
    <!-- TODO: Find a CDN source for EventEmitter.js -->
    <script src="min.js/EventEmitter.min.js"></script>
    <script src="sputnik.coffee" type="text/coffeescript"></script>
    <script src="ui.coffee" type="text/coffeescript"></script>
    <script src="mexbt.coffee" type="text/coffeescript"></script>
    <title>MexBT Trading Platform</title>
</head>

<body>

<div class="modal fade" id="login_modal">
    <div class="modal-dialog">
        <div class="modal-content">
            <div class="modal-header">
                <button type="button" class="close" data-dismiss="modal">&times;</button>
                <h4 class="modal-title">Login</h4>
            </div>
            <div class="modal-body">
                <form class="form-signin" role="form">
                    <input type="text" class="form-control" id="login_username" placeholder="Username" required
                           autofocus><br>
                    <input type="password" class="form-control" id="login_password" placeholder="Password"
                    required><br>
                    <label class="checkbox">
                        <input type="checkbox" value="remember-me"> Remember me
                    </label>
                </form>
                <div class="alert alert-warning" style="display:none" id="login_error">
                    Incorrect username or password.
                </div>
            </div>
            <div class="modal-footer">
                <button class="ladda-button" data-color="blue" data-size="s" data-style="expand-right"
                        id="login_button"><span class="ladda-label">Login</span></button>
            </div>
        </div>
    </div>
</div>


<div class="modal fade" id="compropago_confirm_modal">
    <div class="modal-dialog">
        <div class="modal-content">
            <div class="modal-header">
                <button type="button" class="close" data-dismiss="modal">&times;</button>
                <h4 class="modal-title">Success</h4>
            </div>
            <div class="modal-body">
                <div class="alert alert-info">
                    <p id="compropago_confirm"></p>
                    <ol>
                        <li id="compropago_step_1"></li>
                        <li id="compropago_step_2"></li>
                        <li id="compropago_step_3"></li>
                    </ol>
                    <p id="compropago_expiration"></p>
                    <p id="compropago_comition"></p>
                </div>
                <button type="button" class="btn btn-default" data-dismiss="modal">OK</button>
            </div>
        </div>
    </div>
</div>

<div class="modal fade" id="compropago_modal">
    <div class="modal-dialog">
        <div class="modal-content">
            <div class="modal-header">
                <button type="button" class="close" data-dismiss="modal">&times;</button>
                <h4 class="modal-title">Deposit with compropago</h4>
            </div>
            <div class="modal-body">
                <form class="form" role="form">
                    <emph style="color:red;">
                        Your deposited balance may not exceed 600 MXN in beta. If you attempt a deposit beyond that
                        limit, your account will not be credited and you will have to contact customer service
                        to receive a refund of the funds you attempted to deposit.
                    </emph>
                    <!--<label class="control-label" for="compropago_amount">-->
                        <!--Amount to deposit (MXN)-->
                    <!--</label>-->
                    <!---->
                    <table  class="table">
                        <tr>
                            <td>Amount to deposit<span class="help-block" id="cgo_amount_help"></span></td>
                            <td id="cgo_amount_bill"><input class="form-control" id="compropago_amount" type="number" min="100" max="600" step="1" value="0"/></td>
                        </tr>
                        <tr><td>Compropago deposit fee (2.9% + MXN 3.00)</td><td id="cgo_deposit_fee"></td></tr>
                        <tr><td>Sales tax</td><td id="cgo_fee_tax"></td></tr>
                        <tr><td>Amount you will be credited on MexBT</td><td><strong id="cgo_credit"></strong></td></tr>
                    </table>

                    <label class="control-label" for="compropago_store">Choose a store</label>
                    <select id="compropago_store" class="form-control">
                        <option value="OXXO">oxxo</option>
                        <option value="SEVEN_ELEVEN">Seven Eleven</option>
                        <option value="EXTRA">Extra</option>
                        <option value="WALMART">Walmart</option>
                        <option value="SORIANA">Soriana</option>
                        <option value="SAMS_CLUB">Sams Club</option>
                        <option value="CHEDRAUI">Chedraui</option>
                        <option value="BODEGA_AURRERA">Bodega Aurrera</option>
                        <option value="SUPERAMA">Superama</option>
                        <option value="ELEKTRA">Elektra</option>
                        <option value="VIPS">Vips</option>
                        <option value="EL_PORTON">El Porton</option>
                        <option value="FARMACIA_BENAVIDES">Farmacia Benavides</option>
                        <option value="FARMACIA_GUADALAJARA">Farmacia Guadalajara</option>
                        <option value="FARMACIA_ESQUIVAR">Farmacia Esquivar</option>
                        <option value="COPPEL">Coppel</option>
                    </select>
                    <label class="control-label" for="compropago_email">email</label>
                    <input class="form-control" id="compropago_email" name="compropago_email" type="email" value=""/>
                    <label class="checkbox">
                        <input type="checkbox" value="send_sms" id="compropago_send_sms"> Send SMS
                    </label>
                    <div class="hidden" id="compropago_phone_input_zone">
                        <label class="control-label" for="compropago_phone">phone number</label>
                        <input class="form-control" id="compropago_phone" type="tel" name="compropago_phone" value=""/>
                        <label class="control-label" for="compropago_phone_company">Phone company</label>
                        <select id="compropago_phone_company" class="form-control">
                            <option value="TELCEL">telcel</option>
                            <option value="MOVISTAR">movistar</option>
                            <option value="ISUACELL">isuacell</option>
                            <option value="UNEFON">unefon</option>
                            <option value="NEXTEL">nextel</option>
                        </select>
                    </div>
                </form>
                <div class="alert alert-warning" style="display:none" id="compropago_error">
                    Payment error
                </div>
            </div>
            <div class="modal-footer">
                <button class="ladda-button" data-color="blue" data-size="s" data-style="expand-right"
                        id="compropago_pay_button" disabled="true"><span class="ladda-label">Pay</span></button>
            </div>
            <script type="text/javascript">
                $('#compropago_send_sms').on('click', function() {
                    $('#compropago_phone_input_zone').toggleClass('hidden show');
                });
                var update_amount = function (e) {
                    var amount = Number($('#compropago_amount').val());
<<<<<<< HEAD
                    if (amount!=amount)
                        amount = 0;
                    var fee_tax = Math.ceil( amount * 2.9 + 300.0)/100.0;
                    var sales_tax = Math.ceil( fee_tax * 16.0)/100.0;
                    $('#cgo_deposit_fee').text(fee_tax.toFixed(2));
                    $('#cgo_fee_tax').text(sales_tax.toFixed(2));
                    $('#cgo_credit').text(Math.max(0,(amount-fee_tax-sales_tax)).toFixed(2)+" MXN");
                }
=======
                    if (amount!=amount || amount==0) { // if it's not a number don't say anything
                        $('#cgo_amount_bill').removeClass('has-error');
                        $('#cgo_amount_bill').removeClass('has-success');

                        $('#cgo_amount_help').text('');
                        $('#cgo_deposit_fee').text('');
                        $('#cgo_fee_tax').text('');
                        $('#cgo_credit').text('');
                        $('#compropago_pay_button').prop('disabled',true)
                        return;
                    }
                    var fee = Math.ceil( amount * (amount<2500?2.9:2.5) + 300.0)/100.0;
                    var sales_tax = Math.ceil( fee * 16.0)/100.0;
                    if (amount < 100) {

                        $('#cgo_amount_bill').removeClass('has-success');
                        $('#cgo_amount_bill').addClass('has-error');

                        $('#cgo_amount_help').text('You must deposit at least 100 MXN');
                        $('#cgo_deposit_fee').text('');
                        $('#cgo_fee_tax').text('');
                        $('#cgo_credit').text('');
                        $('#compropago_pay_button').prop('disabled',true)
                    } else if (amount > 600) {
                        $('#cgo_amount_bill').removeClass('has-success');
                        $('#cgo_amount_bill').addClass('has-error');
>>>>>>> 79ae1fad

                        $('#cgo_amount_help').text('You may not deposit more than 600 MXN');
                        $('#cgo_deposit_fee').text('');
                        $('#cgo_fee_tax').text('');
                        $('#cgo_credit').text('');
                        $('#compropago_pay_button').prop('disabled',true)
                    } else {
                        $('#cgo_amount_bill').removeClass('has-error');
                        $('#cgo_amount_bill').addClass('has-success');

                        $('#cgo_amount_help').text('');
                        $('#cgo_deposit_fee').text(fee.toFixed(2));
                        $('#cgo_fee_tax').text(sales_tax.toFixed(2));
                        $('#cgo_credit').text((amount-fee-sales_tax).toFixed(2)+" MXN");
                        $('#compropago_pay_button').prop('disabled',false)
                    }
                }
                $('#compropago_amount').change(update_amount);
                $('#compropago_amount').keyup(update_amount);
            </script>
        </div>
    </div>
</div>

<div id="deposit_btc_modal" class="modal fade">
    <div class="modal-dialog">
        <div class="modal-content">
            <div class="modal-header">
                <button type="button" class="close" data-dismiss="modal">&times;</button>
                <h4 class="modal-title">Deposit Address</h4>
            </div>
            <div class="modal-body">
                <emph style="color:red;">
                    Your deposited balance may not exceed 0.1BTC in beta. If you attempt a deposit beyond that
                    limit, your account will not be credited and you will have to contact customer service
                    to receive a refund of the funds you attempted to deposit.
                </emph>
                <legend><a id="btc_deposit_address"></a></legend>
                <div id="btc_deposit_qrcode"></div>
            </div>
            <div class="modal-footer">
                <button class="ladda-button" data-color="blue" data-size="s" data-style="expand-right" id="new_address_button"><span class="ladda-label">New Address</span></button>
            </div>
        </div>
    </div>
</div>

<div id="withdraw_disabled_modal" class="modal fade">
    <div class="modal-dialog">
        <div class="modal-content">
            <div class="modal-header">
                <button type="button" class="close" data-dismiss="modal">&times;</button>
                <h4 class="modal-title">Withdrawal Not Enabled</h4>
            </div>
            <div class="modal-body">
                <emph style="color:red;">
                    During the beta, withdrawals are disabled. At full release, withdrawals will be enabled.
                </emph>
            </div>
        </div>
    </div>
</div>

<div class="modal fade" id="account_modal">

    <div class="modal-dialog">
        <div class="modal-content">
            <div class="modal-header">
                <button type="button" class="close" data-dismiss="modal">&times;</button>
                <h4 class="modal-title">Account Management</h4>
            </div>
            <div class="modal-body form-horizontal">
                <ul class="nav nav-tabs">
                    <li class="active"><a href="#user_information_tab" data-toggle="tab">User Information</a></li>
                    <li><a href="#change_password_tab" data-toggle="tab">Change Password</a></li>
                    <li><a href="#compliance_tab" data-toggle="tab">Compliance</a></li>
                </ul>
                <div class="tab-content">

                <div class="tab-pane active" id="user_information_tab">

                    <form class="form-horizontal">
                            <div class="form-group">
                                <label class="col-xs-3 control-label">Username</label>

                                <div class="col-xs-9">
                                    <input id="acct_management_username" readonly type="text"
                                           class="form-control col-sm-10" id="">
                                </div>
                            </div>
                            <div class="form-group">
                                <label for="audit_key" class="col-xs-3 control-label">Audit Key</label>

                                <div class="col-xs-9">
                                    <input readonly id="audit_key" type="text" class="form-control col-sm-10">
                                </div>
                            </div>
                            <div class="form-group">
                                <label for="new_email" class="col-xs-3 control-label">Email</label>

                                <div class="col-xs-9">
                                    <input id="new_email" type="text" class="form-control col-sm-10"
                                           placeholder="New Email">
                                </div>
                            </div>
                            <div class="form-group">
                                <label for="new_nickname" class="col-xs-3 control-label">Nickname</label>

                                <div class="col-xs-9">
                                    <input id="new_nickname" type="text" class="form-control col-sm-10"
                                           placeholder="Nickname">
                                </div>
                            </div>

                    </form>
                </div>

                    <div class="tab-pane" id="change_password_tab">
                        <form class="form-horizontal">
                            <div class="form-group">
                                <label for="old_password" class="col-xs-3 control-label">Old Password</label>

                                <div class="col-xs-9">
                                    <input type="password" class="form-control col-sm-10" id="old_password"
                                           placeholder="Old Password"
                                           required>
                                </div>
                            </div>
                            <div class="form-group">
                                <label for="new_password" class="col-xs-3 control-label">New Password</label>

                                <div class="col-xs-9">
                                    <input type="password" class="form-control col-sm-10" id="new_password"
                                           placeholder="New Password"
                                           required>
                                </div>
                            </div>
                            <div class="form-group">
                                <label for="new_password_confirm" class="col-xs-3 control-label">Confirm New
                                    Password</label>

                                <div class="col-xs-9">
                                    <input type="password" class="form-control col-sm-10" id="new_password_confirm"
                                           placeholder="Confirm New Password" required>
                                </div>
                            </div>
                        </form>

                    </div>

                    <div class="tab-pane" id="compliance_tab">
                        <form class="form-horizontal">

                            <fieldset>
                                <legend>Identify</legend>
                                <div class="form-group">
                                    <label for="first_name" class="col-xs-3 control-label">First Name</label>

                                    <div class="col-xs-9">
                                        <input name="first_name" type="text" class="form-control col-sm-10" id="first_name"
                                               placeholder="First Name" required>
                                    </div>
                                </div>
                                <div class="form-group">
                                    <label for="middle_name" class="col-xs-3 control-label">Middle Name</label>

                                    <div class="col-xs-9">
                                        <input name="middle_name" type="text" class="form-control col-sm-10" id="middle_name"
                                               placeholder="Middle Name">
                                    </div>
                                </div>
                                <div class="form-group">
                                    <label for="last_name" class="col-xs-3 control-label">Last Name</label>

                                    <div class="col-xs-9">
                                        <input name="last_name" type="text" class="form-control col-sm-10" id="last_name"
                                               placeholder="Last Name" required>
                                    </div>
                                </div>
                            </fieldset>
                            <fieldset>
                                <legend>Documents</legend>
                                <div class="form-group">
                                    <label for="id_passport" class="col-xs-3 control-label">ID/Passport</label>

                                    <div class="col-xs-9">
                                        <input name="id_passport" type="file" class="form-control col-sm-10" id="id_passport"
                                               required>
                                    </div>
                                </div>
                                <div class="form-group">
                                    <label for="proof_of_residency" class="col-xs-3 control-label">Proof of Residency</label>

                                    <div class="col-xs-9">
                                        <input name="proof_of_residency" type="file" class="form-control col-sm-10" id="proof_of_residency"
                                               required>
                                    </div>
                                </div>
                            </fieldset>
                            <fieldset>
                                <legend>Questionnaire</legend>
                                <div class="form-group">
                                    <label class="col-md-4 control-label" for="">Which of these words starts with
                                        "Y"?</label>

                                    <div class="col-md-4">
                                        <div class="radio">
                                            <label for="radios-0">
                                                <input type="radio" name="radios" id="radios-0" value="1"
                                                       checked="checked">
                                                Yes
                                            </label>
                                        </div>
                                        <div class="radio">
                                            <label for="radios-1">
                                                <input type="radio" name="radios" id="radios-1" value="2">
                                                No
                                            </label>
                                        </div>
                                    </div>
                                </div>

                                <div class="form-group">
                                    <label class="col-md-4 control-label" for="">Do you think the correct answer
                                        is yes or no?</label>

                                    <div class="col-md-4">
                                        <div class="radio">
                                            <label for="radios-0">
                                                <input type="radio" name="radios" id="" value="1"
                                                       checked="checked">
                                                Yes
                                            </label>
                                        </div>
                                        <div class="radio">
                                            <label for="radios-1">
                                                <input type="radio" name="radios" id="" value="2">
                                                No
                                            </label>
                                        </div>
                                    </div>
                                </div>

                                <div class="form-group">
                                    <label class="col-md-4 control-label" for="">When you're having a great time,
                                        what do you say?</label>

                                    <div class="col-md-4">
                                        <div class="radio">
                                            <label for="radios-0">
                                                <input type="radio" name="radios" id="" value="1"
                                                       checked="checked">
                                                Yes
                                            </label>
                                        </div>
                                        <div class="radio">
                                            <label for="radios-1">
                                                <input type="radio" name="radios" id="" value="2">
                                                No
                                            </label>
                                        </div>
                                    </div>
                                </div>

                                <div class="form-group">
                                    <label class="col-md-4 control-label" for="">Are you now, or have you ever
                                        been?</label>

                                    <div class="col-md-4">
                                        <div class="radio">
                                            <label for="radios-0">
                                                <input type="radio" name="radios" id="" value="yes"
                                                       checked="checked">
                                                Yes
                                            </label>
                                        </div>
                                        <div class="radio">
                                            <label for="radios-1">
                                                <input type="radio" name="radios" id="" value="no">
                                                No
                                            </label>
                                        </div>
                                    </div>
                                </div>

                                <div class="form-group">
                                    <label class="col-md-4 control-label" for="">Did you pack your bag
                                        yourself?</label>

                                    <div class="col-md-4">
                                        <div class="radio">
                                            <label for="radios-0">
                                                <input type="radio" name="radios" id="" value="1"
                                                       checked="checked">
                                                Yes
                                            </label>
                                        </div>
                                        <div class="radio">
                                            <label for="radios-1">
                                                <input type="radio" name="radios" id="" value="2">
                                                No
                                            </label>
                                        </div>
                                    </div>
                                </div>

                            </fieldset>
                        </form>

                    </div>

                </div>

            </div>

            <div class="modal-footer">
                <div class="alert alert-warning pull-left">Save will save the other tabs, also.</div>
                <button class="pull-right ladda-button" data-color="blue" data-size="s" data-style="expand-right"
                        id="save_changes_button"><span class="ladda-label">Save</span></button>
            </div>
        </div>
    </div>
</div>

<div class="modal fade" id="register_modal">
    <div class="modal-dialog">
        <div class="modal-content">
            <div class="modal-header">
                <button type="button" class="close" data-dismiss="modal">&times;</button>
                <h4 class="modal-title">Register</h4>
            </div>
            <div class="modal-body">
                <form class="form-signin" role="form">
                    <input type="text" class="form-control" id="register_username" placeholder="Username" required
                           autofocus><br>
                    <input type="email" class="form-control" id="register_email" placeholder="Email" required><br>
                    <input type="password" class="form-control" id="register_password" placeholder="Password"
                           required><br>
                    <input type="text" class="form-control" id="register_nickname"
                           placeholder="Nickname (for chat)"><br>
                </form>
                <div class="alert alert-warning" style="display:none" id="register_error">
                </div>
            </div>
            <div class="modal-footer">
                <button class="ladda-button" data-color="blue" data-size="s" data-style="expand-right"
                        id="register_button"><span class="ladda-label">Register</span></button>
            </div>
        </div>
    </div>
</div>


<ul class="nav nav-pills" style="background-color:#F6F6F6; min-height:50px;">
    <li style="padding: 12px 15px; font-size:18px; color:958881;"><img width="24px" src="favicon.ico"/> <strong><em>MexBT</em></strong>
    </li>
    <li style="padding: 0px 10px; color:958881;">&nbsp;</li>
    <li style="padding: 15px 10px; color:958881;">Last: <b id="last"></b></a></li>
    <li style="padding: 15px 10px; color:958881;">Low: <b id="low"></b></li>
    <li style="padding: 15px 10px; color:958881;">High: <b id="high"></b></li>
    <li style="padding: 15px 10px; color:958881;">VWAP: <b id="vwap"></b></li>
    <li style="padding: 15px 10px; color:958881;" class="pull-center"><b id="profile"></b></li>
    <li class="pull-right"><a id="login" href="#" style="padding: 15px 10px;">Log in</a></li>
    <li class="pull-right"><a id="register" href="#" style="padding: 15px 10px;">Register</a></li>
    <li id="account_menu" class="dropdown pull-right" style="display:none;">
        <a href="#" class="dropdown-toggle" style="padding: 15px 10px;" data-toggle="dropdown">Logged in as <b
                id="login_name"></b> <b class="caret"></b></a>
        <ul class="dropdown-menu">
            <li><a href="#" id="account">Account</a></li>
            <li><a href="#" id="logout">Logout</a></li>
        </ul>
    </li>
    <li id="btc_balance" class="dropdown pull-right" style="display:none;">
        <a href="#" class="dropdown-toggle" style="padding: 15px 10px;" data-toggle="dropdown">BTC: <b>
            <div id="BTCpos"></div>
        </b> <b class="caret"></b></a>
        <ul class="dropdown-menu">
            <li><a href="#" id="deposit_btc">Deposit</a></li>
            <li><a href="#" id="withdraw_btc">Withdraw</a></li>
        </ul>
    </li>
    <li id="mxn_balance" class="dropdown pull-right" style="display:none;">
        <a href="#" class="dropdown-toggle" style="padding: 15px 10px;" data-toggle="dropdown">MXN: <b>
            <div id="MXNpos"></div>
        </b> <b class="caret"></b></a>
        <ul class="dropdown-menu">
            <li><a href="#" id="deposit_mxn">Deposit</a></li>
            <li><a href="#" id="withdraw_mxn">Withdraw</a></li>
        </ul>
    </li>
</ul>


<div class="jumbotron">
    <div class="center-block" id="graph" style="width:80%;height:40%"></div>
</div>

<div class="container">
    <div class="row">
        <div class="col-md-4">
            <div id="buy_panel" class="panel panel-default" style="display:none;">
                <div class="panel-heading">
                    <h3 class="panel-title"><strong>Buy</strong></h3>
                </div>

                <div class="panel-body">
                    <form role="form">
                        <div class="form-group">
                            <label for="buy_price">Price</label> <input type="text" class="form-control" id="buy_price"
                                                                        placeholder="">
                        </div>

                        <div class="form-group">
                            <label for="buy_quantity">Quantity</label> <input type="text" class="form-control"
                                                                              id="buy_quantity" placeholder="">
                        </div>
                        <button type="button" class="btn btn-primary pull-right" id="buyButton">Buy</button>
                    </form>
                </div>
            </div>
            <div class="panel panel-default">
                <div class="panel-heading">
                    <h3 class="panel-title"><strong>Bids</strong></h3>
                </div>

                <div class="panel-body">
                    <table class="table table-striped table-hover">
                        <thead>
                        <tr>
                            <th>Price</th>
                            <th>Quantity</th>
                        </tr>
                        </thead>
                        <tbody id="buys">
                        </tbody>
                    </table>
                </div>
            </div>
        </div>

        <div class="col-md-4">
            <div id="sell_panel" class="panel panel-default" style="display:none;">
                <div class="panel-heading">
                    <h3 class="panel-title"><strong>Sell</strong></h3>
                </div>
                <div class="panel-body">
                    <form role="form">
                        <div class="form-group">
                            <label for="sell_price">Price</label> <input type="text" class="form-control"
                                                                         id="sell_price" placeholder="">
                        </div>
                        <div class="form-group">
                            <label for="sell_quantity">Quantity</label> <input type="text" class="form-control"
                                                                               id="sell_quantity" placeholder="">
                        </div>
                        <button type="button" class="btn btn-warning pull-right" id="sellButton">Sell</button>
                    </form>
                </div>
            </div>
            <div class="panel panel-default">
                <div class="panel-heading">
                    <h3 class="panel-title"><strong>Asks</strong></h3>
                </div>
                <div class="panel-body">
                    <table class="table table-striped table-hover">
                        <thead>
                        <tr>
                            <th>Price</th>
                            <th>Quantity</th>
                        </tr>
                        </thead>
                        <tbody id="sells">
                        </tbody>
                    </table>
                </div>
            </div>
        </div>

        <div class="col-md-4">
            <div id="orders_panel" class="panel panel-default" style="display:none;">
                <div class="panel-heading">
                    <h3 class="panel-title"><strong>Orders</strong></h3>
                </div>
                <div class="panel-body">
                    <table class="table table-striped table-hover">
                        <thead>
                        <tr>
                            <th>Type</th>
                            <th>Price</th>
                            <th>Quantity</th>
                            <th>Cancel</th>
                        </tr>
                        </thead>
                        <tbody id="orders">
                        </tbody>
                    </table>
                </div>
            </div>
            <div class="panel panel-default">
                <div class="panel-heading">
                    <h3 class="panel-title"><strong>Trades</strong></h3>
                </div>
                <div class="panel-body">
                    <table class="table table-striped table-hover">
                        <thead>
                        <tr>
                            <th>Price</th>
                            <th>Quantity</th>
                            <th>Timestamp</th>
                        </tr>
                        </thead>
                        <tbody id="trades">
                        </tbody>
                    </table>
                </div>
            </div>
        </div>
    </div>
</div>



<footer id="footer" class="navbar navbar-fixed-bottom">
    <a style="padding: 15px 10px; color:958881;" href="mailto:support@mexbt.zendesk.com">Contact Us</a>
    <button id="chatCollapseButton" class="ladda-button" data-color="blue" data-size="xs" data-toggle="collapse" data-parent="#chatFooter" href="#chatZone"
            class="btn">chat
        <i class="glyphicon glyphicon-chevron-up" id="chatCollapseIcon"></i></button>
    <div id="chatZone" class="collapse">
        <textarea readonly id="chatArea" class="chatText" cols="460" rows="10" ></textarea>
        <div  class="input-append">
            <input id="chatBox" class="chatInput" type="text">
            <button id="chatButton" class="btn" type="button">Send</button>
            <script>
                $('#chatBox').keypress(function(e){if (e.keyCode== 13) {$('#chatButton').click()} return e;});
            </script>
        </div>
        <!--<button id="chatFooterButton" class="btn push" type="button" ><i class="icon-chevron-up"></i>Chat</button>-->
        </div>
</footer>
<script language="JavaScript">
    function toggleChevron(e) {
            $('#chatCollapseIcon').toggleClass('glyphicon-chevron-down glyphicon-chevron-up');
        }
    $('#chatZone').on('hidden.bs.collapse', toggleChevron);
    $('#chatZone').on('shown.bs.collapse', toggleChevron);
</script>

<script type="text/javascript" src="//assets.zendesk.com/external/zenbox/v2.6/zenbox.js"></script>
<style type="text/css" media="screen, projection">
  @import url(//assets.zendesk.com/external/zenbox/v2.6/zenbox.css);
</style>
<script type="text/javascript">
  if (typeof(Zenbox) !== "undefined") {
    Zenbox.init({
      dropboxID:   "20141750",
      url:         "https://mexbt.zendesk.com",
      tabTooltip:  "Ayuda",
      tabImageURL: "https://assets.zendesk.com/external/zenbox/images/tab_es_help.png",
      tabColor:    "black",
      tabPosition: "Left"
    });
  }
</script>
</body>
</html><|MERGE_RESOLUTION|>--- conflicted
+++ resolved
@@ -99,10 +99,10 @@
                         <!--Amount to deposit (MXN)-->
                     <!--</label>-->
                     <!---->
-                    <table  class="table">
+                    <table class="table">
                         <tr>
-                            <td>Amount to deposit<span class="help-block" id="cgo_amount_help"></span></td>
-                            <td id="cgo_amount_bill"><input class="form-control" id="compropago_amount" type="number" min="100" max="600" step="1" value="0"/></td>
+                            <td>Amount to deposit</td>
+                            <td><input class="form-control" id="compropago_amount" type="number" min="4" max="600" step="1" value="0"/></td>
                         </tr>
                         <tr><td>Compropago deposit fee (2.9% + MXN 3.00)</td><td id="cgo_deposit_fee"></td></tr>
                         <tr><td>Sales tax</td><td id="cgo_fee_tax"></td></tr>
@@ -152,68 +152,23 @@
             </div>
             <div class="modal-footer">
                 <button class="ladda-button" data-color="blue" data-size="s" data-style="expand-right"
-                        id="compropago_pay_button" disabled="true"><span class="ladda-label">Pay</span></button>
-            </div>
-            <script type="text/javascript">
+                        id="compropago_pay_button"><span class="ladda-label">Pay</span></button>
+            </div>
+            <script language="javascript">
                 $('#compropago_send_sms').on('click', function() {
                     $('#compropago_phone_input_zone').toggleClass('hidden show');
                 });
                 var update_amount = function (e) {
                     var amount = Number($('#compropago_amount').val());
-<<<<<<< HEAD
                     if (amount!=amount)
                         amount = 0;
                     var fee_tax = Math.ceil( amount * 2.9 + 300.0)/100.0;
                     var sales_tax = Math.ceil( fee_tax * 16.0)/100.0;
                     $('#cgo_deposit_fee').text(fee_tax.toFixed(2));
                     $('#cgo_fee_tax').text(sales_tax.toFixed(2));
-                    $('#cgo_credit').text(Math.max(0,(amount-fee_tax-sales_tax)).toFixed(2)+" MXN");
+                    $('#cgo_credit').text((amount-fee_tax-sales_tax).toFixed(2)+" MXN");
                 }
-=======
-                    if (amount!=amount || amount==0) { // if it's not a number don't say anything
-                        $('#cgo_amount_bill').removeClass('has-error');
-                        $('#cgo_amount_bill').removeClass('has-success');
-
-                        $('#cgo_amount_help').text('');
-                        $('#cgo_deposit_fee').text('');
-                        $('#cgo_fee_tax').text('');
-                        $('#cgo_credit').text('');
-                        $('#compropago_pay_button').prop('disabled',true)
-                        return;
-                    }
-                    var fee = Math.ceil( amount * (amount<2500?2.9:2.5) + 300.0)/100.0;
-                    var sales_tax = Math.ceil( fee * 16.0)/100.0;
-                    if (amount < 100) {
-
-                        $('#cgo_amount_bill').removeClass('has-success');
-                        $('#cgo_amount_bill').addClass('has-error');
-
-                        $('#cgo_amount_help').text('You must deposit at least 100 MXN');
-                        $('#cgo_deposit_fee').text('');
-                        $('#cgo_fee_tax').text('');
-                        $('#cgo_credit').text('');
-                        $('#compropago_pay_button').prop('disabled',true)
-                    } else if (amount > 600) {
-                        $('#cgo_amount_bill').removeClass('has-success');
-                        $('#cgo_amount_bill').addClass('has-error');
->>>>>>> 79ae1fad
-
-                        $('#cgo_amount_help').text('You may not deposit more than 600 MXN');
-                        $('#cgo_deposit_fee').text('');
-                        $('#cgo_fee_tax').text('');
-                        $('#cgo_credit').text('');
-                        $('#compropago_pay_button').prop('disabled',true)
-                    } else {
-                        $('#cgo_amount_bill').removeClass('has-error');
-                        $('#cgo_amount_bill').addClass('has-success');
-
-                        $('#cgo_amount_help').text('');
-                        $('#cgo_deposit_fee').text(fee.toFixed(2));
-                        $('#cgo_fee_tax').text(sales_tax.toFixed(2));
-                        $('#cgo_credit').text((amount-fee-sales_tax).toFixed(2)+" MXN");
-                        $('#compropago_pay_button').prop('disabled',false)
-                    }
-                }
+
                 $('#compropago_amount').change(update_amount);
                 $('#compropago_amount').keyup(update_amount);
             </script>
@@ -261,261 +216,26 @@
 </div>
 
 <div class="modal fade" id="account_modal">
-
-    <div class="modal-dialog">
-        <div class="modal-content">
-            <div class="modal-header">
-                <button type="button" class="close" data-dismiss="modal">&times;</button>
-                <h4 class="modal-title">Account Management</h4>
-            </div>
-            <div class="modal-body form-horizontal">
-                <ul class="nav nav-tabs">
-                    <li class="active"><a href="#user_information_tab" data-toggle="tab">User Information</a></li>
-                    <li><a href="#change_password_tab" data-toggle="tab">Change Password</a></li>
-                    <li><a href="#compliance_tab" data-toggle="tab">Compliance</a></li>
-                </ul>
-                <div class="tab-content">
-
-                <div class="tab-pane active" id="user_information_tab">
-
-                    <form class="form-horizontal">
-                            <div class="form-group">
-                                <label class="col-xs-3 control-label">Username</label>
-
-                                <div class="col-xs-9">
-                                    <input id="acct_management_username" readonly type="text"
-                                           class="form-control col-sm-10" id="">
-                                </div>
-                            </div>
-                            <div class="form-group">
-                                <label for="audit_key" class="col-xs-3 control-label">Audit Key</label>
-
-                                <div class="col-xs-9">
-                                    <input readonly id="audit_key" type="text" class="form-control col-sm-10">
-                                </div>
-                            </div>
-                            <div class="form-group">
-                                <label for="new_email" class="col-xs-3 control-label">Email</label>
-
-                                <div class="col-xs-9">
-                                    <input id="new_email" type="text" class="form-control col-sm-10"
-                                           placeholder="New Email">
-                                </div>
-                            </div>
-                            <div class="form-group">
-                                <label for="new_nickname" class="col-xs-3 control-label">Nickname</label>
-
-                                <div class="col-xs-9">
-                                    <input id="new_nickname" type="text" class="form-control col-sm-10"
-                                           placeholder="Nickname">
-                                </div>
-                            </div>
-
-                    </form>
-                </div>
-
-                    <div class="tab-pane" id="change_password_tab">
-                        <form class="form-horizontal">
-                            <div class="form-group">
-                                <label for="old_password" class="col-xs-3 control-label">Old Password</label>
-
-                                <div class="col-xs-9">
-                                    <input type="password" class="form-control col-sm-10" id="old_password"
-                                           placeholder="Old Password"
-                                           required>
-                                </div>
-                            </div>
-                            <div class="form-group">
-                                <label for="new_password" class="col-xs-3 control-label">New Password</label>
-
-                                <div class="col-xs-9">
-                                    <input type="password" class="form-control col-sm-10" id="new_password"
-                                           placeholder="New Password"
-                                           required>
-                                </div>
-                            </div>
-                            <div class="form-group">
-                                <label for="new_password_confirm" class="col-xs-3 control-label">Confirm New
-                                    Password</label>
-
-                                <div class="col-xs-9">
-                                    <input type="password" class="form-control col-sm-10" id="new_password_confirm"
-                                           placeholder="Confirm New Password" required>
-                                </div>
-                            </div>
-                        </form>
-
-                    </div>
-
-                    <div class="tab-pane" id="compliance_tab">
-                        <form class="form-horizontal">
-
-                            <fieldset>
-                                <legend>Identify</legend>
-                                <div class="form-group">
-                                    <label for="first_name" class="col-xs-3 control-label">First Name</label>
-
-                                    <div class="col-xs-9">
-                                        <input name="first_name" type="text" class="form-control col-sm-10" id="first_name"
-                                               placeholder="First Name" required>
-                                    </div>
-                                </div>
-                                <div class="form-group">
-                                    <label for="middle_name" class="col-xs-3 control-label">Middle Name</label>
-
-                                    <div class="col-xs-9">
-                                        <input name="middle_name" type="text" class="form-control col-sm-10" id="middle_name"
-                                               placeholder="Middle Name">
-                                    </div>
-                                </div>
-                                <div class="form-group">
-                                    <label for="last_name" class="col-xs-3 control-label">Last Name</label>
-
-                                    <div class="col-xs-9">
-                                        <input name="last_name" type="text" class="form-control col-sm-10" id="last_name"
-                                               placeholder="Last Name" required>
-                                    </div>
-                                </div>
-                            </fieldset>
-                            <fieldset>
-                                <legend>Documents</legend>
-                                <div class="form-group">
-                                    <label for="id_passport" class="col-xs-3 control-label">ID/Passport</label>
-
-                                    <div class="col-xs-9">
-                                        <input name="id_passport" type="file" class="form-control col-sm-10" id="id_passport"
-                                               required>
-                                    </div>
-                                </div>
-                                <div class="form-group">
-                                    <label for="proof_of_residency" class="col-xs-3 control-label">Proof of Residency</label>
-
-                                    <div class="col-xs-9">
-                                        <input name="proof_of_residency" type="file" class="form-control col-sm-10" id="proof_of_residency"
-                                               required>
-                                    </div>
-                                </div>
-                            </fieldset>
-                            <fieldset>
-                                <legend>Questionnaire</legend>
-                                <div class="form-group">
-                                    <label class="col-md-4 control-label" for="">Which of these words starts with
-                                        "Y"?</label>
-
-                                    <div class="col-md-4">
-                                        <div class="radio">
-                                            <label for="radios-0">
-                                                <input type="radio" name="radios" id="radios-0" value="1"
-                                                       checked="checked">
-                                                Yes
-                                            </label>
-                                        </div>
-                                        <div class="radio">
-                                            <label for="radios-1">
-                                                <input type="radio" name="radios" id="radios-1" value="2">
-                                                No
-                                            </label>
-                                        </div>
-                                    </div>
-                                </div>
-
-                                <div class="form-group">
-                                    <label class="col-md-4 control-label" for="">Do you think the correct answer
-                                        is yes or no?</label>
-
-                                    <div class="col-md-4">
-                                        <div class="radio">
-                                            <label for="radios-0">
-                                                <input type="radio" name="radios" id="" value="1"
-                                                       checked="checked">
-                                                Yes
-                                            </label>
-                                        </div>
-                                        <div class="radio">
-                                            <label for="radios-1">
-                                                <input type="radio" name="radios" id="" value="2">
-                                                No
-                                            </label>
-                                        </div>
-                                    </div>
-                                </div>
-
-                                <div class="form-group">
-                                    <label class="col-md-4 control-label" for="">When you're having a great time,
-                                        what do you say?</label>
-
-                                    <div class="col-md-4">
-                                        <div class="radio">
-                                            <label for="radios-0">
-                                                <input type="radio" name="radios" id="" value="1"
-                                                       checked="checked">
-                                                Yes
-                                            </label>
-                                        </div>
-                                        <div class="radio">
-                                            <label for="radios-1">
-                                                <input type="radio" name="radios" id="" value="2">
-                                                No
-                                            </label>
-                                        </div>
-                                    </div>
-                                </div>
-
-                                <div class="form-group">
-                                    <label class="col-md-4 control-label" for="">Are you now, or have you ever
-                                        been?</label>
-
-                                    <div class="col-md-4">
-                                        <div class="radio">
-                                            <label for="radios-0">
-                                                <input type="radio" name="radios" id="" value="yes"
-                                                       checked="checked">
-                                                Yes
-                                            </label>
-                                        </div>
-                                        <div class="radio">
-                                            <label for="radios-1">
-                                                <input type="radio" name="radios" id="" value="no">
-                                                No
-                                            </label>
-                                        </div>
-                                    </div>
-                                </div>
-
-                                <div class="form-group">
-                                    <label class="col-md-4 control-label" for="">Did you pack your bag
-                                        yourself?</label>
-
-                                    <div class="col-md-4">
-                                        <div class="radio">
-                                            <label for="radios-0">
-                                                <input type="radio" name="radios" id="" value="1"
-                                                       checked="checked">
-                                                Yes
-                                            </label>
-                                        </div>
-                                        <div class="radio">
-                                            <label for="radios-1">
-                                                <input type="radio" name="radios" id="" value="2">
-                                                No
-                                            </label>
-                                        </div>
-                                    </div>
-                                </div>
-
-                            </fieldset>
-                        </form>
-
-                    </div>
-
-                </div>
-
-            </div>
-
-            <div class="modal-footer">
-                <div class="alert alert-warning pull-left">Save will save the other tabs, also.</div>
-                <button class="pull-right ladda-button" data-color="blue" data-size="s" data-style="expand-right"
-                        id="save_changes_button"><span class="ladda-label">Save</span></button>
+    <div class="modal-dialog">
+        <div class="modal-content">
+            <div class="modal-header">
+                <button type="button" class="close" data-dismiss="modal">&times;</button>
+                <h4 class="modal-title">Account</h4>
+            </div>
+            <div class="modal-body">
+                <form class="form-signin" role="form">
+                    <input type="password" class="form-control" id="old_password" placeholder="Old Password" required>
+                    <input type="password" class="form-control" id="new_password" placeholder="New Password" required>
+                    <input type="password" class="form-control" id="new_password_confirm" placeholder="Confirm New Password" required>
+                </form>
+                <button class="ladda-button" data-color="blue" data-size="s" data-style="expand-right"
+                        id="change_password_button"><span class="ladda-label">Change Password</span></button>
+                <form class="form-signin" role="form">
+                    <input type="text" class="form-control" id="new_nickname" placeholder="New Nickname">
+                    <input type="text" class="form-control" id="new_email" placeholder="New Email">
+                </form>
+                <button class="ladda-button" data-color="blue" data-size="s" data-style="expand-right"
+                        id="change_profile_button"><span class="ladda-label">Change Profile</span></button>
             </div>
         </div>
     </div>
@@ -722,12 +442,12 @@
 <footer id="footer" class="navbar navbar-fixed-bottom">
     <a style="padding: 15px 10px; color:958881;" href="mailto:support@mexbt.zendesk.com">Contact Us</a>
     <button id="chatCollapseButton" class="ladda-button" data-color="blue" data-size="xs" data-toggle="collapse" data-parent="#chatFooter" href="#chatZone"
-            class="btn">chat
+            class="btn" style="position:absolute; top:0; right:0;">chat
         <i class="glyphicon glyphicon-chevron-up" id="chatCollapseIcon"></i></button>
     <div id="chatZone" class="collapse">
         <textarea readonly id="chatArea" class="chatText" cols="460" rows="10" ></textarea>
         <div  class="input-append">
-            <input id="chatBox" class="chatInput" type="text">
+            <input id="chatBox" class="chatInput" type="text" style="width:90%" >
             <button id="chatButton" class="btn" type="button">Send</button>
             <script>
                 $('#chatBox').keypress(function(e){if (e.keyCode== 13) {$('#chatButton').click()} return e;});
