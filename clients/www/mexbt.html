<!DOCTYPE html PUBLIC "-//W3C//DTD HTML 4.01 Transitional//EN">

<html>
<head>
<<<<<<< HEAD
    <link rel="stylesheet" type="text/css" href="clients/www/mexbt.less"/>
=======
    <link rel="stylesheet" type="text/css" href="ui.css"/>
>>>>>>> 7c2a8a26
    <link rel="stylesheet" type="text/css" href="mexbt.css"/>
    <meta charset="UTF-8">
    <meta name="viewport" content="width=device-width, initial-scale=1.0">
    <!-- Bootstrap -->
    <link rel="stylesheet" href="//netdna.bootstrapcdn.com/bootstrap/3.0.3/css/bootstrap.min.css" media="screen">
    <link rel="stylesheet" href="//cdnjs.cloudflare.com/ajax/libs/ladda-bootstrap/0.1.0/ladda.min.css">
    <script src="//ajax.googleapis.com/ajax/libs/jquery/1.9.1/jquery.min.js"></script>
    <script src="//cdnjs.cloudflare.com/ajax/libs/jquery.qrcode/1.0/jquery.qrcode.min.js"></script>
    <script src="//cdnjs.cloudflare.com/ajax/libs/flot/0.8.1/jquery.flot.min.js"></script>
    <script src="//cdnjs.cloudflare.com/ajax/libs/flot/0.8.1/jquery.flot.time.min.js"></script>
    <script src="//netdna.bootstrapcdn.com/bootstrap/3.0.3/js/bootstrap.min.js"></script>
    <script src="//cdnjs.cloudflare.com/ajax/libs/ladda-bootstrap/0.1.0/spin.min.js"></script>
    <script src="//cdnjs.cloudflare.com/ajax/libs/ladda-bootstrap/0.1.0/ladda.min.js"></script>
    <script src="//autobahn.s3.amazonaws.com/js/autobahn.min.js"></script>
    <script src="//cdnjs.cloudflare.com/ajax/libs/coffee-script/1.6.3/coffee-script.min.js"></script>
    <script src="//www.google.com/recaptcha/api/js/recaptcha_ajax.js"></script>
    <script src="//crypto-js.googlecode.com/svn/tags/3.1.2/build/rollups/md5.js"></script>
    <script src="//crypto-js.googlecode.com/svn/tags/3.1.2/build/components/enc-base64-min.js"></script>
    <!-- TODO: Find a CDN source for EventEmitter.js -->
    <script src="min.js/EventEmitter.min.js"></script>
    <script src="sputnik.coffee" type="text/coffeescript"></script>
    <script src="ui.coffee" type="text/coffeescript"></script>
    <script src="mexbt.coffee" type="text/coffeescript"></script>
    <title>MexBT Trading Platform</title>
</head>

<body>

<div class="modal fade" id="login_modal">
    <div class="modal-dialog">
        <div class="modal-content">
            <div class="modal-header">
                <button type="button" class="close" data-dismiss="modal">&times;</button>
                <h4 class="modal-title">Login</h4>
            </div>
            <div class="modal-body">
                <form class="form-signin" role="form">
                    <input type="text" class="form-control" id="login_username" placeholder="Username" required
                           autofocus><br>
                    <input type="password" class="form-control" id="login_password" placeholder="Password"
                    required><br>
                    <label class="checkbox">
                        <input type="checkbox" value="remember-me"> Remember me
                    </label>
                </form>
                <div class="alert alert-warning" style="display:none" id="login_error">
                    Incorrect username or password.
                </div>
                <div id="reset_token_sent" class="alert alert-info">
                    Check your email. Contact customer support for further assistance...
                </div>
            </div>
            <div class="modal-footer">
                <button class="ladda-button" data-color="" data-size="xs" id="get_reset_token">Password reset for user</button>
                <button class="ladda-button" data-color="blue" data-size="s" data-style="expand-right"
                        id="login_button"><span class="ladda-label">Login</span></button>
            </div>
        </div>
    </div>
</div>


<div class="modal fade" id="compropago_confirm_modal">
    <div class="modal-dialog">
        <div class="modal-content">
            <div class="modal-header">
                <button type="button" class="close" data-dismiss="modal">&times;</button>
                <h4 class="modal-title">Success</h4>
            </div>
            <div class="modal-body">
                <div class="alert alert-info">
                    <p id="compropago_confirm"></p>
                    <ol>
                        <li id="compropago_step_1"></li>
                        <li id="compropago_step_2"></li>
                        <li id="compropago_step_3"></li>
                    </ol>
                    <p id="compropago_expiration"></p>
                    <p id="compropago_comition"></p>
                </div>
                <button type="button" class="btn btn-default" data-dismiss="modal">OK</button>
            </div>
        </div>
    </div>
</div>

<div class="modal fade" id="compropago_modal">
    <div class="modal-dialog">
        <div class="modal-content">
            <div class="modal-header">
                <button type="button" class="close" data-dismiss="modal">&times;</button>
                <h4 class="modal-title">Deposit with compropago</h4>
            </div>
            <div class="modal-body">
                <form class="form" role="form">
                    <emph style="color:red;">
                        Your deposited balance may not exceed 600 MXN in beta. If you attempt a deposit beyond that
                        limit, your account will not be credited and you will have to contact customer service
                        to receive a refund of the funds you attempted to deposit.
                    </emph>
                    <!--<label class="control-label" for="compropago_amount">-->
                        <!--Amount to deposit (MXN)-->
                    <!--</label>-->
                    <!---->
                    <table  class="table">
                        <tr>
                            <td>Amount to deposit<span class="help-block" id="cgo_amount_help"></span></td>
                            <td id="cgo_amount_bill"><input class="form-control" id="compropago_amount" type="number" min="100" max="600" step="1" value="0"/></td>
                        </tr>
                        <tr><td>Compropago deposit fee (2.9% + MXN 3.00)</td><td id="cgo_deposit_fee"></td></tr>
                        <tr><td>Sales tax</td><td id="cgo_fee_tax"></td></tr>
                        <tr><td>Amount you will be credited on MexBT</td><td><strong id="cgo_credit"></strong></td></tr>
                    </table>

                    <label class="control-label" for="compropago_store">Choose a store</label>
                    <select id="compropago_store" class="form-control">
                        <option value="OXXO">oxxo</option>
                        <option value="SEVEN_ELEVEN">Seven Eleven</option>
                        <option value="EXTRA">Extra</option>
                        <option value="WALMART">Walmart</option>
                        <option value="SORIANA">Soriana</option>
                        <option value="SAMS_CLUB">Sams Club</option>
                        <option value="CHEDRAUI">Chedraui</option>
                        <option value="BODEGA_AURRERA">Bodega Aurrera</option>
                        <option value="SUPERAMA">Superama</option>
                        <option value="ELEKTRA">Elektra</option>
                        <option value="VIPS">Vips</option>
                        <option value="EL_PORTON">El Porton</option>
                        <option value="FARMACIA_BENAVIDES">Farmacia Benavides</option>
                        <option value="FARMACIA_GUADALAJARA">Farmacia Guadalajara</option>
                        <option value="FARMACIA_ESQUIVAR">Farmacia Esquivar</option>
                        <option value="COPPEL">Coppel</option>
                    </select>
                    <label class="control-label" for="compropago_email">email</label>
                    <input class="form-control" id="compropago_email" name="compropago_email" type="email" value=""/>
                    <label class="checkbox">
                        <input type="checkbox" value="send_sms" id="compropago_send_sms"> Send SMS
                    </label>
                    <div class="hidden" id="compropago_phone_input_zone">
                        <label class="control-label" for="compropago_phone">phone number</label>
                        <input class="form-control" id="compropago_phone" type="tel" name="compropago_phone" value=""/>
                        <label class="control-label" for="compropago_phone_company">Phone company</label>
                        <select id="compropago_phone_company" class="form-control">
                            <option value="TELCEL">telcel</option>
                            <option value="MOVISTAR">movistar</option>
                            <option value="ISUACELL">isuacell</option>
                            <option value="UNEFON">unefon</option>
                            <option value="NEXTEL">nextel</option>
                        </select>
                    </div>
                </form>
                <div class="alert alert-warning" style="display:none" id="compropago_error">
                    Payment error
                </div>
            </div>
            <div class="modal-footer">
                <button class="ladda-button" data-color="blue" data-size="s" data-style="expand-right"
                        id="compropago_pay_button" disabled="true"><span class="ladda-label">Pay</span></button>
            </div>
            <script type="text/javascript">
                $('#compropago_send_sms').on('click', function() {
                    $('#compropago_phone_input_zone').toggleClass('hidden show');
                });
                var update_amount = function (e) {
                    var amount = Number($('#compropago_amount').val());
                    if (amount!=amount || amount==0) { // if it's not a number don't say anything
                        $('#cgo_amount_bill').removeClass('has-error');
                        $('#cgo_amount_bill').removeClass('has-success');

                        $('#cgo_amount_help').text('');
                        $('#cgo_deposit_fee').text('');
                        $('#cgo_fee_tax').text('');
                        $('#cgo_credit').text('');
                        $('#compropago_pay_button').prop('disabled',true)
                        return;
                    }
                    var fee = Math.ceil( amount * (amount<2500?2.9:2.5) + 300.0)/100.0;
                    var sales_tax = Math.ceil( fee * 16.0)/100.0;
                    if (amount < 100) {

                        $('#cgo_amount_bill').removeClass('has-success');
                        $('#cgo_amount_bill').addClass('has-error');

                        $('#cgo_amount_help').text('You must deposit at least 100 MXN');
                        $('#cgo_deposit_fee').text('');
                        $('#cgo_fee_tax').text('');
                        $('#cgo_credit').text('');
                        $('#compropago_pay_button').prop('disabled',true)
                    } else if (amount > 600) {
                        $('#cgo_amount_bill').removeClass('has-success');
                        $('#cgo_amount_bill').addClass('has-error');

                        $('#cgo_amount_help').text('You may not deposit more than 600 MXN');
                        $('#cgo_deposit_fee').text('');
                        $('#cgo_fee_tax').text('');
                        $('#cgo_credit').text('');
                        $('#compropago_pay_button').prop('disabled',true)
                    } else {
                        $('#cgo_amount_bill').removeClass('has-error');
                        $('#cgo_amount_bill').addClass('has-success');

                        $('#cgo_amount_help').text('');
                        $('#cgo_deposit_fee').text(fee.toFixed(2));
                        $('#cgo_fee_tax').text(sales_tax.toFixed(2));
                        $('#cgo_credit').text((amount-fee-sales_tax).toFixed(2)+" MXN");
                        $('#compropago_pay_button').prop('disabled',false)
                    }
                }
                $('#compropago_amount').change(update_amount);
                $('#compropago_amount').keyup(update_amount);
            </script>
        </div>
    </div>
</div>

<div id="deposit_btc_modal" class="modal fade">
    <div class="modal-dialog">
        <div class="modal-content">
            <div class="modal-header">
                <button type="button" class="close" data-dismiss="modal">&times;</button>
                <h4 class="modal-title">Deposit Address</h4>
            </div>
            <div class="modal-body">
                <emph style="color:red;">
                    Your deposited balance may not exceed 0.1BTC in beta. If you attempt a deposit beyond that
                    limit, your account will not be credited and you will have to contact customer service
                    to receive a refund of the funds you attempted to deposit.
                </emph>
                <legend><a id="btc_deposit_address"></a></legend>
                <div id="btc_deposit_qrcode"></div>
            </div>
            <div class="modal-footer">
                <button class="ladda-button" data-color="blue" data-size="s" data-style="expand-right" id="new_address_button"><span class="ladda-label">New Address</span></button>
            </div>
        </div>
    </div>
</div>

<div id="withdraw_disabled_modal" class="modal fade">
    <div class="modal-dialog">
        <div class="modal-content">
            <div class="modal-header">
                <button type="button" class="close" data-dismiss="modal">&times;</button>
                <h4 class="modal-title">Withdrawal Not Enabled</h4>
            </div>
            <div class="modal-body">
                <emph style="color:red;">
                    During the beta, withdrawals are disabled. At full release, withdrawals will be enabled.
                </emph>
            </div>
        </div>
    </div>
</div>

<div class="modal fade" id="change_password_token_modal">
    <div class="modal-dialog">
        <div class="modal-content">
            <div class="modal-header">
                <button type="button" class="close" data-dismiss="modal">&times;</button>
                <h4 class="modal-title">Reset Password</h4>
            </div>
            <div class="modal-body">
                <form class="form-signin" role="form">
                    <input type="password" class="form-control" id="new_password_token" placeholder="New Password" required>
                    <input type="password" class="form-control" id="new_password_token_confirm" placeholder="Confirm New Password" required>
                </form>
                <div class="alert alert-info">Great! Now just enter your new password and we'll be all set.</div>
            </div>
            <div class="modal-footer">
                <button class="ladda-button" data-color="blue" data-size="s" data-style="expand-right"
                        id="change_password_token_button"><span class="ladda-label">Change Password</span></button>
            </div>
        </div>
    </div>
</div>

<div class="modal fade" id="account_modal">

    <div class="modal-dialog">
        <div class="modal-content">
            <div class="modal-header">
                <button type="button" class="close" data-dismiss="modal">&times;</button>
                <h4 class="modal-title">Account Management</h4>
            </div>
            <div class="modal-body form-horizontal">
                <ul class="nav nav-tabs">
                    <li class="active"><a href="#user_information_tab" data-toggle="tab">User Information</a></li>
                    <li><a href="#change_password_tab" data-toggle="tab">Change Password</a></li>
                    <li><a href="#compliance_tab" data-toggle="tab">Compliance</a></li>
                    <li><a href="#audit_tab" id="audit_tab_select" data-toggle="tab">Audit</a></li>
                    <li><a href="#ledger_tab" id="ledger_tab_select" data-toggle="tab">Ledger</a></li>
                </ul>
                <div class="tab-content">

                <div class="tab-pane active" id="user_information_tab">

                    <form class="form-horizontal">
                            <div class="form-group">
                                <label class="col-xs-3 control-label">Username</label>

                                <div class="col-xs-9">
                                    <input id="acct_management_username" readonly type="text"
                                           class="form-control col-sm-10" id="">
                                </div>
                            </div>
                            <div class="form-group">
                                <label for="new_email" class="col-xs-3 control-label">Email</label>

                                <div class="col-xs-9">
                                    <input id="new_email" type="text" class="form-control col-sm-10"
                                           placeholder="New Email">
                                </div>
                            </div>
                            <div class="form-group">
                                <label for="new_nickname" class="col-xs-3 control-label">Nickname</label>

                                <div class="col-xs-9">
                                    <input id="new_nickname" type="text" class="form-control col-sm-10"
                                           placeholder="Nickname">
                                </div>
                            </div>

                    </form>
                </div>

                    <div class="tab-pane" id="change_password_tab">
                        <form class="form-horizontal">
                            <div class="form-group">
                                <label for="old_password" class="col-xs-3 control-label">Old Password</label>

                                <div class="col-xs-9">
                                    <input type="password" class="form-control col-sm-10" id="old_password"
                                           placeholder="Old Password"
                                           required>
                                </div>
                            </div>
                            <div class="form-group">
                                <label for="new_password" class="col-xs-3 control-label">New Password</label>

                                <div class="col-xs-9">
                                    <input type="password" class="form-control col-sm-10" id="new_password"
                                           placeholder="New Password"
                                           required>
                                </div>
                            </div>
                            <div class="form-group">
                                <label for="new_password_confirm" class="col-xs-3 control-label">Confirm New
                                    Password</label>

                                <div class="col-xs-9">
                                    <input type="password" class="form-control col-sm-10" id="new_password_confirm"
                                           placeholder="Confirm New Password" required>
                                </div>
                            </div>
                        </form>
                    </div>

                    <div class="tab-pane" id="audit_tab">
                        My Key: <div id="audit_hash"></div>
                        Audit Details: <div id="audit_details"></div>
                    </div>

                    <div class="tab-pane" id="ledger_tab">
                        Ledger<div id="ledger_history"></div>
                    </div>

                    <div class="tab-pane" id="compliance_tab">
                        <form class="form-horizontal">

                            <fieldset>
                                <legend>Identify</legend>
                                <div class="form-group">
                                    <label for="first_name" class="col-xs-3 control-label">First Name</label>

                                    <div class="col-xs-9">
                                        <input name="first_name" type="text" class="form-control col-sm-10" id="first_name"
                                               placeholder="First Name" required>
                                    </div>
                                </div>
                                <div class="form-group">
                                    <label for="middle_name" class="col-xs-3 control-label">Middle Name</label>

                                    <div class="col-xs-9">
                                        <input name="middle_name" type="text" class="form-control col-sm-10" id="middle_name"
                                               placeholder="Middle Name">
                                    </div>
                                </div>
                                <div class="form-group">
                                    <label for="last_name" class="col-xs-3 control-label">Last Name</label>

                                    <div class="col-xs-9">
                                        <input name="last_name" type="text" class="form-control col-sm-10" id="last_name"
                                               placeholder="Last Name" required>
                                    </div>
                                </div>
                            </fieldset>
                            <fieldset>
                                <legend>Documents</legend>
                                <div class="form-group">
                                    <label for="id_passport" class="col-xs-3 control-label">ID/Passport</label>

                                    <div class="col-xs-9">
                                        <input name="file" type="file" class="form-control col-sm-10" id="id_passport"
                                               required>
                                    </div>
                                </div>
                                <div class="form-group">
                                    <label for="proof_of_residency" class="col-xs-3 control-label">Proof of Residency</label>

                                    <div class="col-xs-9">
                                        <input name="file" type="file" class="form-control col-sm-10" id="proof_of_residency"
                                               required>
                                    </div>
                                </div>
                            </fieldset>
                            <fieldset>
                                <legend>Questionnaire</legend>
                                <div class="form-group">
                                    <label class="col-md-4 control-label" for="">Which of these words starts with
                                        "Y"?</label>

                                    <div class="col-md-4">
                                        <div class="radio">
                                            <label for="radios-0">
                                                <input type="radio" name="radios" id="radios-0" value="1"
                                                       checked="checked">
                                                Yes
                                            </label>
                                        </div>
                                        <div class="radio">
                                            <label for="radios-1">
                                                <input type="radio" name="radios" id="radios-1" value="2">
                                                No
                                            </label>
                                        </div>
                                    </div>
                                </div>

                                <div class="form-group">
                                    <label class="col-md-4 control-label" for="">Do you think the correct answer
                                        is yes or no?</label>

                                    <div class="col-md-4">
                                        <div class="radio">
                                            <label for="radios-0">
                                                <input type="radio" name="radios" id="" value="1"
                                                       checked="checked">
                                                Yes
                                            </label>
                                        </div>
                                        <div class="radio">
                                            <label for="radios-1">
                                                <input type="radio" name="radios" id="" value="2">
                                                No
                                            </label>
                                        </div>
                                    </div>
                                </div>

                                <div class="form-group">
                                    <label class="col-md-4 control-label" for="">When you're having a great time,
                                        what do you say?</label>

                                    <div class="col-md-4">
                                        <div class="radio">
                                            <label for="radios-0">
                                                <input type="radio" name="radios" id="" value="1"
                                                       checked="checked">
                                                Yes
                                            </label>
                                        </div>
                                        <div class="radio">
                                            <label for="radios-1">
                                                <input type="radio" name="radios" id="" value="2">
                                                No
                                            </label>
                                        </div>
                                    </div>
                                </div>

                                <div class="form-group">
                                    <label class="col-md-4 control-label" for="">Are you now, or have you ever
                                        been?</label>

                                    <div class="col-md-4">
                                        <div class="radio">
                                            <label for="radios-0">
                                                <input type="radio" name="radios" id="" value="yes"
                                                       checked="checked">
                                                Yes
                                            </label>
                                        </div>
                                        <div class="radio">
                                            <label for="radios-1">
                                                <input type="radio" name="radios" id="" value="no">
                                                No
                                            </label>
                                        </div>
                                    </div>
                                </div>

                                <div class="form-group">
                                    <label class="col-md-4 control-label" for="">Did you pack your bag
                                        yourself?</label>

                                    <div class="col-md-4">
                                        <div class="radio">
                                            <label for="radios-0">
                                                <input type="radio" name="radios" id="" value="1"
                                                       checked="checked">
                                                Yes
                                            </label>
                                        </div>
                                        <div class="radio">
                                            <label for="radios-1">
                                                <input type="radio" name="radios" id="" value="2">
                                                No
                                            </label>
                                        </div>
                                    </div>
                                </div>

                            </fieldset>
                        </form>

                    </div>

                </div>

            </div>

            <div class="modal-footer">
                <div class="alert alert-warning pull-left">Save will save the other tabs, also.</div>
                <button class="pull-right ladda-button" data-color="blue" data-size="s" data-style="expand-right"
                        id="save_changes_button"><span class="ladda-label">Save</span></button>
            </div>
        </div>
    </div>
</div>

<div class="modal fade" id="register_modal">
    <div class="modal-dialog">
        <div class="modal-content">
            <div class="modal-header">
                <button type="button" class="close" data-dismiss="modal">&times;</button>
                <h4 class="modal-title">Register</h4>
            </div>
            <div class="modal-body">
                <form class="form-signin" role="form">
                    <input type="text" class="form-control" id="register_username" placeholder="Username" required
                           autofocus><br>
                    <input type="email" class="form-control" id="register_email" placeholder="Email" required><br>
                    <input type="password" class="form-control" id="register_password" placeholder="Password"
                           required><br>
                    <input type="text" class="form-control" id="register_nickname"
                           placeholder="Nickname (for chat)"><br>
                </form>
                <div class="alert alert-warning" style="display:none" id="register_error">
                </div>
            </div>
            <div class="modal-footer">
                <button class="ladda-button" data-color="blue" data-size="s" data-style="expand-right"
                        id="register_button"><span class="ladda-label">Register</span></button>
            </div>
        </div>
    </div>
</div>


<ul class="nav nav-pills" style="background-color:#F6F6F6; min-height:50px;">
    <li style="padding: 12px 15px; font-size:18px; color:958881;"><img width="24px" src="favicon.ico"/> <strong><em>MexBT</em></strong>
    </li>
    <li style="padding: 0px 10px; color:958881;">&nbsp;</li>
    <li style="padding: 15px 10px; color:958881;">Last: <b id="last"></b></a></li>
    <li style="padding: 15px 10px; color:958881;">Low: <b id="low"></b></li>
    <li style="padding: 15px 10px; color:958881;">High: <b id="high"></b></li>
    <li style="padding: 15px 10px; color:958881;">VWAP: <b id="vwap"></b></li>
    <li style="padding: 15px 10px; color:958881;">Bid: <b id="best_bid"></b></li>
    <li style="padding: 15px 10px; color:958881;">Ask: <b id="best_ask"></b></li>
    <li style="padding: 15px 10px; color:958881;" class="pull-center"><b id="profile"></b></li>
    <li class="pull-right"><a id="login" href="#" style="padding: 15px 10px;">Log in</a></li>
    <li class="pull-right"><a id="register" href="#" style="padding: 15px 10px;">Register</a></li>
    <li id="account_menu" class="dropdown pull-right" style="display:none;">
        <a href="#" class="dropdown-toggle" style="padding: 15px 10px;" data-toggle="dropdown">Logged in as <b
                id="login_name"></b> <b class="caret"></b></a>
        <ul class="dropdown-menu">
            <li><a href="#" id="account">Account</a></li>
            <li><a href="#" id="logout">Logout</a></li>
        </ul>
    </li>
    <li id="btc_balance" class="dropdown pull-right" style="display:none;">
        <a href="#" class="dropdown-toggle" style="padding: 15px 10px;" data-toggle="dropdown">BTC: <b>
            <div id="BTCpos"></div>
        </b> <b class="caret"></b></a>
        <ul class="dropdown-menu">
            <li><a href="#" id="deposit_btc">Deposit</a></li>
            <li><a href="#" id="withdraw_btc">Withdraw</a></li>
        </ul>
    </li>
    <li id="mxn_balance" class="dropdown pull-right" style="display:none;">
        <a href="#" class="dropdown-toggle" style="padding: 15px 10px;" data-toggle="dropdown">MXN: <b>
            <div id="MXNpos"></div>
        </b> <b class="caret"></b></a>
        <ul class="dropdown-menu">
            <li><a href="#" id="deposit_mxn">Deposit</a></li>
            <li><a href="#" id="withdraw_mxn">Withdraw</a></li>
        </ul>
    </li>
</ul>


<div class="jumbotron">
    <div class="center-block" id="graph" style="width:80%;height:40%"></div>
</div>

<div class="container">
    <div class="row">
        <div class="col-md-4">
            <div id="buy_panel" class="panel panel-default" style="display:none;">
                <div class="panel-heading">
                    <h3 class="panel-title"><strong>Buy</strong></h3>
                </div>

                <div class="panel-body">
                    <form role="form">
                        <div class="form-group">
                            <label for="buy_price">Price</label> <input type="text" class="form-control" id="buy_price"
                                                                        placeholder="">
                        </div>

                        <div class="form-group">
                            <label for="buy_quantity">Quantity</label> <input type="text" class="form-control"
                                                                              id="buy_quantity" placeholder="">
                        </div>
                        <div>
                            <div class="alert alert-danger text-center">Your balance is too low for this order.</div>
                            <button type="button" class="btn btn-primary pull-right" id="buyButton">Buy</button>
                        </div>

                    </form>
                </div>
            </div>
            <div class="panel panel-default">
                <div class="panel-heading">
                    <h3 class="panel-title"><strong>Bids</strong></h3>
                </div>

                <div class="panel-body">
                    <table class="table table-striped table-hover">
                        <thead>
                        <tr>
                            <th>Price</th>
                            <th>Quantity</th>
                        </tr>
                        </thead>
                        <tbody id="buys">
                        </tbody>
                    </table>
                </div>
            </div>
        </div>

        <div class="col-md-4">
            <div id="sell_panel" class="panel panel-default" style="display:none;">
                <div class="panel-heading">
                    <h3 class="panel-title"><strong>Sell</strong></h3>
                </div>
                <div class="panel-body">
                    <form role="form">
                        <div class="form-group">
                            <label for="sell_price">Price</label> <input type="text" class="form-control"
                                                                         id="sell_price" placeholder="">
                        </div>
                        <div class="form-group">
                            <label for="sell_quantity">Quantity</label> <input type="text" class="form-control"
                                                                               id="sell_quantity" placeholder="">
                        </div>
                        <div class="alert alert-danger text-center">Your balance is too low for this order.</div>

                        <button type="button" class="btn btn-warning pull-right" id="sellButton">Sell</button>
                    </form>
                </div>
            </div>
            <div class="panel panel-default">
                <div class="panel-heading">
                    <h3 class="panel-title"><strong>Asks</strong></h3>
                </div>
                <div class="panel-body">
                    <table class="table table-striped table-hover">
                        <thead>
                        <tr>
                            <th>Price</th>
                            <th>Quantity</th>
                        </tr>
                        </thead>
                        <tbody id="sells">
                        </tbody>
                    </table>
                </div>
            </div>
        </div>

        <div class="col-md-4">
            <div id="orders_panel" class="panel panel-default" style="display:none;">
                <div class="panel-heading">
                    <h3 class="panel-title"><strong>Orders</strong></h3>
                </div>
                <div class="panel-body">
                    <table class="table table-striped table-hover">
                        <thead>
                        <tr>
                            <th>Type</th>
                            <th>Price</th>
                            <th>Quantity</th>
                            <th>Cancel</th>
                        </tr>
                        </thead>
                        <tbody id="orders">
                        </tbody>
                    </table>
                </div>
            </div>
            <div class="panel panel-default">
                <div class="panel-heading">
                    <h3 class="panel-title"><strong>Trades</strong></h3>
                </div>
                <div class="panel-body">
                    <table class="table table-striped table-hover">
                        <thead>
                        <tr>
                            <th>Price</th>
                            <th>Quantity</th>
                            <th>Timestamp</th>
                        </tr>
                        </thead>
                        <tbody id="trades">
                        </tbody>
                    </table>
                </div>
            </div>
        </div>
    </div>
</div>



<footer id="footer" class="navbar navbar-fixed-bottom">
    <a style="padding: 15px 10px; color:958881;" href="mailto:support@mexbt.zendesk.com">Contact Us</a>
    <button id="chatCollapseButton" class="ladda-button" data-color="blue" data-size="xs" data-toggle="collapse" data-parent="#chatFooter" href="#chatZone"
            class="btn" style="position:absolute; top:0; right:0;">chat
        <i class="glyphicon glyphicon-chevron-up" id="chatCollapseIcon"></i></button>
    <div id="chatZone" class="collapse">
        <textarea readonly id="chatArea" class="chatText" cols="460" rows="10"></textarea>

        <div class="chat-entry">
            <div class="chat-control"><input type="text" id="chatBox"></div>
            <div class="chat-control">
                <button id="chatButton" class="btn" type="button">Send</button>
            </div>
        </div>
    </div>
</footer>
<script language="JavaScript">
    function toggleChevron(e) {
            $('#chatCollapseIcon').toggleClass('glyphicon-chevron-down glyphicon-chevron-up');
        }
    $('#chatZone').on('hidden.bs.collapse', toggleChevron);
    $('#chatZone').on('shown.bs.collapse', toggleChevron);
</script>

<script type="text/javascript" src="//assets.zendesk.com/external/zenbox/v2.6/zenbox.js"></script>
<style type="text/css" media="screen, projection">
  @import url(//assets.zendesk.com/external/zenbox/v2.6/zenbox.css);
</style>
<script type="text/javascript">
  if (typeof(Zenbox) !== "undefined") {
    Zenbox.init({
      dropboxID:   "20141750",
      url:         "https://mexbt.zendesk.com",
      tabTooltip:  "Ayuda",
      tabImageURL: "https://assets.zendesk.com/external/zenbox/images/tab_es_help.png",
      tabColor:    "black",
      tabPosition: "Left"
    });
  }
</script>
</body>
</html><|MERGE_RESOLUTION|>--- conflicted
+++ resolved
@@ -2,11 +2,7 @@
 
 <html>
 <head>
-<<<<<<< HEAD
     <link rel="stylesheet" type="text/css" href="clients/www/mexbt.less"/>
-=======
-    <link rel="stylesheet" type="text/css" href="ui.css"/>
->>>>>>> 7c2a8a26
     <link rel="stylesheet" type="text/css" href="mexbt.css"/>
     <meta charset="UTF-8">
     <meta name="viewport" content="width=device-width, initial-scale=1.0">
@@ -584,8 +580,6 @@
     <li style="padding: 15px 10px; color:958881;">Low: <b id="low"></b></li>
     <li style="padding: 15px 10px; color:958881;">High: <b id="high"></b></li>
     <li style="padding: 15px 10px; color:958881;">VWAP: <b id="vwap"></b></li>
-    <li style="padding: 15px 10px; color:958881;">Bid: <b id="best_bid"></b></li>
-    <li style="padding: 15px 10px; color:958881;">Ask: <b id="best_ask"></b></li>
     <li style="padding: 15px 10px; color:958881;" class="pull-center"><b id="profile"></b></li>
     <li class="pull-right"><a id="login" href="#" style="padding: 15px 10px;">Log in</a></li>
     <li class="pull-right"><a id="register" href="#" style="padding: 15px 10px;">Register</a></li>
