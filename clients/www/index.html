--- conflicted
+++ resolved
@@ -75,7 +75,6 @@
             <input id="qbuy" type="text" placeholder="quantity">
             <input id="pbuy" type="text" placeholder="price">
         </P>
-<<<<<<< HEAD
 
         <script src="min.js/autobahn.min.js"></script>
         <script src="min.js/jquery.min.js"></script>
@@ -86,18 +85,6 @@
         <script src="min.js/dc.min.js"></script>
         <script src="min.js/nv.d3.min.js"></script>
         <script src="min.js/EventEmitter.min.js"></script>
-=======
-        <script src="//autobahn.s3.amazonaws.com/js/autobahn.js"></script>
-        <script src="//ajax.googleapis.com/ajax/libs/jquery/1.9.1/jquery.min.js"></script>
-        <script src="//netdna.bootstrapcdn.com/bootstrap/2.3.2/js/bootstrap.min.js"></script>
-        <script src="//cdnjs.cloudflare.com/ajax/libs/jquery.qrcode/1.0/jquery.qrcode.min.js"></script>
-        <script src="//cdnjs.cloudflare.com/ajax/libs/d3/3.3.13/d3.min.js"></script>
-        <script src="//cdnjs.cloudflare.com/ajax/libs/crossfilter/1.3.1/crossfilter.min.js"></script>
-        <script src="//cdnjs.cloudflare.com/ajax/libs/dc/1.6.0/dc.min.js"></script>
-        <script src="//cdnjs.cloudflare.com/ajax/libs/nvd3/1.1.14-beta/nv.d3.min.js"></script>
-        <script src="//ajax.googleapis.com/ajax/libs/jquery/1.4.4/jquery.min.js"> </script>
-        <script src="EventEmitter.min.js"></script>
->>>>>>> 2255d365
         <script type="text/javascript" src="coffee-script.js"></script>
         <script type="text/coffeescript" src="sputnik.coffee"></script>
         <script type="text/coffeescript" src="ui.coffee"></script>
