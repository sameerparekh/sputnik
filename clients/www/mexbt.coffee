--- conflicted
+++ resolved
@@ -1,4 +1,3 @@
-<<<<<<< HEAD
 location = window.location
 hostname = location.hostname
 protocol = location.protocol
@@ -10,10 +9,7 @@
 uri = ws_protocol + "//" + hostname + ":8000"
 
 sputnik = new window.Sputnik uri
-=======
-sputnik = new window.Sputnik "ws://localhost:8000"
 window.sputnik = sputnik
->>>>>>> 2d19e154
 
 sputnik.on "auth_success", (username) ->
     ladda = Ladda.create $("#login_button")[0]
