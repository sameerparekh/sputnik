<<<<<<< HEAD
$ ->
    location = window.location
    hostname = location.hostname
    protocol = location.protocol
    if protocol == 'http:'
        ws_protocol = "ws:"
=======
location = window.location
hostname = location.hostname
protocol = location.protocol
if protocol == 'http:'
    ws_protocol = "ws:"
else
    ws_protocol = "wss:"

uri = ws_protocol + "//" + hostname + ":8000"

window.best_ask = {price: Infinity, quantity: 0}
window.best_bid = {price: 0, quantity: 0}
window.my_audit_hash = ''
window.contract = 'BTC/HUF'

sputnik = new window.Sputnik uri
window.sputnik = sputnik

tv = new window.TVFeed sputnik
window.tv = tv

sputnik.on "log", (args...) -> ab.log args...
sputnik.on "warn", (args...) -> ab.log args...
sputnik.on "error", (args...) -> ab.log args...

sputnik.on "auth_success", (username) ->
    ladda = Ladda.create $("#login_button")[0]
    ladda.stop()
    $("#login_modal").modal "hide"
    ladda = Ladda.create $("#register_button")[0]
    ladda.stop()
    $("#register_modal").modal "hide"

    $("#login").toggle()
    $("#register").toggle()
    $("#cash_positions").toggle()
    $("#login_name").text username
    $("#acct_management_username").val username
    $("#mxn_balance,#btc_balance,#account_menu,#buy_panel,#sell_panel,#orders_panel").fadeIn()
    sputnik.getCookie()

sputnik.on "cookie", (uid) ->
    sputnik.log "cookie: " + uid
    document.cookie = "login" + "=" + sputnik?.username + ":" + uid

sputnik.on "auth_fail", (error) ->
    ladda = Ladda.create $("#login_button")[0]
    ladda.stop()
    $("#login_error").text("Incorrect username or password.").show()

sputnik.on "make_account_success", () ->
    # do not clear the modal yet, do it in auth_success
    username = $("#register_username").val()
    password = $("#register_password").val()
    sputnik.authenticate username, password

sputnik.on "make_account_fail", (event) ->
    ladda = Ladda.create $("#register_button")[0]
    ladda.stop()
    [code, reason] = event
    $("#register_error").text(reason)
    $("#register_error").show()

# compropago modal success and error
sputnik.on "compropago_deposit_success", (event) ->
  ladda = Ladda.create $("#compropago_pay_button")[0]
  ladda.stop()

  $('#compropago_confirm').text(event['note_confirmation'])
  $('#compropago_step_1').text(event['step_1'])
  $('#compropago_step_2').text(event['step_2'])
  $('#compropago_step_3').text(event['step_3'])
  $('#compropago_expiration').text(event['note_expiration_date'])
  $('#compropago_comition').text(event['note_extra_comition'])
  $('#compropago_modal').modal 'hide'
  $('#compropago_confirm_modal').modal 'show'

sputnik.on "compropago_deposit_fail", (event) ->
  ladda = Ladda.create $('#compropago_pay_button')[0]
  ladda.stop()
  [code, reason] = event
  $('#compropago_error').text(reason)
  $('#compropago_error').show()

$("#login").click () ->
    $("#login_modal").modal()

$("#login_modal").keypress (e) -> $("#login_button").click() if e.which is 13

$("#login_button").click (event) ->
    event.preventDefault()

    username = $("#login_username").val()
    password = $("#login_password").val()

    $("#login_error").hide()
    ladda = Ladda.create $("#login_button")[0]
    ladda.start()
    sputnik.authenticate username, password
    $('#login_modal .alert:visible').hide()

$("#register").click () ->
    $("#register_modal").on('hidden.bs.modal', -> $('#register_error').hide())
    $("#register_modal").modal()

$("#register_button").click (event) ->
    event.preventDefault()

    username = $("#register_username").val()
    password = $("#register_password").val()
    email = $("#register_email").val()
    nickname = $("#register_nickname").val()
    eula = $("#register_eula").is(":checked")

    if username and password and email and nickname and eula
        $('#register_error').hide()
        ladda = Ladda.create $("#register_button")[0]
        ladda.start()
        sputnik.makeAccount username, password, email, nickname
>>>>>>> a2e97153
    else
        ws_protocol = "wss:"

    uri = ws_protocol + "//" + hostname + ":8000"
    # REMOVE THIS IF NOT TESTING VS DEMO
    uri = "wss://demo.m2.io:8000"

    window.my_audit_hash = ''
    window.contract = ''
    window.contract_type = 'cash_pair'
    window.markets = {}
    window.margin = [0, 0]
    window.ohlcv_period = "day"
    window.orders = []

    sputnik = new window.Sputnik uri
    window.sputnik = sputnik

    sputnik.connect()

    sputnik.on "log", (args...) -> ab.log args...
    sputnik.on "warn", (args...) -> ab.log args...
    sputnik.on "error", (args...) -> ab.log args...

    sputnik.on "open", () ->
        sputnik.log "open"
        $('#main_page').show()
        $('#not_connected').hide()

        # Hide not-logged in stuff
        $('#account-btn').hide()
        $('#contract-balances,#buy-sell-orders').hide()
        $('#logged_in').hide()
        $('#contract').hide()

        # Attempt a cookie login
        cookie = document.cookie
        sputnik.log "cookie: #{cookie}"
        if cookie
            parts = cookie.split("=", 2)[1].split(":", 2)
            name = parts[0]
            uid = parts[1]
            if !uid
                document.cookie = ''
            else
                sputnik.restoreSession uid

    sputnik.on "auth_success", (username) ->
        ladda = Ladda.create $("#login_button")[0]
        ladda.stop()
        $("#login_modal").modal "hide"
        ladda = Ladda.create $("#register_button")[0]
        ladda.stop()
        $("#register_modal").modal "hide"

        $("#login-div").hide()
        $("#login_name").text username
        #$("#acct_management_username").val username
        $("#logged_in").show()

        $('#account-btn').show()

        $("#contract-balances,#buy-sell-orders").fadeIn()
        sputnik.getCookie()

    sputnik.on "cookie", (uid) ->
        sputnik.log "cookie: " + uid
        document.cookie = "login" + "=" + sputnik?.username + ":" + uid

    sputnik.on "auth_fail", (error) ->
        ladda = Ladda.create $("#login_button")[0]
        ladda.stop()
        $("#login_error").text("Incorrect username or password.").show()

    sputnik.on "make_account_success", () ->
        # do not clear the modal yet, do it in auth_success
        username = $("#register_username").val()
        password = $("#register_password").val()
        sputnik.authenticate username, password

    sputnik.on "make_account_fail", (event) ->
        ladda = Ladda.create $("#register_button")[0]
        ladda.stop()
        [code, reason] = event
        $("#register_error").text(reason)
        $("#register_error").show()

    # compropago modal success and error
    sputnik.on "compropago_deposit_success", (event) ->
      ladda = Ladda.create $("#compropago_pay_button")[0]
      ladda.stop()

      $('#compropago_confirm').text(event['note_confirmation'])
      $('#compropago_step_1').text(event['step_1'])
      $('#compropago_step_2').text(event['step_2'])
      $('#compropago_step_3').text(event['step_3'])
      $('#compropago_expiration').text(event['note_expiration_date'])
      $('#compropago_comition').text(event['note_extra_comition'])
      $('#compropago_modal').modal 'hide'
      $('#compropago_confirm_modal').modal 'show'

    sputnik.on "compropago_deposit_fail", (event) ->
      ladda = Ladda.create $('#compropago_pay_button')[0]
      ladda.stop()
      [code, reason] = event
      $('#compropago_error').text(reason)
      $('#compropago_error').show()

    $("#login").click () ->
        $("#login_modal").modal()

    $("#login_modal").keypress (e) -> $("#login_button").click() if e.which is 13

    $("#login_button").click (event) ->
        event.preventDefault()

        username = $("#login_username").val()
        password = $("#login_password").val()

        $("#login_error").hide()
        ladda = Ladda.create $("#login_button")[0]
        ladda.start()
        sputnik.authenticate username, password
        $('#login_modal .alert:visible').hide()

    $("#register").click () ->
        $("#register_modal").on('hidden.bs.modal', -> $('#register_error').hide())
        $("#register_modal").modal()

    $("#register_button").click (event) ->
        event.preventDefault()

        username = $("#register_username").val()
        password = $("#register_password").val()
        email = $("#register_email").val()
        nickname = $("#register_nickname").val()
        eula = $("#register_eula").is(":checked")

        if username and password and email and nickname and eula
            $('#register_error').hide()
            ladda = Ladda.create $("#register_button")[0]
            ladda.start()
            sputnik.makeAccount username, password, email, nickname
        else
            $('#register_error').text('Please complete the registration form and accept the terms and conditions to continue.').slideDown()

    withinAnOrderOfMagnitude = (x, y) ->
        sign = (number) -> if number then (if number < 0 then -1 else 1) else 0
        orderOfMag = (w) ->  sign(w) * Math.ceil(Math.log(Math.abs(w) + 1) / Math.log(10))
        orderOfMag(x) == orderOfMag(y)

    $("#buy_price,buy_quantity").keyup ->
        if not sputnik.canPlaceOrder(Number($("#buy_quantity").val()), Number($("#buy_price").val()), window.contract, 'BUY')
            $("#buy_panel alert:visible").slideUp()
        else
            $("#buy_panel alert").slideDown()

    $("#sell_price,#sell_quantity").keyup ->
        if not sputnik.canPlaceOrder(Number($("#sell_quantity").val()), Number($("#sell_price").val()), window.contract, 'SELL')
            $("#sell_panel alert:visible").slideUp()
        else
            $("#sell_panel alert").slideDown()

    $("#buyButton").click ->
        buy_quantity = Number($('#buy_quantity').val())
        buy_price = Number($("#buy_price").val())

        if buy_quantity == 0 or buy_price == 0
            return true

        if not withinAnOrderOfMagnitude(buy_price, window.markets[window.contract].best_ask.price)
            bootbox.confirm 'This price is significantly different from the latest market price.\n\nAre you sure you want to execute this trade?', (result) ->
                if result
                    sputnik.placeOrder(buy_quantity, buy_price, window.contract, 'BUY')
        else
            sputnik.placeOrder(buy_quantity, buy_price, window.contract, 'BUY')

    $("#sellButton").click ->
        sell_quantity = Number($('#sell_quantity').val())
        sell_price = Number($("#sell_price").val())

        if sell_quantity == 0 or sell_price == 0
            return true

        if not withinAnOrderOfMagnitude(sell_price, window.markets[window.contract].best_bid.price)
            bootbox.confirm 'This price is significantly different from the latest market price.\n\nAre you sure you want to execute this trade?', (result) ->
                if result
                    sputnik.placeOrder(sell_quantity, sell_price, window.contract, 'SELL')
        else
            sputnik.placeOrder(sell_quantity, sell_price, window.contract, 'SELL')

    $("#logout").click (event) ->
        document.cookie = ''
        sputnik.logout()
        location.reload()

    showTrades = (e) ->
        e.preventDefault()
        $('#trades').show()
        $('#trades-btn').addClass('active-link-box-sml')
        $('#trades-btn').removeClass('inactive-link-box-sml')

        $('#book').hide()
        $('#book-btn').addClass('inactive-link-box-sml')
        $('#book-btn').removeClass('active-link-box-sml')

    showBook = (e) ->
        e.preventDefault()
        $('#book').show()
        $('#book-btn').addClass('active-link-box-sml')
        $('#book-btn').removeClass('inactive-link-box-sml')

        $('#trades').hide()
        $('#trades-btn').addClass('inactive-link-box-sml')
        $('#trades-btn').removeClass('active-link-box-sml')

    $('#trades-btn').click showTrades
    $('#book-btn').click showBook

    $('#trades-book-select').change (e) ->
        if $('#trades-book-select').val() == 'trades'
            showTrades(e)
        else
            showBook(e)

    $("#save_changes_button").click (event) ->
        if $('#change_password_tab').data('dirty')
            if $('#new_password').val() is $('#new_password_confirm').val()
                bootbox.alert "Passwords do not match"
            else
                sputnik.changePassword $('#old_password').val(), $('#new_password_confirm').val()

        if $('#user_information_tab').data('dirty')
            sputnik.changeProfile($('#new_nickname').val(), $('#new_email').val())

        if $('#compliance_tab').data('dirty')
            $('#compliance_tab form').submit (e)->
                e.preventDefault()
                compliance_client_handler($('#compliance_tab form').eq(0))
            $('#compliance_tab form').submit()

        $('#account_modal .tab-pane').data('dirty', no)

    $("#compropago_pay_button").click (event) ->
        event.preventDefault()
        ladda = Ladda.create $("#compropago_pay_button")[0]
        ladda.start()
        store = $("#compropago_store").val()
        amount = $("#compropago_amount").val()
        send_sms = $("#compropago_send_sms").is(":checked")
        customer_email = $('#compropago_email').val()
        customer_phone = $('#compropago_phone').val()
        customer_phone_company = $('#compropago_phone_company').val()

        if (Number(amount) < 6000)
          sputnik.makeCompropagoDeposit store, Number(amount), customer_email, send_sms, customer_phone, customer_phone_company

    $('#chatButton').click ->
        chat_return = sputnik.chat chatBox.value
        if not chat_return[0]
            bootbox.alert chat_return[1]

        $('#chatBox').val('')

    updateTable = (id, data) ->
        first = true
        rows = for [price, quantity] in data
            if first
                first = false
                "<tr class='alert-success'><td>#{price}</td><td>#{quantity}</td></tr>"
            else
                "<tr><td>#{price}</td><td>#{quantity}</td></tr>"
        $('#' + "#{id}").html rows.join("")

    updateBuys = (data) ->
        updateTable "bids", data
        if not $("#sell_price").is(":focus") and not $("#sell_quantity").is(":focus")
            $("#sell_price").val window.markets[window.contract].best_bid.price

    updateSells = (data) ->
        updateTable "asks", data
        if not $("#buy_price").is(":focus") and not $("#buy_quantity").is(":focus")
            $("#buy_price").val window.markets[window.contract].best_ask.price


    updateTrades = (data) ->
        if data? and data.length
            trades_reversed = data.reverse()
            rows = for trade in trades_reversed[0..20]
                "<tr><td>#{trade.price}</td><td>#{trade.quantity}</td><td>#{trade.timestamp}</td></tr>"
            $("#trades-tbody").html rows.join("")


    updateOrders = () ->
        rows = []
        for id, order of window.orders
            if order.contract == window.contract
                icon = "Sell"
                if order.side is "BUY"
                    icon = "Buy"
                icon = "<td>#{icon}</td>"
                price = "<td>#{order.price}</td>"
                quantity = "<td>#{order.quantity_left}</td>"
                contract = "<td>#{order.contract}</td>"
                button = "<td><button onclick='sputnik.cancelOrder(#{id})'>"
                button += "<img src='images/cancel.png'/>"
                button += "</a></td>"
                rows.push "<tr>" + price + quantity + icon + button + "</tr>"

        $("#orders").html rows.join("")

    updateContracts = () ->
        buttons = ""
        dropdown = "<select id='contract-select' class='form-control contract-select'><option value='Select Contract' selected='selected'>Select Contract</option>"
        for ticker, details of window.markets
            clean_ticker = ticker.replace('/', '_')
            if details.contract_type == window.contract_type
                buttons += "<a href='#' class='active-link-box' id='contract-#{clean_ticker}'>#{ticker}</a>\n"
                dropdown += "<option value='#{ticker}'>#{ticker}</option>\n"

        dropdown += "</select>"
        $('#contracts').html(buttons + dropdown)

        select_contract_fn = (ticker_to_use) ->
            (event) ->
                window.contract = ticker_to_use
                $("#contract").show()
                sputnik.openMarket(ticker_to_use)
                plotChart ticker_to_use
                updateContract()
                updateBalances()
                updateOrders()

        for ticker, details of window.markets
            clean_ticker = ticker.replace('/', '_')
            if details.contract_type == window.contract_type
                $("#contract-#{clean_ticker}").click select_contract_fn(ticker)

        $("#contract-select").change (e) ->
            select_contract_fn($("#contract-select").val())(e)

    changeContractType = (new_type) ->
        if new_type != window.contract_type
            $("#tab-#{window.contract_type}").removeClass("tab-active")
            $("#tab-#{window.contract_type}").addClass("tab-inactive")
            $("#tab-#{new_type}").addClass("tab-active")
            $("#tab-#{new_type}").removeClass("tab-inactive")
            window.contract_type = new_type
            window.contract = ''
            $("#contract").hide()
            updateContracts()

    $('#cash_pair-btn').click ->
        changeContractType('cash_pair')

    $('#futures-btn').click ->
        changeContractType('futures')

    $('#prediction-btn').click ->
        changeContractType('prediction')

    $('#account_modal').change (e) ->
        $(e.target).parents('.tab-pane').data('dirty', yes)

    $('#get_reset_token').click ->
        username = $("#login_username").val()
        $('#login_modal .alert:visible').hide()

        if username.length < 4
            $('#login_error').text("Please enter a username to reset the password").slideDown()
            return

#        $('#login_modal').find('input,a,label,button').slideUp()
        sputnik.getResetToken(username)
        $('#reset_token_sent').show()
        setTimeout(
            ->
                $('#login_modal .alert:visible').hide()
                $("#login_modal").modal "hide"
        ,
        5000)

    $("#account").click ->
        $("#account_modal").modal()

    $("#transactions").click ->
        $("#transactions_modal").modal()
        $("#transactions_button").click ->
            sputnik.log ["get_history", $("#transactions_start_date").val(), $("#transactions_end_date").val()]
            start_timestamp = Date.parse($("#transactions_start_date").val()) * 1000
            end_timestamp = Date.parse($("#transactions_end_date").val()) * 1000
            sputnik.getTransactionHistory(start_timestamp, end_timestamp)

    $("#audit").click ->
        $("#audit_modal").modal()
        sputnik.getAudit()

    $('#contract_list').change ->
        if $('#contract_list').val() != window.contract
            sputnik.unfollow window.contract
            window.contract = $('#contract_list').val()
            sputnik.openMarket window.contract

    sputnik.on "change_password_token", (args) ->
        $('#change_password_token_modal').modal "show"

    sputnik.on "change_password_fail", (err) -> #BUG: this is not firing multiple times
        console.log "[mexbt:15 - hit error]"
        $('#change_password_token_modal .alert').removeClass('alert-info').addClass('alert-danger').text("Error: #{err[1]}")

    $("#change_password_token_button").click ->
        console.log "[mexbt:15 - hit!]"
        if $('#new_password_token').val() == $('#new_password_token_confirm').val()
            sputnik.changePasswordToken($('#new_password_token').val())
        else
            $('#change_password_token_modal .alert').removeClass('alert-info').addClass('alert-danger').text "Passwords do not match"

    sputnik.on "change_password_success", ->
        $('#change_password_token_modal').find('input,a,label,button').slideUp()
        $('#change_password_token_modal .alert').removeClass('alert-info').addClass('alert-success').text('Password reset')
        setTimeout(
            ->
                $('#change_password_token_modal').modal "hide"
        ,
            5000)

    sputnik.on "markets", (markets) ->
        for ticker, details of markets
<<<<<<< HEAD
            window.markets[ticker] = details
            window.markets[ticker].best_ask = {price: Infinity, quantity: 0}
            window.markets[ticker].best_bid = {price: 0, quantity: 0}
            window.markets[ticker].position = 0

        updateContracts()

    sputnik.on "trade_history", (trade_history) ->
        updateTrades(trade_history[window.contract])
        if trade_history[window.contract].length
            $('#last').text trade_history[window.contract][trade_history[window.contract].length - 1].price.toFixed(sputnik.getPricePrecision(window.contract))
=======
            if details.contract_type != "cash"
                if ticker == window.contract
                    contracts_output.push '<option selected value="' + ticker + '">' + ticker + '</option>'
                else
                    contracts_output.push '<option value="' + ticker + '">' + ticker + '</option>'

            if details.contract_type != "cash_pair"
                if details.contract_type == "cash"
                    positions_output.push '<li id="' + ticker + '_balance" class="dropdown pull-right">'
                    positions_output.push '<a href="#" class="dropdown-toggle" style="padding: 15px 10px;" data-toggle="dropdown">'
                    positions_output.push '<b>' + ticker + '<div id="' + ticker + 'pos" data-toggle="tooltip" data-placement="bottom"></div></b><b class="caret"></b></a>'
                    positions_output.push '<ul class="dropdown-menu">'
                    positions_output.push '<li><a href="#" id="deposit_' + ticker + '">Deposit</a></li>'
                    positions_output.push '<li><a href="#" id="withdraw_' + ticker + '">Withdraw</a></li>'
                    positions_output.push '</ul></li>'

                    modals_output.push '<div id="deposit_' + ticker + '_modal" class="modal fade">'
                    modals_output.push '<div class="modal-dialog">'
                    modals_output.push '<div class="modal-content">'
                    modals_output.push '<div class="modal-header">'
                    modals_output.push '<button type="button" class="close" data-dismiss="modal">&times;</button>'
                    modals_output.push '<h4 class="modal-title">Deposit Instructions</h4>'
                    modals_output.push '</div>'
                    if ticker in ["BTC"]
                        modals_output.push '<div class="modal-body">'
                        modals_output.push '<legend><a id="' + ticker + '_deposit_address"></a></legend>'
                        modals_output.push '<div id="' + ticker + '_deposit_qrcode"></div>'
                        modals_output.push '</div>'
                        modals_output.push '<div class="modal-footer">'
                        modals_output.push '<button class="ladda-button" data-color="blue" data-size="s" data-style="expand-right" id="' + ticker + '_new_address_button"><span class="ladda-label">New Address</span></button>'
                        modals_output.push '</div>'
                    else
                        modals_output.push '<div class="modal-body">'
                        modals_output.push '<div id="' + ticker + '_deposit_instructions"></div>'
                        modals_output.push '<div id="' + ticker + '_deposit_address"></div>'
                        modals_output.push '</div>'
                        modals_output.push '<div class="modal-footer">'
                        modals_output.push '<button class="ladda-button" data-color="blue" data-size="s" data-style="expand-right" id="' + ticker + '_new_address_button"><span class="ladda-label">New Address</span></button>'
                        modals_output.push '</div>'


                    modals_output.push '</div></div></div>'
                    modals_output.push '<div id="withdraw_' + ticker + '_modal" class="modal fade">'
                    modals_output.push '<div class="modal-dialog">'
                    modals_output.push '<div class="modal-content">'
                    modals_output.push '<div class="modal-header">'
                    modals_output.push '<button type="button" class="close" data-dismiss="modal">&times;</button>'
                    modals_output.push '<h4 class="modal-title">Withdrawal</h4>'
                    modals_output.push '</div>'
                    if ticker in cryptocurrency_list
                        modals_output.push '<div class="modal-body">'
                        modals_output.push '<input type="textarea" id="withdraw_' + ticker + '_address" placeholder="Address">'
                        modals_output.push '<input type="textarea" id="withdraw_' + ticker + '_address_confirm" placeholder="Confirm Address">'
                        modals_output.push '<input type="textarea" id="withdraw_' + ticker + '_amount" placeholder="Amount">'
                        modals_output.push '</div>'
                        modals_output.push '<div class="modal-footer">'
                        modals_output.push '<button class="ladda-button" data-color="blue" data-size="s" data-style="expand-right" id="withdraw_' + ticker + '_button"><span class="ladda-label">Withdraw</span></button>'
                        modals_output.push '</div>'
                    else
                        modals_output.push '<div class="modal-body">'
                        modals_output.push '<input type="textarea" id="withdraw_' + ticker + '_bank_name" placeholder="Bank Name">'
                        modals_output.push '<input type="textarea" id="withdraw_' + ticker + '_bank_number" placeholder="Bank ABA/Swift">'
                        modals_output.push '<input type="textarea" id="withdraw_' + ticker + '_account_name" placeholder="A/C Name">'
                        modals_output.push '<input type="textarea" id="withdraw_' + ticker + '_account_number" placeholder="A/C #">'
                        modals_output.push '<input type="textarea" id="withdraw_' + ticker + '_account_number_confirm" placeholder="A/C # Confirm">'
                        modals_output.push '<input type="textarea" id="withdraw_' + ticker + '_amount" placeholder="Amount">'
                        modals_output.push '</div>'
                        modals_output.push '<div class="modal-footer">'
                        modals_output.push '<button class="ladda-button" data-color="blue" data-size="s" data-style="expand-right" id="withdraw_' + ticker + '_button"><span class="ladda-label">Withdraw</span></button>'
                        modals_output.push '</div>'

                    modals_output.push '</div></div></div>'
                else
                    positions_output.push '<li id="' + ticker + '_balance" class="pull-right">'
                    positions_output.push '<b style="padding: 15px 10px;">' + ticker + '<div id="' + ticker + 'pos"></div></b>'


            positions_html = positions_output.join('\n')
            contracts_html = contracts_output.join('\n')
            modals_html = modals_output.join('\n')

            $('#contract_list').html contracts_html
            $('#cash_positions').html positions_html
            $('#cash_transfer_modals').html modals_html

        # We have to create these click functions after the DOM
        # gets updated
        for ticker, details of markets
            if details.contract_type is "cash"
                deposit_fn = (ticker_to_use) ->
                    (event) ->
                        if ticker_to_use in cryptocurrency_list
                            sputnik.getAddress(ticker_to_use)
                        else
                            sputnik.getDepositInstructions(ticker_to_use)
                            sputnik.getAddress(ticker_to_use)

                        $("#deposit_#{ticker_to_use}_modal").modal()

                withdraw_fn = (ticker_to_use) ->
                    (event) ->
                        $("#withdraw_#{ticker_to_use}_modal").modal()

                $("#deposit_#{ticker}").click deposit_fn(ticker)
                $("#withdraw_#{ticker}").click withdraw_fn(ticker)

                new_address_button_fn = (ticker_to_use) ->
                    (event) ->
                        sputnik.newAddress(ticker_to_use)

                $("##{ticker}_new_address_button").click new_address_button_fn(ticker)

                withdraw_button_fn = (ticker_to_use) ->
                    () ->
                        if ticker_to_use in cryptocurrency_list
                            if $("#withdraw_#{ticker_to_use}_address").val() != $("#withdraw_#{ticker_to_use}_address_confirm").val()
                                alert "Addresses do not match"
                                return
                            else
                                address = $("#withdraw_#{ticker_to_use}_address").val()
                        else
                            if $("#withdraw_#{ticker_to_use}_account_number").val() != $("#withdraw_#{ticker_to_use}_account_number_confirm").val()
                                alert "Addresses do not match"
                                return
                            else
                                bank_number = $("#withdraw_#{ticker_to_use}_bank_number").val()
                                bank_name = $("#withdraw_#{ticker_to_use}_bank_name").val()
                                account_number = $("#withdraw_#{ticker_to_use}_account_number").val()
                                account_name = $("#withdraw_#{ticker_to_use}_account_name").val()
                                address = "#{bank_name} (#{bank_number}) -> #{account_name} (#{account_number})"

                        sputnik.requestWithdrawal(ticker_to_use, $("#withdraw_#{ticker_to_use}_amount").val(), address)

                $("#withdraw_#{ticker}_button").click withdraw_button_fn(ticker)

        sputnik.openMarket(window.contract)
        showChart window.contract

sputnik.on "trade_history", (trade_history) ->
    updateTrades(trade_history[window.contract])
    if trade_history[window.contract].length
        $('#last').text trade_history[window.contract][trade_history[window.contract].length - 1].price.toFixed(sputnik.getPricePrecision(window.contract))
    else
        $('#last').text 'N/A'

showChart = (contract) ->
    widget = new TradingView.widget {
        fullscreen: false
        symbol: contract
        interval: 1
        toolbar_bg: '#f4f7f9'
        allow_symbol_change: false
        container_id: "tv_chart_container"
        datafeed: window.tv
        library_path: "charting_library/"
        locale: "en"
        # Regression Trend-related functionality is not implemented yet, so it's hidden for a while
        disabled_drawings: ["Regression Trend"]
    }

    widget.onChartReady () ->

sputnik.on "open", () ->
    sputnik.log "open"
    $('#main_page').show()
    $('#not_connected').hide()

    # Attempt a cookie login
    cookie = document.cookie
    sputnik.log "cookie: #{cookie}"
    if cookie
        parts = cookie.split("=", 2)[1].split(":", 2)
        name = parts[0]
        uid = parts[1]
        if !uid
            document.cookie = ''
>>>>>>> a2e97153
        else
            $('#last').text 'N/A'


    sputnik.on "session_expired", ->
        console.log "Session is stale."
        document.cookie = ''

    sputnik.on "book", (book) ->
        if book.contract is not window.contract
            return

        if book.asks.length
            window.markets[book.contract].best_ask = book.asks[0]
        else
            window.markets[book.contract].best_ask = {price: Infinity, quantity: 0}

        $('#best_ask').text window.markets[book.contract].best_ask.price.toFixed(sputnik.getPricePrecision(book.contract))

        if book.bids.length
            window.markets[book.contract].best_bid = book.bids[0]
        else
            window.markets[book.contract].best_bid = {price: 0, quantity: 0}

        $('#best_bid').text window.markets[book.contract].best_bid.price.toFixed(sputnik.getPricePrecision(window.contract))

        updateBuys ([book_row.price, book_row.quantity] for book_row in book.bids)
        updateSells ([book_row.price, book_row.quantity] for book_row in book.asks)

    sputnik.on "orders", (orders) ->
        window.orders = orders
        updateOrders

    sputnik.on "trade", (trade) ->
        if trade.contract == window.contract
            $('#last').text trade.price.toFixed(sputnik.getPricePrecision(window.contract))


    sputnik.on "positions", (positions) ->
        for ticker, position of positions
            if @markets[ticker].contract_type != "cash_pair"
                window.markets[ticker].position = position.position

        updateBalances()

    updateContract = () ->
        if window.contract_type != "cash_pair"
            $("#contract-expiration").text sputnik.dateTimeFormat(window.markets[window.contract].expiration)
            $("#contract-expiration").show()
        else
            $("#contract-expiration").hide()

        $("#contract-description").text window.markets[window.contract].description

    updateBalances = () ->
        if window.contract_type != "cash_pair"
            $("#btc_balance").text window.markets['BTC'].position.toFixed(sputnik.getQuantityPrecision('BTC'))
            $("#btc_balance").attr('data-original-title', window.markets['BTC'].position).tooltip('fixTitle')
            $("#contract_balance").text window.markets[window.contract].position.toFixed(sputnik.getQuantityPrecision(window.contract))
            $("#contract_balance").attr('data-original-title', window.markets[window.contract].position).tooltip('fixTitle')
            $("#contract_ticker").text window.contract
            $("#low_margin").text window.margin[0].toFixed(sputnik.getQuantityPrecision('BTC'))
            $("#high_margin").text window.margin[1].toFixed(sputnik.getQuantityPrecision('BTC'))
            $("#low_margin").attr('data-original-title', window.margin[0]).tooltip('fixTitle')
            $("#high_margin").attr('data-original-title', window.margin[1]).tooltip('fixTitle')
            $("#margin-balance").show()
            $("#cash_pair-balance").hide()
        else
            denominated_contract = window.markets[window.contract].denominated_contract_ticker
            denominated_position = window.markets[denominated_contract].position

            payout_contract = window.markets[window.contract].payout_contract_ticker
            payout_position = window.markets[payout_contract].position

            $("#payout_balance").text payout_position.toFixed(sputnik.getQuantityPrecision(payout_contract))
            $("#payout_ticker").text payout_contract
            $("#payout_balance").attr('data-original-title', payout_position).tooltip('fixTitle')

            $("#denominated_ticker").text denominated_contract
            $("#denominated_balance").text denominated_position.toFixed(sputnik.getQuantityPrecision(denominated_contract))
            $("#denominated_balance").attr('data-original-title', denominated_position).tooltip('fixTitle')

            $("#margin-balance").hide()
            $("#cash_pair-balance").show()

#    We are disabling chat for now in the UI because we didn't make space for it
#    sputnik.on "chat_history", (chat_messages) ->
#        $('#chatArea').html(chat_messages.join("\n"))
#        $('#chatArea').scrollTop($('#chatArea')[0].scrollHeight)
#
#    sputnik.on "chat", (chat) ->
#        $.growl({title: "Chat", message: chat})

    sputnik.on "address", (info) ->
        ticker = info[0]
        address = info[1]
        $("##{ticker}_deposit_address").attr('href', 'bitcoin:' + address).text(address)
        $("##{ticker}_deposit_qrcode").empty()
        $("##{ticker}_deposit_qrcode").qrcode("bitcoin:" + address)

    sputnik.on "address_fail", (error) ->
        bootbox.alert "Deposit address error: #{error[1]}"

    sputnik.on "deposit_instructions", (event) ->
        ticker = event[0]
        instructions = event[1]
        $("##{ticker}_deposit_instructions").text instructions

    $("#ohlcv_period").change () ->
        window.ohlcv_period = $("#ohlcv_period").value
        $('#low').text 'N/A'
        $('#high').text 'N/A'
        $('#vwap').text 'N/A'

<<<<<<< HEAD
    sputnik.on "ohlcv", (ohlcv) ->
        sputnik.log ["ohlcv received", ohlcv]
        if ohlcv.contract == window.contract
            if ohlcv.period == "minute"
                window.chart.dataSets[0].dataProvider.push {
                    open: ohlcv.open,
                    close: ohlcv.close,
                    high: ohlcv.high,
                    low: ohlcv.low,
                    volume: ohlcv.volume,
                    date: ohlcv.wire_open_timestamp/1000
                }
            else if ohlcv.period == window.ohlcv_period
                $('#low').text ohlcv.low.toFixed(precision)
                $('#high').text ohlcv.high.toFixed(precision)
                $('#vwap').text ohlcv.vwap.toFixed(precision)

    sputnik.on "ohlcv_history", (ohlcv_history) ->
        sputnik.log ["ohlcv_history", ohlcv_history]
        keys = Object.keys(ohlcv_history)
        if keys.length
            last_key = keys[keys.length-1]
            last_entry = ohlcv_history[last_key]
            precision = sputnik.getPricePrecision(window.contract)
            if last_entry.period == window.ohlcv_period
                if last_entry.contract == window.contract
                    $('#low').text last_entry.low.toFixed(precision)
                    $('#high').text last_entry.high.toFixed(precision)
                    $('#vwap').text last_entry.vwap.toFixed(precision)
        else
            $('#low').text 'N/A'
            $('#high').text 'N/A'
            $('#vwap').text 'N/A'

    sputnik.on "password_change_success", (info) ->
        bootbox.alert "Password successfully changed"

    sputnik.on "password_change_fail", (error) ->
        bootbox.alert "Password change fail: #{error}"

    sputnik.on "request_withdrawal_success", (info) ->
        bootbox.alert "Withdrawal request placed"

    sputnik.on "request_withdrawal_fail", (error) ->
        bootbox.alert "Withdrawal request failed: #{error[1]}"

    sputnik.on "place_order_fail", (error) ->
        bootbox.alert "order placement failed: #{error[1]}"

    sputnik.on "profile", (profile) ->
        $('#new_nickname').val profile.nickname
        $('#new_email').val profile.email

    sputnik.on "audit_details", (audit) ->
        $('#audit_timestamp').text audit.timestamp
        for account_type in ['assets', 'liabilities']
            $output = []
            $output.push '<ul class="nav nav-tabs">'
            for own currency_code, currency of audit[account_type]
                $output.push '<li><a href="#' + account_type + '_' + currency_code + '" data-toggle="tab">' + currency_code + '</a></li>'

            $output.push '</ul>'

            $output.push '<div class="tab-content">'
            for own currency_code, currency of audit[account_type]
                $output.push '<div class="tab-pane" id="' + account_type + '_' + currency_code + '">'

                $output.push('<table id="audit_' + account_type + '_' + currency_code +
                    '" class="table table-hover table-bordered table-condensed"><thead><tr><th>ID</th><th class="text-right">Amount</th></tr></thead><tbody>')
                #Positions
                for position in currency.positions
                    audit_hash = position[0]

                    audit_amount = position[1].toFixed(sputnik.getQuantityPrecision(currency_code))

                    row_class = ''
                    if audit_hash is my_audit_hash
                        row_class = "class='alert-success'"

                    $output.push("<tr #{row_class}><td>#{audit_hash}</td>" +
                        "<td class='text-right'>#{audit_amount}</td></tr>")
                #Total
                currency_total = currency.total.toFixed(sputnik.getQuantityPrecision(currency_code))

                $output.push "</tbody><tfoot><tr class=\"alert-info\"><td><strong>Total</strong></td><td class='text-right'><strong>#{currency_total}</strong></td></tr></tfoot></table>"
                $output.push "</div>"

            $output.push '</div>'
            html = $output.join('')
            console.log "[ui:426 - html]", html
            $("#audit_#{account_type}").html(html)

    sputnik.on "audit_hash", (audit_hash) ->
        window.my_audit_hash = audit_hash
        $('#audit_hash').text audit_hash

    sputnik.on "transaction_history", (transaction_histories) ->
        html = []
        for his in transaction_histories
            trHTML = "<tr><td>#{his['timestamp']}</td>
                 <td>#{his['type'] ? ''}</td>
                 <td>#{his['contract'] ? ''}</td>
                 <td class='text-right'>#{his['quantity'] ? 'X'}</td></tr>"
            html.push(trHTML)
        $('#transaction_history tbody').html(html.join())

    sputnik.on "margin", (margin) ->
        window.margin = margin
        updateBalances()

    sputnik.on "fill", (fill) ->
        quantity_fmt = fill.quantity.toFixed(sputnik.getQuantityPrecision(fill.contract))
        price_fmt = fill.price.toFixed(sputnik.getPricePrecision(fill.contract))
        $.growl.notice { title: "Fill", message: "#{fill.contract}:#{fill.side}:#{quantity_fmt}@#{price_fmt}" }

    sputnik.on "close", (message) ->
        $('#main_page').hide()
        $('#not_connected').show()

    window.chart = 'none'
    window.chart_interval = 'none'
    doPlot = (chartData) ->
        chartOptions = {
            type: "stock",
            "theme": "light",
            pathToImages: "js/amcharts/images/",
            categoryAxesSettings: {
                minPeriod: "mm",
                inside: true
            },
            dataSets: [
                {
                    fieldMappings: [
                        {
                            fromField: "open",
                            toField: "open"
                        }, {
                            fromField: "close",
                            toField: "close"
                        }, {
                            fromField: "high",
                            toField: "high"
                        }, {
                            fromField: "low",
                            toField: "low"
                        }, {
                            fromField: "volume",
                            toField: "volume"
                        },
                        {
                            fromField: "price",
                            toField: "value"
                        }
                    ],
                    color: "#7f8da9",
                    dataProvider: chartData,
                    title: window.contract,
                    categoryField: "date"
                }
            ],
            panels: [
                {
                    title: "Price",
                    showCategoryAxis: false,
                    percentHeight: 70,
                    valueAxes: [
                        {
                            dashLength: 5,
                            position: "left"
                        }
                    ],
                    categoryAxis: {
                        dashLength: 5,
                        parseDates: true
                    },
                    stockGraphs: [
                        {
                            type: "ohlc",
                            id: "g1",
                            balloonText: "Open:<b>[[open]]</b><br>Low:<b>[[low]]</b><br>High:<b>[[high]]</b><br>Close:<b>[[close]]</b><br>",
                            proCandlesticks: true,
                            openField: "open",
                            closeField: "close",
                            highField: "high",
                            lowField: "low",
                            valueField: "close",
                            lineColor: "#7f8da9",
                            fillColors: "#7f8da9",
                            negativeLineColor: "#db4c3c",
                            negativeFillColors: "#db4c3c",
                            fillAlphas: 1,
                            comparable: true,
                            compareField: "value",
                            useDataSetColors: false,
                            showBalloon: false
                        }
                    ],
                    stockLegend: {
                        valueTextRegular: undefined,
                        periodValueTextComparing: "[[percents.value.close]]%"
                    }
                },
                {
                    title: "Volume",
                    percentHeight: 30,
                    marginTop: 1,
                    showCategoryAxis: true,
                    valueAxes: [
                        {

                            dashLength: 5
                        }
                    ],

                    categoryAxis: {
                        dashLength: 5
                    },

                    stockGraphs: [
                        {
                            valueField: "volume",
                            type: "column",
                            showBalloon: false,
                            fillAlphas: 1
                        }
                    ],

                    stockLegend: {
                        markerType: "none",
                        markerSize: 0,
                        labelText: "",
                        periodValueTextRegular: "[[value.close]]"
                    }
                }
            ],
            chartScrollbarSettings: {
                graph: "g1",
                graphType: "line",
                usePeriod: "DD",
                position: "top"
            },

            periodSelector: {
                position: "top",
                dateFormat: "YYYY-MM-DD JJ:NN",
                inputFieldWidth: 150,
                periods: [
                    {
                        period: "mm",
                        count: 60,
                        label: "1 hour"
                    }
                    {
                        period: "hh",
                        count: 24,
                        label: "24 hours"
                    }
                    {
                        period: "DD",
                        count: 10,
                        label: "10 days"
                    }
                    {
                        period: "MM",
                        selected: true,
                        count: 1,
                        label: "1 month"
                    }
                ]
            }
        }
        sputnik.log ["Making chart", chartOptions]
        window.chart = AmCharts.makeChart("chartdiv", chartOptions)
        window.chart.validateData()
        if window.chart_interval != 'none'
            clearInterval(window.chart_interval)

        window.chart_interval = setInterval () ->
            sputnik.log ["Validate Data", window.chart.dataSets[0].dataProvider]
            window.chart.validateData()
        , 60000

    plotChart = (ticker) ->
        chartData = []
        sputnik.call("get_ohlcv_history", ticker).then \
            (ohlcv_history) =>
                sputnik.log ["got ohlcv for chart", ohlcv_history]
                for timestamp, ohlcv of ohlcv_history
                    data =
                        open: sputnik.priceFromWire(ticker, ohlcv.open)
                        close: sputnik.priceFromWire(ticker, ohlcv.close)
                        high: sputnik.priceFromWire(ticker, ohlcv.high)
                        low: sputnik.priceFromWire(ticker, ohlcv.low)
                        date: ohlcv.open_timestamp / 1000
                        volume: sputnik.quantityFromWire(ticker, ohlcv.volume)
                    chartData.push data

                chartData.sort (a, b) -> a.date - b.date

                doPlot(chartData)

    jQuery.fn.serializeObject = ->
        arrayData = @serializeArray()
        objectData = {}
        $.each arrayData, ->
            if @value?
                value = @value
            else
                value = ''
            if objectData[@name]?
                unless objectData[@name].push
                    objectData[@name] = [objectData[@name]]
                objectData[@name].push value
            else
                objectData[@name] = value
        return objectData

    @compliance_client_handler = (form) ->
        sputnik.getRequestSupportNonce 'Compliance', (nonce) ->
          fd = new FormData()
          fd.append('username', $("#login_name").text())
          fd.append('nonce', nonce)
          fd.append('file', form.find('input[name=file]')[0].files[0])
          fd.append('file', form.find('input[name=file]')[1].files[0])
          fd.append('data', JSON.stringify(form.serializeObject()))
          $.ajax
            url: "#{location.origin}/ticket_server/create_kyc_ticket",
            data: fd,
            processData: false,
            contentType: false,
            type: 'POST',
            success: (data) ->
                bootbox.alert("Successfully saved:" + data)
            error: (err) ->
                bootbox.alert("Error while saving:" + err)
                sputnik.log ["Error:", err]
=======
sputnik.on "password_change_success", (info) ->
    alert "Password successfully changed"

sputnik.on "password_change_fail", (error) ->
    alert "Password change fail: #{error}"

sputnik.on "request_withdrawal_success", (info) ->
    alert "Withdrawal request placed"

sputnik.on "request_withdrawal_fail", (error) ->
    alert "Withdrawal request failed: #{error[1]}"

sputnik.on "place_order_fail", (error) ->
    alert "order placement failed: #{error[1]}"

sputnik.on "profile", (profile) ->
    $('#new_nickname').val profile.nickname
    $('#new_email').val profile.email

sputnik.on "audit_details", (audit) ->
    $('#audit_timestamp').text audit.timestamp
    for account_type in ['assets', 'liabilities']
        $output = []
        $output.push '<ul class="nav nav-tabs">'
        for own currency_code, currency of audit[account_type]
            $output.push '<li><a href="#' + account_type + '_' + currency_code + '" data-toggle="tab">' + currency_code + '</a></li>'

        $output.push '</ul>'

        $output.push '<div class="tab-content">'
        for own currency_code, currency of audit[account_type]
            $output.push '<div class="tab-pane" id="' + account_type + '_' + currency_code + '">'

            $output.push('<table id="audit_' + account_type + '_' + currency_code +
                '" class="table table-hover table-bordered table-condensed"><thead><tr><th>ID</th><th class="text-right">Amount</th></tr></thead><tbody>')
            #Positions
            for position in currency.positions
                audit_hash = position[0]

                audit_amount = position[1].toFixed(sputnik.getQuantityPrecision(currency_code))

                row_class = ''
                if audit_hash is my_audit_hash
                    row_class = "class='alert-success'"

                $output.push("<tr #{row_class}><td>#{audit_hash}</td>" +
                    "<td class='text-right'>#{audit_amount}</td></tr>")
            #Total
            currency_total = currency.total.toFixed(sputnik.getQuantityPrecision(currency_code))

            $output.push "</tbody><tfoot><tr class=\"alert-info\"><td><strong>Total</strong></td><td class='text-right'><strong>#{currency_total}</strong></td></tr></tfoot></table>"
            $output.push "</div>"

        $output.push '</div>'
        html = $output.join('')
        console.log "[ui:426 - html]", html
        $("#audit_#{account_type}").html(html)

sputnik.on "audit_hash", (audit_hash) ->
    window.my_audit_hash = audit_hash
    $('#audit_hash').text audit_hash

sputnik.on "transaction_history", (transaction_histories) ->
    html = []
    for his in transaction_histories
        trHTML = "<tr><td>#{his['timestamp']}</td>
             <td>#{his['type'] ? ''}</td>
             <td>#{his['contract'] ? ''}</td>
             <td class='text-right'>#{his['quantity'] ? 'X'}</td></tr>"
        html.push(trHTML)
    $('#transaction_history tbody').html(html.join())

sputnik.on "margin", (margin) ->
    $('#low_margin').text margin[0].toFixed(sputnik.getQuantityPrecision('BTC'))
    $('#high_margin').text margin[1].toFixed(sputnik.getQuantityPrecision('BTC'))


sputnik.on "fill", (fill) ->
    quantity_fmt = fill.quantity.toFixed(sputnik.getQuantityPrecision(fill.contract))
    price_fmt = fill.price.toFixed(sputnik.getPricePrecision(fill.contract))
    $.growl.notice { title: "Fill", message: "#{fill.contract}:#{fill.side}:#{quantity_fmt}@#{price_fmt}" }

sputnik.on "close", (message) ->
    $('#main_page').hide()
    $('#not_connected').show()

jQuery.fn.serializeObject = ->
    arrayData = @serializeArray()
    objectData = {}
    $.each arrayData, ->
        if @value?
            value = @value
        else
            value = ''
        if objectData[@name]?
            unless objectData[@name].push
                objectData[@name] = [objectData[@name]]
            objectData[@name].push value
        else
            objectData[@name] = value
    return objectData

@compliance_client_handler = (form) ->
    sputnik.getRequestSupportNonce 'Compliance', (nonce) ->
      fd = new FormData()
      fd.append('username', $("#login_name").text())
      fd.append('nonce', nonce)
      fd.append('file', form.find('input[name=file]')[0].files[0])
      fd.append('file', form.find('input[name=file]')[1].files[0])
      fd.append('data', JSON.stringify(form.serializeObject()))
      $.ajax
        url: "#{location.origin}/ticket_server/create_kyc_ticket",
        data: fd,
        processData: false,
        contentType: false,
        type: 'POST',
        success: (data) ->
            alert("Successfully saved:" + data)
        error: (err) ->
            alert("Error while saving:" + err)
            sputnik.log ["Error:", err]
>>>>>>> a2e97153
<|MERGE_RESOLUTION|>--- conflicted
+++ resolved
@@ -1,131 +1,9 @@
-<<<<<<< HEAD
 $ ->
     location = window.location
     hostname = location.hostname
     protocol = location.protocol
     if protocol == 'http:'
         ws_protocol = "ws:"
-=======
-location = window.location
-hostname = location.hostname
-protocol = location.protocol
-if protocol == 'http:'
-    ws_protocol = "ws:"
-else
-    ws_protocol = "wss:"
-
-uri = ws_protocol + "//" + hostname + ":8000"
-
-window.best_ask = {price: Infinity, quantity: 0}
-window.best_bid = {price: 0, quantity: 0}
-window.my_audit_hash = ''
-window.contract = 'BTC/HUF'
-
-sputnik = new window.Sputnik uri
-window.sputnik = sputnik
-
-tv = new window.TVFeed sputnik
-window.tv = tv
-
-sputnik.on "log", (args...) -> ab.log args...
-sputnik.on "warn", (args...) -> ab.log args...
-sputnik.on "error", (args...) -> ab.log args...
-
-sputnik.on "auth_success", (username) ->
-    ladda = Ladda.create $("#login_button")[0]
-    ladda.stop()
-    $("#login_modal").modal "hide"
-    ladda = Ladda.create $("#register_button")[0]
-    ladda.stop()
-    $("#register_modal").modal "hide"
-
-    $("#login").toggle()
-    $("#register").toggle()
-    $("#cash_positions").toggle()
-    $("#login_name").text username
-    $("#acct_management_username").val username
-    $("#mxn_balance,#btc_balance,#account_menu,#buy_panel,#sell_panel,#orders_panel").fadeIn()
-    sputnik.getCookie()
-
-sputnik.on "cookie", (uid) ->
-    sputnik.log "cookie: " + uid
-    document.cookie = "login" + "=" + sputnik?.username + ":" + uid
-
-sputnik.on "auth_fail", (error) ->
-    ladda = Ladda.create $("#login_button")[0]
-    ladda.stop()
-    $("#login_error").text("Incorrect username or password.").show()
-
-sputnik.on "make_account_success", () ->
-    # do not clear the modal yet, do it in auth_success
-    username = $("#register_username").val()
-    password = $("#register_password").val()
-    sputnik.authenticate username, password
-
-sputnik.on "make_account_fail", (event) ->
-    ladda = Ladda.create $("#register_button")[0]
-    ladda.stop()
-    [code, reason] = event
-    $("#register_error").text(reason)
-    $("#register_error").show()
-
-# compropago modal success and error
-sputnik.on "compropago_deposit_success", (event) ->
-  ladda = Ladda.create $("#compropago_pay_button")[0]
-  ladda.stop()
-
-  $('#compropago_confirm').text(event['note_confirmation'])
-  $('#compropago_step_1').text(event['step_1'])
-  $('#compropago_step_2').text(event['step_2'])
-  $('#compropago_step_3').text(event['step_3'])
-  $('#compropago_expiration').text(event['note_expiration_date'])
-  $('#compropago_comition').text(event['note_extra_comition'])
-  $('#compropago_modal').modal 'hide'
-  $('#compropago_confirm_modal').modal 'show'
-
-sputnik.on "compropago_deposit_fail", (event) ->
-  ladda = Ladda.create $('#compropago_pay_button')[0]
-  ladda.stop()
-  [code, reason] = event
-  $('#compropago_error').text(reason)
-  $('#compropago_error').show()
-
-$("#login").click () ->
-    $("#login_modal").modal()
-
-$("#login_modal").keypress (e) -> $("#login_button").click() if e.which is 13
-
-$("#login_button").click (event) ->
-    event.preventDefault()
-
-    username = $("#login_username").val()
-    password = $("#login_password").val()
-
-    $("#login_error").hide()
-    ladda = Ladda.create $("#login_button")[0]
-    ladda.start()
-    sputnik.authenticate username, password
-    $('#login_modal .alert:visible').hide()
-
-$("#register").click () ->
-    $("#register_modal").on('hidden.bs.modal', -> $('#register_error').hide())
-    $("#register_modal").modal()
-
-$("#register_button").click (event) ->
-    event.preventDefault()
-
-    username = $("#register_username").val()
-    password = $("#register_password").val()
-    email = $("#register_email").val()
-    nickname = $("#register_nickname").val()
-    eula = $("#register_eula").is(":checked")
-
-    if username and password and email and nickname and eula
-        $('#register_error').hide()
-        ladda = Ladda.create $("#register_button")[0]
-        ladda.start()
-        sputnik.makeAccount username, password, email, nickname
->>>>>>> a2e97153
     else
         ws_protocol = "wss:"
 
@@ -145,7 +23,10 @@
     window.sputnik = sputnik
 
     sputnik.connect()
-
+    
+    tv = new window.TVFeed sputnik
+    window.tv = tv
+    
     sputnik.on "log", (args...) -> ab.log args...
     sputnik.on "warn", (args...) -> ab.log args...
     sputnik.on "error", (args...) -> ab.log args...
@@ -454,7 +335,7 @@
                 window.contract = ticker_to_use
                 $("#contract").show()
                 sputnik.openMarket(ticker_to_use)
-                plotChart ticker_to_use
+                showChart ticker_to_use
                 updateContract()
                 updateBalances()
                 updateOrders()
@@ -466,7 +347,24 @@
 
         $("#contract-select").change (e) ->
             select_contract_fn($("#contract-select").val())(e)
-
+            
+    showChart = (contract) ->
+        widget = new TradingView.widget {
+            fullscreen: false
+            symbol: contract
+            interval: 1
+            toolbar_bg: '#f4f7f9'
+            allow_symbol_change: false
+            container_id: "tv_chart_container"
+            datafeed: window.tv
+            library_path: "charting_library/"
+            locale: "en"
+            # Regression Trend-related functionality is not implemented yet, so it's hidden for a while
+            disabled_drawings: ["Regression Trend"]
+        }
+    
+        widget.onChartReady () ->
+            
     changeContractType = (new_type) ->
         if new_type != window.contract_type
             $("#tab-#{window.contract_type}").removeClass("tab-active")
@@ -554,7 +452,6 @@
 
     sputnik.on "markets", (markets) ->
         for ticker, details of markets
-<<<<<<< HEAD
             window.markets[ticker] = details
             window.markets[ticker].best_ask = {price: Infinity, quantity: 0}
             window.markets[ticker].best_bid = {price: 0, quantity: 0}
@@ -566,184 +463,6 @@
         updateTrades(trade_history[window.contract])
         if trade_history[window.contract].length
             $('#last').text trade_history[window.contract][trade_history[window.contract].length - 1].price.toFixed(sputnik.getPricePrecision(window.contract))
-=======
-            if details.contract_type != "cash"
-                if ticker == window.contract
-                    contracts_output.push '<option selected value="' + ticker + '">' + ticker + '</option>'
-                else
-                    contracts_output.push '<option value="' + ticker + '">' + ticker + '</option>'
-
-            if details.contract_type != "cash_pair"
-                if details.contract_type == "cash"
-                    positions_output.push '<li id="' + ticker + '_balance" class="dropdown pull-right">'
-                    positions_output.push '<a href="#" class="dropdown-toggle" style="padding: 15px 10px;" data-toggle="dropdown">'
-                    positions_output.push '<b>' + ticker + '<div id="' + ticker + 'pos" data-toggle="tooltip" data-placement="bottom"></div></b><b class="caret"></b></a>'
-                    positions_output.push '<ul class="dropdown-menu">'
-                    positions_output.push '<li><a href="#" id="deposit_' + ticker + '">Deposit</a></li>'
-                    positions_output.push '<li><a href="#" id="withdraw_' + ticker + '">Withdraw</a></li>'
-                    positions_output.push '</ul></li>'
-
-                    modals_output.push '<div id="deposit_' + ticker + '_modal" class="modal fade">'
-                    modals_output.push '<div class="modal-dialog">'
-                    modals_output.push '<div class="modal-content">'
-                    modals_output.push '<div class="modal-header">'
-                    modals_output.push '<button type="button" class="close" data-dismiss="modal">&times;</button>'
-                    modals_output.push '<h4 class="modal-title">Deposit Instructions</h4>'
-                    modals_output.push '</div>'
-                    if ticker in ["BTC"]
-                        modals_output.push '<div class="modal-body">'
-                        modals_output.push '<legend><a id="' + ticker + '_deposit_address"></a></legend>'
-                        modals_output.push '<div id="' + ticker + '_deposit_qrcode"></div>'
-                        modals_output.push '</div>'
-                        modals_output.push '<div class="modal-footer">'
-                        modals_output.push '<button class="ladda-button" data-color="blue" data-size="s" data-style="expand-right" id="' + ticker + '_new_address_button"><span class="ladda-label">New Address</span></button>'
-                        modals_output.push '</div>'
-                    else
-                        modals_output.push '<div class="modal-body">'
-                        modals_output.push '<div id="' + ticker + '_deposit_instructions"></div>'
-                        modals_output.push '<div id="' + ticker + '_deposit_address"></div>'
-                        modals_output.push '</div>'
-                        modals_output.push '<div class="modal-footer">'
-                        modals_output.push '<button class="ladda-button" data-color="blue" data-size="s" data-style="expand-right" id="' + ticker + '_new_address_button"><span class="ladda-label">New Address</span></button>'
-                        modals_output.push '</div>'
-
-
-                    modals_output.push '</div></div></div>'
-                    modals_output.push '<div id="withdraw_' + ticker + '_modal" class="modal fade">'
-                    modals_output.push '<div class="modal-dialog">'
-                    modals_output.push '<div class="modal-content">'
-                    modals_output.push '<div class="modal-header">'
-                    modals_output.push '<button type="button" class="close" data-dismiss="modal">&times;</button>'
-                    modals_output.push '<h4 class="modal-title">Withdrawal</h4>'
-                    modals_output.push '</div>'
-                    if ticker in cryptocurrency_list
-                        modals_output.push '<div class="modal-body">'
-                        modals_output.push '<input type="textarea" id="withdraw_' + ticker + '_address" placeholder="Address">'
-                        modals_output.push '<input type="textarea" id="withdraw_' + ticker + '_address_confirm" placeholder="Confirm Address">'
-                        modals_output.push '<input type="textarea" id="withdraw_' + ticker + '_amount" placeholder="Amount">'
-                        modals_output.push '</div>'
-                        modals_output.push '<div class="modal-footer">'
-                        modals_output.push '<button class="ladda-button" data-color="blue" data-size="s" data-style="expand-right" id="withdraw_' + ticker + '_button"><span class="ladda-label">Withdraw</span></button>'
-                        modals_output.push '</div>'
-                    else
-                        modals_output.push '<div class="modal-body">'
-                        modals_output.push '<input type="textarea" id="withdraw_' + ticker + '_bank_name" placeholder="Bank Name">'
-                        modals_output.push '<input type="textarea" id="withdraw_' + ticker + '_bank_number" placeholder="Bank ABA/Swift">'
-                        modals_output.push '<input type="textarea" id="withdraw_' + ticker + '_account_name" placeholder="A/C Name">'
-                        modals_output.push '<input type="textarea" id="withdraw_' + ticker + '_account_number" placeholder="A/C #">'
-                        modals_output.push '<input type="textarea" id="withdraw_' + ticker + '_account_number_confirm" placeholder="A/C # Confirm">'
-                        modals_output.push '<input type="textarea" id="withdraw_' + ticker + '_amount" placeholder="Amount">'
-                        modals_output.push '</div>'
-                        modals_output.push '<div class="modal-footer">'
-                        modals_output.push '<button class="ladda-button" data-color="blue" data-size="s" data-style="expand-right" id="withdraw_' + ticker + '_button"><span class="ladda-label">Withdraw</span></button>'
-                        modals_output.push '</div>'
-
-                    modals_output.push '</div></div></div>'
-                else
-                    positions_output.push '<li id="' + ticker + '_balance" class="pull-right">'
-                    positions_output.push '<b style="padding: 15px 10px;">' + ticker + '<div id="' + ticker + 'pos"></div></b>'
-
-
-            positions_html = positions_output.join('\n')
-            contracts_html = contracts_output.join('\n')
-            modals_html = modals_output.join('\n')
-
-            $('#contract_list').html contracts_html
-            $('#cash_positions').html positions_html
-            $('#cash_transfer_modals').html modals_html
-
-        # We have to create these click functions after the DOM
-        # gets updated
-        for ticker, details of markets
-            if details.contract_type is "cash"
-                deposit_fn = (ticker_to_use) ->
-                    (event) ->
-                        if ticker_to_use in cryptocurrency_list
-                            sputnik.getAddress(ticker_to_use)
-                        else
-                            sputnik.getDepositInstructions(ticker_to_use)
-                            sputnik.getAddress(ticker_to_use)
-
-                        $("#deposit_#{ticker_to_use}_modal").modal()
-
-                withdraw_fn = (ticker_to_use) ->
-                    (event) ->
-                        $("#withdraw_#{ticker_to_use}_modal").modal()
-
-                $("#deposit_#{ticker}").click deposit_fn(ticker)
-                $("#withdraw_#{ticker}").click withdraw_fn(ticker)
-
-                new_address_button_fn = (ticker_to_use) ->
-                    (event) ->
-                        sputnik.newAddress(ticker_to_use)
-
-                $("##{ticker}_new_address_button").click new_address_button_fn(ticker)
-
-                withdraw_button_fn = (ticker_to_use) ->
-                    () ->
-                        if ticker_to_use in cryptocurrency_list
-                            if $("#withdraw_#{ticker_to_use}_address").val() != $("#withdraw_#{ticker_to_use}_address_confirm").val()
-                                alert "Addresses do not match"
-                                return
-                            else
-                                address = $("#withdraw_#{ticker_to_use}_address").val()
-                        else
-                            if $("#withdraw_#{ticker_to_use}_account_number").val() != $("#withdraw_#{ticker_to_use}_account_number_confirm").val()
-                                alert "Addresses do not match"
-                                return
-                            else
-                                bank_number = $("#withdraw_#{ticker_to_use}_bank_number").val()
-                                bank_name = $("#withdraw_#{ticker_to_use}_bank_name").val()
-                                account_number = $("#withdraw_#{ticker_to_use}_account_number").val()
-                                account_name = $("#withdraw_#{ticker_to_use}_account_name").val()
-                                address = "#{bank_name} (#{bank_number}) -> #{account_name} (#{account_number})"
-
-                        sputnik.requestWithdrawal(ticker_to_use, $("#withdraw_#{ticker_to_use}_amount").val(), address)
-
-                $("#withdraw_#{ticker}_button").click withdraw_button_fn(ticker)
-
-        sputnik.openMarket(window.contract)
-        showChart window.contract
-
-sputnik.on "trade_history", (trade_history) ->
-    updateTrades(trade_history[window.contract])
-    if trade_history[window.contract].length
-        $('#last').text trade_history[window.contract][trade_history[window.contract].length - 1].price.toFixed(sputnik.getPricePrecision(window.contract))
-    else
-        $('#last').text 'N/A'
-
-showChart = (contract) ->
-    widget = new TradingView.widget {
-        fullscreen: false
-        symbol: contract
-        interval: 1
-        toolbar_bg: '#f4f7f9'
-        allow_symbol_change: false
-        container_id: "tv_chart_container"
-        datafeed: window.tv
-        library_path: "charting_library/"
-        locale: "en"
-        # Regression Trend-related functionality is not implemented yet, so it's hidden for a while
-        disabled_drawings: ["Regression Trend"]
-    }
-
-    widget.onChartReady () ->
-
-sputnik.on "open", () ->
-    sputnik.log "open"
-    $('#main_page').show()
-    $('#not_connected').hide()
-
-    # Attempt a cookie login
-    cookie = document.cookie
-    sputnik.log "cookie: #{cookie}"
-    if cookie
-        parts = cookie.split("=", 2)[1].split(":", 2)
-        name = parts[0]
-        uid = parts[1]
-        if !uid
-            document.cookie = ''
->>>>>>> a2e97153
         else
             $('#last').text 'N/A'
 
@@ -858,7 +577,6 @@
         $('#high').text 'N/A'
         $('#vwap').text 'N/A'
 
-<<<<<<< HEAD
     sputnik.on "ohlcv", (ohlcv) ->
         sputnik.log ["ohlcv received", ohlcv]
         if ohlcv.contract == window.contract
@@ -977,188 +695,6 @@
     sputnik.on "close", (message) ->
         $('#main_page').hide()
         $('#not_connected').show()
-
-    window.chart = 'none'
-    window.chart_interval = 'none'
-    doPlot = (chartData) ->
-        chartOptions = {
-            type: "stock",
-            "theme": "light",
-            pathToImages: "js/amcharts/images/",
-            categoryAxesSettings: {
-                minPeriod: "mm",
-                inside: true
-            },
-            dataSets: [
-                {
-                    fieldMappings: [
-                        {
-                            fromField: "open",
-                            toField: "open"
-                        }, {
-                            fromField: "close",
-                            toField: "close"
-                        }, {
-                            fromField: "high",
-                            toField: "high"
-                        }, {
-                            fromField: "low",
-                            toField: "low"
-                        }, {
-                            fromField: "volume",
-                            toField: "volume"
-                        },
-                        {
-                            fromField: "price",
-                            toField: "value"
-                        }
-                    ],
-                    color: "#7f8da9",
-                    dataProvider: chartData,
-                    title: window.contract,
-                    categoryField: "date"
-                }
-            ],
-            panels: [
-                {
-                    title: "Price",
-                    showCategoryAxis: false,
-                    percentHeight: 70,
-                    valueAxes: [
-                        {
-                            dashLength: 5,
-                            position: "left"
-                        }
-                    ],
-                    categoryAxis: {
-                        dashLength: 5,
-                        parseDates: true
-                    },
-                    stockGraphs: [
-                        {
-                            type: "ohlc",
-                            id: "g1",
-                            balloonText: "Open:<b>[[open]]</b><br>Low:<b>[[low]]</b><br>High:<b>[[high]]</b><br>Close:<b>[[close]]</b><br>",
-                            proCandlesticks: true,
-                            openField: "open",
-                            closeField: "close",
-                            highField: "high",
-                            lowField: "low",
-                            valueField: "close",
-                            lineColor: "#7f8da9",
-                            fillColors: "#7f8da9",
-                            negativeLineColor: "#db4c3c",
-                            negativeFillColors: "#db4c3c",
-                            fillAlphas: 1,
-                            comparable: true,
-                            compareField: "value",
-                            useDataSetColors: false,
-                            showBalloon: false
-                        }
-                    ],
-                    stockLegend: {
-                        valueTextRegular: undefined,
-                        periodValueTextComparing: "[[percents.value.close]]%"
-                    }
-                },
-                {
-                    title: "Volume",
-                    percentHeight: 30,
-                    marginTop: 1,
-                    showCategoryAxis: true,
-                    valueAxes: [
-                        {
-
-                            dashLength: 5
-                        }
-                    ],
-
-                    categoryAxis: {
-                        dashLength: 5
-                    },
-
-                    stockGraphs: [
-                        {
-                            valueField: "volume",
-                            type: "column",
-                            showBalloon: false,
-                            fillAlphas: 1
-                        }
-                    ],
-
-                    stockLegend: {
-                        markerType: "none",
-                        markerSize: 0,
-                        labelText: "",
-                        periodValueTextRegular: "[[value.close]]"
-                    }
-                }
-            ],
-            chartScrollbarSettings: {
-                graph: "g1",
-                graphType: "line",
-                usePeriod: "DD",
-                position: "top"
-            },
-
-            periodSelector: {
-                position: "top",
-                dateFormat: "YYYY-MM-DD JJ:NN",
-                inputFieldWidth: 150,
-                periods: [
-                    {
-                        period: "mm",
-                        count: 60,
-                        label: "1 hour"
-                    }
-                    {
-                        period: "hh",
-                        count: 24,
-                        label: "24 hours"
-                    }
-                    {
-                        period: "DD",
-                        count: 10,
-                        label: "10 days"
-                    }
-                    {
-                        period: "MM",
-                        selected: true,
-                        count: 1,
-                        label: "1 month"
-                    }
-                ]
-            }
-        }
-        sputnik.log ["Making chart", chartOptions]
-        window.chart = AmCharts.makeChart("chartdiv", chartOptions)
-        window.chart.validateData()
-        if window.chart_interval != 'none'
-            clearInterval(window.chart_interval)
-
-        window.chart_interval = setInterval () ->
-            sputnik.log ["Validate Data", window.chart.dataSets[0].dataProvider]
-            window.chart.validateData()
-        , 60000
-
-    plotChart = (ticker) ->
-        chartData = []
-        sputnik.call("get_ohlcv_history", ticker).then \
-            (ohlcv_history) =>
-                sputnik.log ["got ohlcv for chart", ohlcv_history]
-                for timestamp, ohlcv of ohlcv_history
-                    data =
-                        open: sputnik.priceFromWire(ticker, ohlcv.open)
-                        close: sputnik.priceFromWire(ticker, ohlcv.close)
-                        high: sputnik.priceFromWire(ticker, ohlcv.high)
-                        low: sputnik.priceFromWire(ticker, ohlcv.low)
-                        date: ohlcv.open_timestamp / 1000
-                        volume: sputnik.quantityFromWire(ticker, ohlcv.volume)
-                    chartData.push data
-
-                chartData.sort (a, b) -> a.date - b.date
-
-                doPlot(chartData)
 
     jQuery.fn.serializeObject = ->
         arrayData = @serializeArray()
@@ -1194,127 +730,4 @@
                 bootbox.alert("Successfully saved:" + data)
             error: (err) ->
                 bootbox.alert("Error while saving:" + err)
-                sputnik.log ["Error:", err]
-=======
-sputnik.on "password_change_success", (info) ->
-    alert "Password successfully changed"
-
-sputnik.on "password_change_fail", (error) ->
-    alert "Password change fail: #{error}"
-
-sputnik.on "request_withdrawal_success", (info) ->
-    alert "Withdrawal request placed"
-
-sputnik.on "request_withdrawal_fail", (error) ->
-    alert "Withdrawal request failed: #{error[1]}"
-
-sputnik.on "place_order_fail", (error) ->
-    alert "order placement failed: #{error[1]}"
-
-sputnik.on "profile", (profile) ->
-    $('#new_nickname').val profile.nickname
-    $('#new_email').val profile.email
-
-sputnik.on "audit_details", (audit) ->
-    $('#audit_timestamp').text audit.timestamp
-    for account_type in ['assets', 'liabilities']
-        $output = []
-        $output.push '<ul class="nav nav-tabs">'
-        for own currency_code, currency of audit[account_type]
-            $output.push '<li><a href="#' + account_type + '_' + currency_code + '" data-toggle="tab">' + currency_code + '</a></li>'
-
-        $output.push '</ul>'
-
-        $output.push '<div class="tab-content">'
-        for own currency_code, currency of audit[account_type]
-            $output.push '<div class="tab-pane" id="' + account_type + '_' + currency_code + '">'
-
-            $output.push('<table id="audit_' + account_type + '_' + currency_code +
-                '" class="table table-hover table-bordered table-condensed"><thead><tr><th>ID</th><th class="text-right">Amount</th></tr></thead><tbody>')
-            #Positions
-            for position in currency.positions
-                audit_hash = position[0]
-
-                audit_amount = position[1].toFixed(sputnik.getQuantityPrecision(currency_code))
-
-                row_class = ''
-                if audit_hash is my_audit_hash
-                    row_class = "class='alert-success'"
-
-                $output.push("<tr #{row_class}><td>#{audit_hash}</td>" +
-                    "<td class='text-right'>#{audit_amount}</td></tr>")
-            #Total
-            currency_total = currency.total.toFixed(sputnik.getQuantityPrecision(currency_code))
-
-            $output.push "</tbody><tfoot><tr class=\"alert-info\"><td><strong>Total</strong></td><td class='text-right'><strong>#{currency_total}</strong></td></tr></tfoot></table>"
-            $output.push "</div>"
-
-        $output.push '</div>'
-        html = $output.join('')
-        console.log "[ui:426 - html]", html
-        $("#audit_#{account_type}").html(html)
-
-sputnik.on "audit_hash", (audit_hash) ->
-    window.my_audit_hash = audit_hash
-    $('#audit_hash').text audit_hash
-
-sputnik.on "transaction_history", (transaction_histories) ->
-    html = []
-    for his in transaction_histories
-        trHTML = "<tr><td>#{his['timestamp']}</td>
-             <td>#{his['type'] ? ''}</td>
-             <td>#{his['contract'] ? ''}</td>
-             <td class='text-right'>#{his['quantity'] ? 'X'}</td></tr>"
-        html.push(trHTML)
-    $('#transaction_history tbody').html(html.join())
-
-sputnik.on "margin", (margin) ->
-    $('#low_margin').text margin[0].toFixed(sputnik.getQuantityPrecision('BTC'))
-    $('#high_margin').text margin[1].toFixed(sputnik.getQuantityPrecision('BTC'))
-
-
-sputnik.on "fill", (fill) ->
-    quantity_fmt = fill.quantity.toFixed(sputnik.getQuantityPrecision(fill.contract))
-    price_fmt = fill.price.toFixed(sputnik.getPricePrecision(fill.contract))
-    $.growl.notice { title: "Fill", message: "#{fill.contract}:#{fill.side}:#{quantity_fmt}@#{price_fmt}" }
-
-sputnik.on "close", (message) ->
-    $('#main_page').hide()
-    $('#not_connected').show()
-
-jQuery.fn.serializeObject = ->
-    arrayData = @serializeArray()
-    objectData = {}
-    $.each arrayData, ->
-        if @value?
-            value = @value
-        else
-            value = ''
-        if objectData[@name]?
-            unless objectData[@name].push
-                objectData[@name] = [objectData[@name]]
-            objectData[@name].push value
-        else
-            objectData[@name] = value
-    return objectData
-
-@compliance_client_handler = (form) ->
-    sputnik.getRequestSupportNonce 'Compliance', (nonce) ->
-      fd = new FormData()
-      fd.append('username', $("#login_name").text())
-      fd.append('nonce', nonce)
-      fd.append('file', form.find('input[name=file]')[0].files[0])
-      fd.append('file', form.find('input[name=file]')[1].files[0])
-      fd.append('data', JSON.stringify(form.serializeObject()))
-      $.ajax
-        url: "#{location.origin}/ticket_server/create_kyc_ticket",
-        data: fd,
-        processData: false,
-        contentType: false,
-        type: 'POST',
-        success: (data) ->
-            alert("Successfully saved:" + data)
-        error: (err) ->
-            alert("Error while saving:" + err)
-            sputnik.log ["Error:", err]
->>>>>>> a2e97153
+                sputnik.log ["Error:", err]