--- conflicted
+++ resolved
@@ -354,21 +354,10 @@
             sellkey: (event) ->
                 sell_price_str = ractive.get("sell_price")
                 sell_quantity_str = ractive.get("sell_quantity")
-<<<<<<< HEAD
-                if not sell_price_str
-                    sell_price = ractive.get("sputnik.books")[ractive.get("current_ticker")].best_bid.price
-                else
-                    sell_price = locale.parseNumber(sell_price_str, ractive.get "sputnik.profile.locale")
-
-                if not sell_quantity_str == ''
-                    sell_quantity_str = "0"
-                sell_quantity = locale.parseNumber(sell_quantity_str, ractive.get "sputnik.profile.locale")
-=======
 
                 if not sell_quantity_str == ''
                     sell_quantity = 0
                 sell_quantity = locale.parseNumber(sell_quantity_str, ractive.get("sputnik.profile.locale"))
->>>>>>> 99494e25
 
                 if not sell_price_str? or not sell_price_str
                     sell_price = sputnik.priceForQuantity(ractive.get("current_ticker"), sell_quantity, 'SELL')
@@ -376,17 +365,6 @@
                     sell_price = locale.parseNumber(sell_price_str, ractive.get("sputnik.profile.locale"))
 
                 alerts = []
-<<<<<<< HEAD
-                if isNaN sell_price or not sputnik.checkPriceValidity(ractive.get("current_ticker"), sell_price)
-                    alerts.push locale.translate("trade/alerts/price_invalid", ractive.get "sputnik.profile.locale")
-
-                if isNaN sell_quantity or not sputnik.checkQuantityValidity(ractive.get("current_ticker"), sell_quantity)
-                    alerts.push locale.translate("trade/alerts/quantity_invalid", ractive.get "sputnik.profile.locale")
-
-                if alerts.length == 0
-                    if not sputnik.canPlaceOrder(sell_quantity, sell_price, ractive.get("current_ticker"), 'SELL')
-                        alerts.push locale.translate("trade/alerts/insufficient_funds", ractive.get "sputnik.profile.locale")
-=======
                 if isNaN(sell_price) or not sputnik.checkPriceValidity(ractive.get("current_ticker"), sell_price)
                     alerts.push locale.translate("trade/alerts/price_invalid", ractive.get("sputnik.profile.locale"))
 
@@ -398,7 +376,6 @@
                     if sputnik.authenticated
                         if not sputnik.canPlaceOrder(sell_quantity, sell_price, ractive.get("current_ticker"), 'SELL')
                             alerts.push locale.translate("trade/alerts/insufficient_funds", ractive.get("sputnik.profile.locale"))
->>>>>>> 99494e25
 
                 if alerts.length
                     $('#sell_alert').text alerts.join(', ')
