--- conflicted
+++ resolved
@@ -242,14 +242,12 @@
             @sputnik.log ["ohlcv", ohlcv]
             update_ohlcv(ohlcv)
 
-<<<<<<< HEAD
         sputnik.on "safe_prices", (@safe_prices) =>
             @sputnik.log ["safe_prices", @safe_prices]
             @notify "safe_prices"
-=======
+
         sputnik.on "api", (@api) =>
             @notify "api"
->>>>>>> 3676d3b6
 
     notify: (property) =>
         @setting = true
