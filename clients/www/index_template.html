<div class="alert alert-warning" id="not_connected">
    {{translate("alerts/connecting", sputnik.profile.locale)}}.
</div>
<div class="container-fluid" id="main_page" style="">
    <div class="modal fade" id="login_modal">
        <div class="modal-dialog">
            <div class="modal-content">
                <div class="modal-header">
                    <button type="button" class="close" data-dismiss="modal">&times;</button>
                    <ul class="nav nav-tabs">
                        <li class="active login-tab"><a href="#login_tab" data-toggle="tab">{{translate("tabs/login", sputnik.profile.locale)}}</a></li>
                        <li class="login-tab"><a href="#register_tab" data-toggle="tab">{{translate("tabs/register", sputnik.profile.locale)}}</a></li>
                    </ul>
                </div>
                <div class="modal-body form-horizontal">
                    <div class="tab-content">
                        <div class="tab-pane active" id="login_tab">
                            <form class="form-signin content-push4" role="form">
                                <input type="text" class="form-control" id="login_username" placeholder="Username" required
                                       autofocus><br>
                                <input type="password" class="form-control" id="login_password" placeholder="Password"
                                required><br>
                                <a href="#" id="get_reset_token">{{translate("buttons/reset_password", sputnik.profile.locale)}}</a>
                            </form>
                            <div class="alert alert-warning" style="display:none" id="login_error">
                                {{translate("alerts/bad_username_pw", sputnik.profile.locale)}}
                            </div>
                            <div id="reset_token_sent" class="alert alert-info" style="display:none">
                                {{translate("alerts/reset_sent", sputnik.profile.locale)}}
                            </div>
                            <a data-color="blue" data-size="s" data-style="zoom-out" href="#" id="login_button" class="ladda-button button-place2 button-link-box3">{{translate("buttons/login", sputnik.profile.locale)}}</a>
                        </div>
                        <div class="tab-pane" id="register_tab">
                            <form class="form-signin form-horizontal" role="form">
                                <input type="text" class="form-control" id="register_username" placeholder="{{translate('fields/username', sputnik.profile.locale)}}" required
                                       autofocus><br>
                                <input type="email" class="form-control" id="register_email" placeholder="{{translate('fields/email', sputnik.profile.locale)}}" required><br>
                                <input type="password" class="form-control" id="register_password" placeholder="{{translate('fields/password', sputnik.profile.locale)}}"
                                       required><br>
                                <input type="text" class="form-control" id="register_nickname"
                                       placeholder="{{translate('fields/nickname', sputnik.profile.locale)}}"><br>
                                <div class="form-group">
                                    <div class="col-xs-9 content-push5">
                                        <label> <input type="checkbox" id="register_eula" value="1">
                                            <span class="terms">{{translate("register_modal/agree", sputnik.profile.locale)}} <a href="terms.html" target="_blank">{{translate("register_modal/terms", sputnik.profile.locale)}}</a> </span><br>
                                        </label>
                                    </div>
                                </div>
                            </form>
                            <div class="alert alert-warning" style="display:none" id="register_error">
                            </div>
                            <a data-color="blue" data-size="s" data-style="zoom-out" href="#" id="register_button" class="ladda-button button-place2 button-link-box3">{{translate("buttons/register", sputnik.profile.locale)}}</a>
                        </div>
                    </div>
                </div>
                <div class="modal-footer">
                </div>
            </div>
        </div>
    </div>
    <div class="modal fade" id="change_password_token_modal">
        <div class="modal-dialog">
            <div class="modal-content">
                <div class="modal-header">
                    <button type="button" class="close" data-dismiss="modal">&times;</button>
                    <h4 class="modal-title">{{translate("titles/reset_password", sputnik.profile.locale)}}</h4>
                </div>
                <div class="modal-body">
                    <form class="form-signin" role="form">
                        <input type="password" class="form-control field-space" id="new_password_token" placeholder="{{translate('fields/new_password', sputnik.profile.locale)}}" required>
                        <input type="password" class="form-control field-space" id="new_password_token_confirm" placeholder="{{translate('fields/confirm_new_password', sputnik.profile.locale)}}" required>
                    </form>
                    <div class="alert alert-info alert-reset">{{translate("alerts/enter_new_password", sputnik.profile.locale)}}</div>
                </div>
                <div class="modal-footer reset-footer">
                    <a data-color="blue" data-size="s" data-style="zoom-out" href="#" class="ladda-button button-link-box3 button-place3" on-click="change_password_token"><span class="ladda-label">{{translate("buttons/change_password", sputnik.profile.locale)}}</span></a>
                </div>
            </div>
        </div>
    </div>
    <div id="nav-bar">
        <div class="row">
            <div class="col-xs-12 navbar navbar2">
                <div class="container">
                    <div class="row temp">
                        <nav class="navbar navbar-default" role="navigation">
                            <div class="container-fluid container-resize">
                                <button type="button" class="navbar-toggle collapsed toggle-button" data-toggle="collapse" data-target="#bs-example-navbar-collapse-1">
                                    <span class="sr-only">Toggle navigation</span>
                                    <span class="icon-bar"></span>
                                    <span class="icon-bar"></span>
                                    <span class="icon-bar"></span>
                                </button>
                                <h1 class="logotext" on-click="switch_page:dashboard">{{sputnik.exchange_info.exchange_name}}</h1>
                                <div class="collapse navbar-collapse" id="bs-example-navbar-collapse-1">
                                    <ul id="navlinks" class="nav navbar-nav">
                                        <li><a data-toggle="collapse" data-target=".navbar-collapse" href="#" id="dashboard-btn" on-click="switch_page:dashboard" class="main-nav-link">{{translate("top_menu/dashboard", sputnik.profile.locale)}}</a></li>
                                        <li><a data-toggle="collapse" data-target=".navbar-collapse" href="#" id="trade-btn" on-click="switch_page:trade" class="main-nav-link">{{translate("top_menu/trade", sputnik.profile.locale)}}</a></li>
                                        <li><a data-toggle="collapse" data-target=".navbar-collapse" href="#" id="account-btn" on-click="switch_page:account" class="main-nav-link">{{translate("top_menu/account", sputnik.profile.locale)}}</a></li>
                                    </ul>
                                    <div class="login-box">
                                        
                                            {{#if sputnik.logged_in}}
                                            <div data-toggle="collapse" data-target=".navbar-collapse" class="login-name2" style="float: left;"><span id="login_name">{{sputnik.username}}&nbsp;&nbsp;&nbsp;&nbsp;</span></div>
                                            <div class="logout" style="float: left;"><a href="#" data-toggle="collapse" data-target=".navbar-collapse" on-click="logout">{{translate("top_menu/logout", sputnik.profile.locale)}}</a></div>
                                            {{else}}
                                            <div  style="float: left;" class="login-register"><a data-toggle="collapse" data-target=".navbar-collapse" href="#" on-click="show_login_register">{{translate("top_menu/login_register", sputnik.profile.locale)}}</a></div>
                                            {{/if}}
                                        
                                    </div>
                                </div><!-- /.navbar-collapse -->
                            </div><!-- /.container-fluid -->
                        </nav>
                    </div>
                </div>
            </div>
        </div>
    </div>
    {{#if current_page == "trade"}}
    <div id="page-trade">
        <div class="row">
            <div class="col-xs-12">
                <div class="container">
                    <div class="row">
                        <div class="col-sm-12">
                            {{#sputnik.types:type}}
                            <div class="{{current_type == type ? 'tab-active' : 'tab-inactive'}} tabs-row">
                                <h4 class="tab-heading"><a href="#" class="tablink" on-click="switch_type:{{type}}">{{translate("contract_type/" + type, sputnik.profile.locale)}}</a></h4>
                            
                            </div>
                            {{/}}
                            <select class="contract-select form-control select-format" value="{{current_type}}">
                                {{#sputnik.types:type}}
                                <option value="{{type}}">{{translate("contract_type/" + type, sputnik.profile.locale)}}</option>
                                {{/}}
                            </select>

                        </div>
                    </div>
                    <div class="row">
                        <div class="col-sm-12 content">
                            <div class="contracts" id="contracts">
                                {{#sputnik.types[current_type]}}
                                <a href="#" class="{{current_ticker == this ? 'active-link-box' : 'inactive-link-box'}}" on-click="switch_contract">{{this}}</a>
                                {{/}}

                                <select value="{{current_ticker}}" class="form-control contract-select">
                                {{#sputnik.types[current_type]}}
                                    <option value="{{this}}">{{this}}</option>
                                {{/}}
                                </select>
                            </div>
                            <div id="contract">
                                <div class="contract-overview">
                                    <div class="row">
                                        <div class="col-xs-6 contract-overview-info">
                                            <div class="row">
                                                <p class="grey-header" id="contract-description">{{sputnik.markets[current_ticker].description}}</p>
                                                <p class="grey-header" id="contract-expiration">{{format_time(sputnik.markets[current_ticker].expiration, sputnik.profile.locale)}}</p>
                                            </div>
                                            <div class="row">
                                                <div class="col-sm-6">
                                                    <p class="first-line"><select id="ohlcv_period" class="mainselect-dropdown" value="{{ohlcv_period}}">
                                                        <option value="day">{{translate("trade/ohlcv/yesterday", sputnik.profile.locale)}}</option>
                                                        <option value="hour">{{translate("trade/ohlcv/last_hour", sputnik.profile.locale)}}</option>
                                                        <option value="minute">{{translate("trade/ohlcv/last_minute", sputnik.profile.locale)}}</option>
                                                    </select>
                                                    <table class="table-header">
                                                        <tr>
                                                            <td class="recent-price-content">{{translate("trade/titles/open", sputnik.profile.locale)}}</td><td class="recent-price-content2">{{format_price(current_ticker, sputnik.ohlcv[current_ticker][ohlcv_period].open, sputnik.profile.locale)}}</td>
                                                        </tr>
                                                        <tr>
                                                            <td class="recent-price-content">{{translate("trade/titles/high", sputnik.profile.locale)}}</td><td class="recent-price-content2">{{format_price(current_ticker, sputnik.ohlcv[current_ticker][ohlcv_period].high, sputnik.profile.locale)}}</td>
                                                        </tr>
                                                        <tr>
                                                            <td class="recent-price-content">{{translate("trade/titles/low", sputnik.profile.locale)}}</td><td class="recent-price-content2">{{format_price(current_ticker, sputnik.ohlcv[current_ticker][ohlcv_period].low, sputnik.profile.locale)}}</td>
                                                        </tr>
                                                        <tr>
                                                            <td class="recent-price-content">{{translate("trade/titles/close", sputnik.profile.locale)}}</td><td class="recent-price-content2">{{format_price(current_ticker, sputnik.ohlcv[current_ticker][ohlcv_period].close, sputnik.profile.locale)}}</td>
                                                        </tr>
                                                        <tr>
                                                            <td class="recent-price-content">{{translate("trade/titles/vwap", sputnik.profile.locale)}}</td><td class="recent-price-content2">{{format_price(current_ticker, sputnik.ohlcv[current_ticker][ohlcv_period].vwap, sputnik.profile.locale)}}</td>
                                                        </tr>
                                                        <tr>
                                                            <td class="recent-quantity-content">{{translate("trade/titles/volume", sputnik.profile.locale)}}</td><td class="recent-price-content2">{{format_quantity(current_ticker, sputnik.ohlcv[current_ticker][ohlcv_period].volume, sputnik.profile.locale)}}</td>
                                                        </tr>
                                                    </table>
                                                </div>
                                                <div class="col-sm-6">
                                                    <table class="table-header">
                                                        {{#if current_type == "futures"}}
                                                        <tr>
                                                            <td class="recent-price-content">Safe</td><td class="recent-price-content2">{{format_price(current_ticker, sputnik.safe_prices[current_ticker])}}</td>
                                                        </tr>
                                                        {{/if}}
                                                        <tr>
                                                            <td class="recent-price-content">{{translate("trade/titles/last", sputnik.profile.locale)}}</td><td class="recent-price-content2">{{format_price(current_ticker, sputnik.trade_history[current_ticker][0].price, sputnik.profile.locale)}}</td>
                                                        </tr>
                                                        <tr>
                                                            <td class="recent-price-content">{{translate("trade/titles/bid", sputnik.profile.locale)}}</td><td class="recent-price-content2">{{format_price(current_ticker, sputnik.books[current_ticker].best_bid.price, sputnik.profile.locale)}}</td>
                                                        </tr>
                                                        <tr>
                                                            <td class="recent-price-content">{{translate("trade/titles/ask", sputnik.profile.locale)}}</td><td class="recent-price-content2">{{format_price(current_ticker, sputnik.books[current_ticker].best_ask.price, sputnik.profile.locale)}}</td>
                                                        </tr>
                                                    </table>
                                                </div>
                                            </div>
                                        </div>
                                        {{#if sputnik.logged_in}}
                                        <div id="contract-balances" class="col-xs-6">
                                            <div class="row">
                                                {{#if sputnik.markets[current_ticker].contract_type == "cash_pair"}}
                                                <div id="cash_pair-balance" class="col-xs-6">
                                                    <div class="row">
                                                        <div class="col-xs-12" class="grey-header" align="center">
                                                            {{translate("trade/balances/available_to_trade", sputnik.profile.locale)}}
                                                        </div>
                                                    </div>
                                                    <div class="row">
                                                        <div class="col-xs-12 col-sm-6 contract-overview-info2">
                                                                <p class="grey-header" id="denominated_ticker">{{sputnik.markets[current_ticker].denominated_contract_ticker}}</p>
                                                                <p class="first-line2" id="denominated_balance">{{format_quantity(sputnik.markets[current_ticker].denominated_contract_ticker, sputnik.positions[sputnik.markets[current_ticker].denominated_contract_ticker].position - (sputnik.markets[current_ticker].denominated_contract_ticker == "BTC" ? sputnik.margin[1] : sputnik.cash_spent[sputnik.markets[current_ticker].denominated_contract_ticker]), sputnik.profile.locale)}}</p>
                                                        </div>
                                                        <div class="col-xs-12 col-sm-6 contract-overview-info2">
                                                                <p class="grey-header" id="payout_ticker">{{sputnik.markets[current_ticker].payout_contract_ticker}}</p>
                                                                <p class="first-line2" id="payout_balance">{{format_quantity(sputnik.markets[current_ticker].payout_contract_ticker, sputnik.positions[sputnik.markets[current_ticker].payout_contract_ticker].position - (sputnik.markets[current_ticker].payout_contract_ticker == "BTC" ? sputnik.margin[1] : sputnik.cash_spent[sputnik.markets[current_ticker].payout_contract_ticker]), sputnik.profile.locale)}}</p>
                                                        </div>
                                                    </div>
                                                </div>
                                                {{else}}
                                                <div id="margin-balance" class="col-xs-6">
                                                    <div class="row">
                                                        <div class="col-xs-12 col-sm-6 contract-overview-info2">
                                                            <p class="grey-header" id="btc_ticker">{{sputnik.markets[current_ticker].denominated_contract_ticker}}</p>
                                                            <p class="first-line2" id="btc_balance">{{format_quantity(sputnik.markets[current_ticker].denominated_contract_ticker, sputnik.positions[sputnik.markets[current_ticker].denominated_contract_ticker].position, sputnik.profile.locale)}}</p>
                                                        </div>
                                                        <div class="col-xs-12 col-sm-6 contract-overview-info2">
                                                            <p class="grey-header" id="contract_ticker">{{current_ticker}}</p>
<<<<<<< HEAD
                                                            <p class="first-line2" id="contract_balance">{{format_quantity(current_ticker, sputnik.positions[current_ticker].position)}}
                                                                {{#if (sputnik.markets[current_ticker].contract_type == "futures")}}
                                                                {{#if sputnik.positions[current_ticker].reference_price}}
                                                                ({{format_price(current_ticker, sputnik.positions[current_ticker].reference_price)}})
                                                                {{/if}}
                                                                {{/if}}
                                                            </p>
=======
                                                            <p class="first-line2" id="contract_balance">{{format_quantity(current_ticker, sputnik.positions[current_ticker].position, sputnik.profile.locale)}}</p>
>>>>>>> 70b6732d
                                                        </div>
                                                    </div>
                                                    <div class="row">
                                                        <div class="col-xs-12 col-sm-6 contract-overview-info2">
                                                            <p class="grey-header">{{translate("trade/balances/low_margin", sputnik.profile.locale)}}</p>
                                                            <p class="first-line2" id="low_margin">{{format_quantity('BTC', sputnik.margin[0], sputnik.profile.locale)}}</p>
                                                        </div>
                                                        <div class="col-xs-12 col-sm-6 contract-overview-info2">
                                                            <p class="grey-header">{{translate("trade/balances/high_margin", sputnik.profile.locale)}}</p>
                                                            <p class="first-line2" id="high_margin">{{format_quantity('BTC', sputnik.margin[1], sputnik.profile.locale)}}</p>
                                                        </div>
                                                    </div>
                                                </div>
                                                {{/if}}
                                            </div>
                                        </div>
                                        {{/if}}
                                    </div>
                                </div>
                                {{#if sputnik.logged_in}}
                                <div class="buy-sell-orders" id="buy-sell-orders">
                                    <div class="row">
                                        <div class="col-xs-6 col-sm-4 buy-box">
                                            <div class="row">
                                                <div class="col-sm-12 header-box">
                                                    <h6 class="buy">{{translate("trade/titles/buy", sputnik.profile.locale)}}</h6>
                                                </div>
                                            </div>
                                            <div class="row">
                                                <div class="col-sm-12 buy-box2">
                                                    <div class="row">
                                                        <div class="col-sm-6">
                                                            <p>{{translate("trade/titles/price", sputnik.profile.locale)}}</p>

                                                            <form class="content-push7">
                                                                    <input type="text" id="buy_price" name="price" class="form-control field" value="{{buy_price}}"
                                                                           placeholder="{{format_price(current_ticker, sputnik.books[current_ticker].best_ask.price, sputnik.profile.locale)}}" on-keyup="buykey">
                                                            </form>
                                                        </div>
                                                        <div class="col-sm-6 quantity">
                                                            <p>{{translate("trade/titles/quantity", sputnik.profile.locale)}}</p>
                                                            <form>
                                                                    <input type="text" id="buy_quantity" name="quantity" class="form-control field" value="{{buy_quantity}}" on-keyup="buykey">
                                                            </form>
                                                        </div>
                                                    </div>
                                                    <div class="row spacer-top">
                                                        <div class="alert alert-danger text-center alert-warning" style="display:none;" id="buy_alert"></div>
                                                        <a href="#" class="button-link-box3 button-place" id="buyButton" on-click="buy">{{translate("trade/buttons/buy", sputnik.profile.locale)}}</a>
                                                    </div>
                                                </div>
                                            </div>
                                        </div>
                                        <div class="col-xs-6 col-sm-4 sell-box">
                                            <div class="row">
                                                <div class="col-sm-12 header-box-sell">
                                                    <h6 class="buy">{{translate("trade/titles/sell", sputnik.profile.locale)}}</h6>
                                                </div>
                                            </div>
                                            <div class="row">
                                                <div class="col-sm-12 buy-box2">
                                                    <div class="row">
                                                        <div class="col-sm-6">
                                                            <p>{{translate("trade/titles/price", sputnik.profile.locale)}}</p>
                                                            <form class="content-push7">
                                                                    <input type="text" id="sell_price" name="price" class="form-control field" value="{{sell_price}}"
                                                                           placeholder="{{format_price(current_ticker, sputnik.books[current_ticker].best_bid.price, sputnik.profile.locale)}}" on-keyup="sellkey">
                                                            </form>
                                                        </div>
                                                        <div class="col-sm-6 quantity">
                                                            <p>{{translate("trade/titles/quantity", sputnik.profile.locale)}}</p>

                                                            <form>
                                                                    <input type="text" id="sell_quantity" name="quantity" class="form-control field" value="{{sell_quantity}}" on-keyup="sellkey">
                                                            </form>
                                                        </div>
                                                    </div>
                                                    <div class="row spacer-top">
                                                        <div class="alert alert-danger text-center alert-warning" style="display:none;" id="sell_alert"></div>
                                                        <a href="#" class="button-link-box3 button-place" id="sellButton" on-click="sell">{{translate("trade/buttons/sell", sputnik.profile.locale)}}</a>
                                                    </div>
                                                </div>
                                            </div>
                                        </div>
                                        <div class="col-xs-12 col-sm-4">
                                            <div class="row">
                                                <div class="col-sm-12 header-box-myorders">
                                                    <h6 class="buy">{{translate("trade/titles/my_orders", sputnik.profile.locale)}}</h6>
                                                </div>
                                            </div>
                                            <div class="row">
                                                <div class="order-box scroll-box">
                                                    <table class="table-header2">
                                                        <thead>
                                                            <tr>
                                                                <th class="recent-price-myorder">{{translate("trade/titles/price", sputnik.profile.locale)}}</th>
                                                                <th class="recent-quantity-myorder">{{translate("trade/titles/quantity", sputnik.profile.locale)}}</th>
                                                                <th class="recent-type-myorder">{{translate("trade/titles/buy_sell", sputnik.profile.locale)}}</th>
                                                                <th class="recent-cancel-myorder">{{translate("trade/titles/cancel", sputnik.profile.locale)}}</th>
                                                            </tr>
                                                        </thead>
                                                        <tbody id="orders">
                                                        {{#sputnik.orders:id}}
                                                        {{#if contract == current_ticker}}
                                                        <tr>
                                                            <td class="recent-price-content2">{{format_price(current_ticker, price, sputnik.profile.locale)}}</td>
                                                            <td class="recent-quantity-content2">{{format_quantity(current_ticker, quantity_left, sputnik.profile.locale)}}</td>
                                                            <td class="recent-type-content">{{translate("trade/fields/" + side, sputnik.profile.locale)}}</td>
                                                            <td class="recent-cancel-content"><button on-click='cancel_order:{{id}}' class="cancel-button"><img src="images/cancel.png"/></button></td>
                                                        </tr>
                                                        {{/if}}
                                                        {{/}}
                                                        </tbody>
                                                    </table>
                                                </div>
                                            </div>
                                        </div>
                                    </div>
                                </div>
                                {{/if}}
                                <div class="row">
                                    <div class="col-sm-6 col-lg-4 recent-trades-box">
                                        <a href="#" class="{{tb_tab == 'trades' ? 'active-link-box-sml' : 'inactive-link-box-sml' }}" on-click="switch_tb_tab:trades">{{translate("trade/titles/recent_trades", sputnik.profile.locale)}}</a>
                                        <a href="#" class="{{tb_tab == 'book' ? 'active-link-box-sml' : 'inactive-link-box-sml' }}" on-click="switch_tb_tab:book">{{translate("trade/titles/order_book", sputnik.profile.locale)}}</a>
                                        <select class="form-control trades-select trades-mobile-push" value="{{tb_tab}}">
                                            <option value="trades" selected="selected">{{translate("trade/titles/recent_trades", sputnik.profile.locale)}}</option>
                                            <option value="book">{{translate("trade/titles/order_book", sputnik.profile.locale)}}</option>
                                        </select>
                                        {{#if tb_tab == 'trades'}}
                                        <div style="height: 5%"></div>
                                        <div id="trades" class="trades-box scroll-box">
                                            <table id="trades-table" class="table-header">
                                                <thead>
                                                <tr>
                                                    <th class="recent-price recent-price-nudge">{{translate("trade/titles/price", sputnik.profile.locale)}}</th>
                                                    <th class="recent-quantity">{{translate("trade/titles/quantity", sputnik.profile.locale)}}</th>
                                                    <th class="recent-time">{{translate("trade/titles/time", sputnik.profile.locale)}}</th>
                                                </tr>
                                                </thead>
                                                <tbody id="trades-tbody">
                                                    {{#sputnik.trade_history[current_ticker]}}
                                                    <tr>
                                                        <td class="recent-price-content2">{{format_price(current_ticker, price, sputnik.profile.locale)}}</td>
                                                        <td class="recent-quantity-content2">{{format_quantity(current_ticker, quantity, sputnik.profile.locale)}}</td>
                                                        <td class="recent-time-content">{{format_time(timestamp, sputnik.profile.locale)}}</td>
                                                    </tr>
                                                    {{/}}
                                                </tbody>
                                            </table>
                                        </div>
                                        {{/if}}
                                        {{#if tb_tab == 'book'}}
                                        <div style="height: 5%"></div>
                                        <div id="book" class="book-box scroll-box">
                                            <div class="row">
                                                <div class="col-xs-6">
                                                    <div class="bids-background"><p class="heading-bids">{{translate("trade/titles/bids", sputnik.profile.locale)}}</p></div>
                                                    <table id="bids-table" class="table-header">
                                                        <thead>
                                                            <tr>
                                                                <th class="recent-price recent-price-nudge">{{translate("trade/titles/price", sputnik.profile.locale)}}</th>
                                                                <th class="recent-quantity">{{translate("trade/titles/quantity", sputnik.profile.locale)}}</th>
                                                            </tr>
                                                        </thead>
                                                        <tbody>
                                                            {{#sputnik.books[current_ticker].bids:i}}
                                                            <tr class="{{i == 0 ? 'alert-success' : '' }}">
                                                                <td class="recent-price-content2">{{format_price(current_ticker, price, sputnik.profile.locale)}}</td>
                                                                <td class="recent-quantity-content2">{{format_quantity(current_ticker, quantity, sputnik.profile.locale)}}</td>
                                                            </tr>
                                                            {{/}}
                                                        </tbody>
                                                    </table>
                                                </div>
                                                <div class="col-xs-6" style="margin-right:-15px;">
                                                    <div class="asks-background"><p class="heading-asks">{{translate("trade/titles/asks", sputnik.profile.locale)}}</p></div>
                                                    <table id="asks-table" class="table-header">
                                                        <thead>
                                                            <tr>
                                                                <th class="recent-price">{{translate("trade/titles/price", sputnik.profile.locale)}}</th>
                                                                <th class="recent-quantity">{{translate("trade/titles/quantity", sputnik.profile.locale)}}</th>
                                                            </tr>
                                                        </thead>
                                                        <tbody>
                                                            {{#sputnik.books[current_ticker].asks:i}}
                                                            <tr class="{{i == 0 ? 'alert-success' : '' }}">
                                                                <td class="recent-price-content2">{{format_price(current_ticker, price, sputnik.profile.locale)}}</td>
                                                                <td class="recent-quantity-content2">{{format_quantity(current_ticker, quantity, sputnik.profile.locale)}}</td>
                                                            </tr>
                                                            {{/}}
                                                        </tbody>
                                                    </table>
                                                </div>
                                            </div>

                                        </div>
                                        {{/if}}
                                    </div>
                                    <div intro="show_chart:{{current_ticker}}" class="col-sm-6 col-lg-8" style="padding-left: 0px;" id="tv_chart_container"></div>
                                </div>
                            </div>
                        </div>
                    </div>
                </div>
            </div>
        </div>
    </div>
    {{/if}}
    {{#if current_page == "dashboard"}}
    <div id="page-dashboard">
        <div class="row">
            <div class="col-xs-12">
                <div class="container">
                    <div class="row">
                        <div class="col-sm-12">
                            <div class="{{dashboard_tab == 'active-contracts' ? 'tab-active' : 'tab-inactive' }}" id="tab-active-contracts">
                                <h4 class="tab-heading"><a href="#" class="tablink" on-click="switch_dashboard_tab:active-contracts">{{translate("dashboard/titles/news", sputnik.profile.locale)}}</a></h4>
                            </div>
                            {{#if sputnik.logged_in}}
                            <div class="{{dashboard_tab == 'orders' ? 'tab-active' : 'tab-inactive' }}" id="tab-all-orders">
                                <h4 class="tab-heading"><a href="#" class="tablink" on-click="switch_dashboard_tab:orders">{{translate("dashboard/titles/all_orders", sputnik.profile.locale)}}</a></h4>
                            </div>
                            {{/if}}
                        </div>
                    </div>
                    {{#if dashboard_tab == "active-contracts"}}
                    <div id="most-active">
                        <div class="row">
                            <div class="col-sm-12 content">
                                {{#sputnik.exchange_info.exchange_rss_feed}}
                                <div class="col-lg-3">
                                    <div intro="show_feed" id="feed">
                                        <h2 class="dashboard-heading2">
                                            <img height="19" width="19" class="m2-logo" src="{{feed.image_url}}" alt="{{feed.image_title}}">{{translate("dashboard/titles/news", sputnik.profile.locale)}}
                                        </h2>
                                        {{#feed.items}}
                                        <p class="news-date">{{date}}</p> <a href="{{link}}" target="_blank" class="news-title">{{title}}</a>
                                        <p class="news-box">{{{description}}}</p>
                                        {{/}}
                                    </div>
                                </div>
                                {{/sputnik.exchange_info.exchange_rss_feed}}
                                {{#if window_info.width > 768}}
                                <div class="col-xs-12 col-lg-9 dashboard-contracts">
                                    <h2 class="dashboard-heading">{{translate("dashboard/titles/" + (sputnik.logged_in ? "my_contracts" : "active_contracts"), sputnik.profile.locale)}}</h2>
                                    <div class="row">
                                        <div class="tv-logo">
                                            <div class="tv-wrapper">
                                                <a class="tv-inner" href="https://www.tradingview.com/"
                                                                        target="_blank"><img class="tv-solid"
                                                                                             src="charting_library/static/images/logo-widget-copyright.png"
                                                                                             alt="TradingView Logo"><span class="tv-text">charts&nbsp;by&nbsp;<span
                                                        class="tv-highlighted">TradingView</span></span></a>
                                            </div>
                                        </div>
                                    </div>
                                    <div class="row dashboard-row" style="padding-left: 0px; font-size: 21px;">
                                        {{#sputnik.active_contracts}}
                                        <div class="col-xs-12 col-md-6">
                                            <h4 class="subheading">{{sputnik.markets[this].description}}</h4>
                                            <div class="row">
                                                <div class="dashboard-graph" style="padding-left: 0px; font-size: 15px;" intro="show_chart:{{this}}" id="dashboard_{{clean_ticker(this)}}"></div>
                                            </div>
                                        </div>
                                        {{/}}
                                    </div>
                                </div>
                                {{/if}}
                            </div>
                        </div>
                    </div>
                    {{/if}}
                    {{#if sputnik.logged_in}}
                    {{#if dashboard_tab == "orders"}}
                    <div id="allorders">
                        <div class="row">
                            <div class="col-sm-12 content">
                            <h2 class="dashboard-heading">{{translate("dashboard/titles/all_orders_long", sputnik.profile.locale)}}</h2>
                                <div class="row">
                                <div class="col-sm-12">
                                    <table class="table-full">
                                        <thead>
                                            <tr>
                                                <th class="table-contract sortable" on-click="sort_all_orders:contract">{{translate("dashboard/titles/contract", sputnik.profile.locale)}}</th>
                                                <th class="table-type2 sortable" on-click="sort_all_orders:type">{{translate("dashboard/titles/buy_sell", sputnik.profile.locale)}}</th>
                                                <th class="table-price sortable" on-click="sort_all_orders:price">{{translate("dashboard/titles/price", sputnik.profile.locale)}}</th>
                                                <th class="table-quantity sortable" on-click="sort_all_orders:quantity">{{translate("dashboard/titles/quantity", sputnik.profile.locale)}}</th>
                                                <th class="table-quantity sortable" on-click="sort_all_orders:timestamp">{{translate("dashboard/titles/timestamp", sputnik.profile.locale)}}</th>
                                                <th class="table-cancel">Cancel</th>

                                            </tr>
                                        </thead>
                                        <tbody>
                                            {{# sort(values(sputnik.orders), all_orders_sort_column)}}
                                            <tr class="cells">
                                                <td class="cell-contract">{{contract}}</td>
                                                <td class="cell-type2">{{translate("dashboard/fields/" + side, sputnik.profile.locale)}}</td>
                                                <td class="cell-price">{{format_price(contract, price, sputnik.profile.locale)}}</td>
                                                <td class="cell-quantity">{{format_quantity(contract, quantity_left, sputnik.profile.locale)}}</td>
                                                <td class="cell-timestamp">{{format_time(timestamp, sputnik.profile.locale)}}</td>
                                                <td class="cell-cancel">&nbsp;&nbsp;<button on-click='cancel_order:{{id}}' class="cancel-button"><img src="images/cancel.png"/></button></td>
                                            </tr>
                                            {{else}}
                                            <tr class="cells"><td colspan="100" align="center">{{translate("dashboard/alerts/no_orders", sputnik.profile.locale)}}</td></tr>
                                            {{/}}
                                        </tbody>
                                    </table>
                                </div>
                            </div>
                            </div>
                        </div>
                    </div>
                    {{/if}}
                    {{/if}}
                </div>
            </div>
        </div>
    </div>
    {{/if}}
    {{#if current_page == "account"}}
    <div id="page-account">
        <div class="row">
            <div class="col-xs-12">
                <div class="container">
                    <div class="row">
                        <div class="col-sm-12 tabs-row">
                            <div class="{{account_tab == 'profile' ? 'tab-active' : 'tab-inactive' }}" id="tab-user_information">
                                <h4 class="tab-heading"><a href="#" class="tablink" on-click="switch_account_tab:profile">{{translate("account/pages/profile", sputnik.profile.locale)}}</a></h4>
                            </div>
                            <div class="{{account_tab == 'funding-history' ? 'tab-active' : 'tab-inactive' }}" id="tab-funding_and_history">
                                <h4 class="tab-heading"><a href="#" class="tablink" on-click="switch_account_tab:funding-history">{{translate("account/pages/funding_history", sputnik.profile.locale)}}</a></h4>
                            </div>
                            <div class="{{account_tab == 'audit' ? 'tab-active' : 'tab-inactive' }}" id="tab-audit">
                                <h4 class="tab-heading"><a href="#" class="tablink" on-click="switch_account_tab:audit">{{translate("account/pages/audit", sputnik.profile.locale)}}</a></h4>
                            </div>
                            <div class="{{account_tab == 'compliance' ? 'tab-active' : 'tab-inactive' }}" id="tab-compliance">
                                <h4 class="tab-heading"><a href="#" class="tablink" on-click="switch_account_tab:compliance">{{translate("account/pages/compliance", sputnik.profile.locale)}}</a></h4>
                            </div>
                            
                        </div>
                        <select class="contract-select form-control select-format" value="{{account_tab}}">
                                <option value="profile">{{translate("account/pages/profile", sputnik.profile.locale)}}</option>
                                <option value="funding-history">{{translate("account/pages/funding_history", sputnik.profile.locale)}}</option>
                                <option value="audit">{{translate("account/pages/audit", sputnik.profile.locale)}}</option>
                                <option value="compliance">{{translate("account/pages/compliance", sputnik.profile.locale)}}</option>
                            </select>
                    </div>
                    {{#if account_tab == "funding-history"}}
                    <div id="funding-history">
                        <div class="row">
                            <div class="col-sm-12 content">
                                <div class="contracts">
                                    <a href="#" class="{{fh_tab == 'deposit' ? 'active-link-box' : 'inactive-link-box'}}" on-click="switch_fh_tab:deposit">{{translate("account/funding_history/pages/deposit", sputnik.profile.locale)}}</a>
                                    <a href="#" class="{{fh_tab == 'withdraw' ? 'active-link-box' : 'inactive-link-box'}}" on-click="switch_fh_tab:withdraw">{{translate("account/funding_history/pages/withdraw", sputnik.profile.locale)}}</a>
                                    <a href="#" class="{{fh_tab == 'history' ? 'active-link-box' : 'inactive-link-box'}}" on-click="switch_fh_tab:history">{{translate("account/funding_history/pages/history", sputnik.profile.locale)}}</a>
                                    <select class="form-control contract-select" value="{{fh_tab}}">
                                        <option value="Select" selected="selected">{{translate("account/funding_history/select", sputnik.profile.locale)}}</option>
                                        <option value="deposit">{{translate("account/funding_history/pages/deposit", sputnik.profile.locale)}}</option>
                                        <option value="withdraw">{{translate("account/funding_history/pages/withdraw", sputnik.profile.locale)}}</option>
                                        <option value="history">{{translate("account/funding_history/pages/history", sputnik.profile.locale)}}</option>
                                    </select>
                                </div>
                                {{#if fh_tab == "deposit"}}
                                <div id="deposit">
                                    <div class="row">
                                        <div class="col-sm-12">
                                            <h2 class="dashboard-heading">{{translate("account/funding_history/titles/deposit_funds", sputnik.profile.locale)}}</h2>
                                        </div>
                                    </div>
                                    <div class="row">
                                        <div class="col-sm-12 spacer-bottom">
                                            <button class="btn btn-default dropdown-toggle dropdown-left" type="button" id="currency-menu-2" data-toggle="dropdown">
                                                <span class="caret"></span>
                                                {{#sputnik.currencies[current_currency]}}
                                                {{description}}
                                                {{else}}
                                                {{translate("account/funding_history/select_currency", sputnik.profile.locale)}}
                                                {{/}}
                                            </button>
                                            <ul class="dropdown-menu dropdown-menu-left" role="menu" aria-labelledby="currency-menu-2">
                                                {{#sputnik.currencies:ticker}}
                                                <li role="presentation"><a role="menuitem" tabindex="-1" href="#" on-click="switch_currency:{{ticker}}">{{description}}</a></li>
                                                {{/}}
                                            </ul>
                                        </div>
                                    </div>
                                    {{#current_currency}}
                                    <div class="row">
                                        <div class="col-sm-12">
                                            <p class="text-balance">{{current_currency}} {{translate("account/funding_history/titles/balance", sputnik.profile.locale)}}:</p>
                                            <p class="text-balance"> <strong>{{format_quantity(current_currency, sputnik.positions[current_currency].position, sputnik.profile.locale)}}</strong></p>
                                        </div>
                                    </div>
                                    <div class="row">
                                        <div class="col-sm-12 deposit-heading">
                                            <h4 class="header-sub content-push-right">{{translate("account/funding_history/titles/deposit_instructions", sputnik.profile.locale)}}</h4>
                                        </div>
                                    </div>
                                    <div class="row">
                                        <div class="col-sm-8 deposit-content">
                                            <p>{{{sputnik.currencies[current_currency].instructions}}}</p>
                                        </div>
                                    </div>
                                    <div class="row">
                                        <div class="col-sm-12 spacer-bottom">
                                            <div class="content-push-right" id="qr_code"></div>
                                            {{#if current_currency == "BTC"}}
                                            <p class="content-push6"><a href="bitcoin:{{sputnik.currencies[current_currency].address}}">{{sputnik.currencies[current_currency].address}}</a></p>
                                            {{else}}
                                            <p class="content-push6">{{sputnik.currencies[current_currency].address}}</p>
                                            {{/if}}
                                            <a href="#" class="button-link-box" on-click="new_address:{{current_currency}}">{{translate("account/funding_history/buttons/get_new_address", sputnik.profile.locale)}}</a>
                                        </div>
                                    </div>
                                    {{/current_currency}}
                                </div>
                                {{/if}}
                                {{#if fh_tab == "withdraw"}}
                                <div id="withdraw">
                                    <div class="row">
                                        <div class="col-sm-12">
                                            <h2 class="dashboard-heading">{{translate("account/funding_history/titles/withdraw_funds", sputnik.profile.locale)}}</h2>
                                        </div>
                                    </div>
                                    <div class="row">
                                        <div class="col-sm-12 spacer-bottom">
                                            <button class="btn btn-default dropdown-toggle dropdown-left" type="button" id="currency-menu-3" data-toggle="dropdown">
                                                <span class="caret"></span>
                                                {{#sputnik.currencies[current_currency]}}
                                                {{description}}
                                                {{else}}
                                                {{translate("account/funding_history/select_currency", sputnik.profile.locale)}}
                                                {{/}}
                                            </button>
                                            <ul class="dropdown-menu dropdown-menu-left" role="menu" aria-labelledby="currency-menu-3">
                                                {{#sputnik.currencies:ticker}}
                                                <li role="presentation"><a role="menuitem" tabindex="-1" href="#" on-click="switch_currency:{{ticker}}">{{description}}</a></li>
                                                {{/}}
                                            </ul>
                                        </div>
                                    </div>
                                    {{#current_currency}}
                                    <div class="row">
                                        <div class="col-sm-3">
                                            <p class="text-balance">{{current_currency}} {{translate("account/funding_history/titles/balance", sputnik.profile.locale)}}:</p>
                                            <p class="text-balance"> <strong>{{format_quantity(current_currency, sputnik.positions[current_currency].position, sputnik.profile.locale)}}</strong></p>
                                        </div>
                                        <div class="col-sm-4">
                                            <p class="text-balance">{{current_currency}} {{translate("account/funding_history/titles/balance_available", sputnik.profile.locale)}}:</p> <p class="text-balance"><strong>{{format_quantity(current_currency, sputnik.positions[current_currency].position - (current_currency == "BTC" ? sputnik.margin[1] : sputnik.cash_spent[current_currency]), sputnik.profile.locale)}}</strong></p>
                                        </div>
                                    </div>
                                   
                                    <div class="row">
                                        <div class="col-sm-5 deposit-content">
                                            <div class="row form-row content-pull">
                                                <div class="col-sm-5 form-label">
                                                    <p>{{translate("account/funding_history/withdrawal/titles/amount", sputnik.profile.locale)}}</p>
                                                </div>
                                                <div class="col-sm-7">
                                                    <input class="form-control" type="text" id="withdraw-amount" value="{{withdrawal_amount}}">
                                                    {{#if parse_number(withdrawal_amount, sputnik.profile.locale) > sputnik.positions[current_currency].position - (current_currency == "BTC" ? sputnik.margin[1] : sputnik.cash_spent[current_currency])}}
                                                    <div class="alert alert-danger alert-warning text-center">{{translate("account/funding_history/withdrawal/alerts/insufficient_funds", sputnik.profile.locale)}}</div>
                                                    {{/if}}
                                                </div>
                                            </div>
                                        </div>
                                    </div>
                                    {{#if parse_number(withdrawal_amount, sputnik.profile.locale) > 0}}
                                    {{#if parse_number(withdrawal_amount, sputnik.profile.locale) <= sputnik.positions[current_currency].position - (current_currency == "BTC" ? sputnik.margin[1] : sputnik.cash_spent[current_currency])}}
                                    {{#if current_currency == "BTC"}}
                                    <div class="row">
                                        <div class="col-sm-5 deposit-content">
                                            <div class="row form-row">
                                                <div class="col-sm-5 form-label">
                                                    <p>{{translate("account/funding_history/withdrawal/titles/crypto_address", sputnik.profile.locale)}}</p>
                                                </div>
                                                <div class="col-sm-7">
                                                    <input class="form-control" type="text" id="crypto_address">
                                                </div>
                                            </div>
                                            <div class="row form-row">
                                                <div class="col-sm-5 form-label content-push2">
                                                    <p>{{translate("account/funding_history/withdrawal/titles/confirm_crypto_address", sputnik.profile.locale)}}</p>
                                                </div>
                                                <div class="col-sm-7">
                                                    <input class="form-control" type="text" id="crypto_confirm_address">
                                                </div>
                                            </div>
                                            <div class="row">
                                                <div class="col-sm-5">
                                                    
                                                </div>
                                                <div class="col-sm-7">
                                                    <a href="#" class="button-link-box2" on-click="withdraw:crypto">{{translate("account/funding_history/withdrawal/buttons/withdraw", sputnik.profile.locale)}}</a>
                                                </div>
                                            </div>
                                        </div>
                                    </div>
                                    {{else}}
                                    <div class="row">
                                        <div class="col-sm-5 deposit-content">
                                            <div class="col-sm-12 deposit-heading">
                                                <h4 class="heading-sub3">{{translate("account/funding_history/withdrawal/titles/wire_to_bank", sputnik.profile.locale)}}:</h4>
                                            </div>
                                            <div class="row form-row">
                                                <div class="col-sm-5 form-label">
                                                    <p>{{translate("account/funding_history/withdrawal/titles/bank_name", sputnik.profile.locale)}}</p>
                                                </div>
                                                <div class="col-sm-7">
                                                    <input class="form-control" type="text" id="withdraw-bank-name">
                                                </div>
                                            </div>
                                            <div class="row form-row">
                                                <div class="col-sm-5 form-label">
                                                    <p>{{translate("account/funding_history/withdrawal/titles/bank_address", sputnik.profile.locale)}}</p>
                                                </div>
                                                <div class="col-sm-7">
                                                    <input class="form-control" type="text" id="withdraw-bank-address">
                                                </div>
                                            </div>
                                            <div class="row form-row">
                                                <div class="col-sm-5 form-label">
                                                    <p>{{translate("account/funding_history/withdrawal/titles/bank_swift", sputnik.profile.locale)}}</p>
                                                </div>
                                                <div class="col-sm-7">
                                                    <input class="form-control" type="text" id="withdraw-aba-swift">
                                                </div>
                                            </div>
                                            <div class="row form-row">
                                                <div class="col-sm-5 form-label">
                                                    <p>{{translate("account/funding_history/withdrawal/titles/bank_account_name", sputnik.profile.locale)}}</p>
                                                </div>
                                                <div class="col-sm-7">
                                                    <input class="form-control" type="text" id="withdraw-account-name">
                                                </div>
                                            </div>
                                            <div class="row form-row">
                                                <div class="col-sm-5 form-label">
                                                    <p>{{translate("account/funding_history/withdrawal/titles/bank_account_number", sputnik.profile.locale)}}</p>
                                                </div>
                                                <div class="col-sm-7">
                                                    <input class="form-control" type="text" name="withdraw-account-number">
                                                </div>
                                            </div>
                                            <div class="row">
                                                <div class="col-sm-5">
                                                    
                                                </div>
                                                <div class="col-sm-7 content-push3">
                                                    <a href="#" class="button-link-box2" on-click="withdraw:wire">{{translate("account/funding_history/withdrawal/buttons/withdraw", sputnik.profile.locale)}}</a>
                                                </div>
                                            </div>
                                        </div>
                                        <div class="col-sm-5 deposit-content">
                                            <div class="col-sm-12 deposit-heading">
                                                <h4 class="heading-sub3">{{translate("account/funding_history/withdrawal/titles/mail_check", sputnik.profile.locale)}}:</h4>
                                            </div>
                                            <div class="row form-row">
                                                <div class="col-sm-5 form-label">
                                                    <p>{{translate("account/funding_history/withdrawal/titles/name", sputnik.profile.locale)}}</p>
                                                </div>
                                                <div class="col-sm-7">
                                                    <input class="form-control" type="text" id="withdraw-name">
                                                </div>
                                            </div>
                                            <div class="row form-row">
                                                <div class="col-sm-5 form-label">
                                                    <p>{{translate("account/funding_history/withdrawal/titles/address_1", sputnik.profile.locale)}}</p>
                                                </div>
                                                <div class="col-sm-7">
                                                    <input class="form-control" type="text" id="withdraw-address1">
                                                </div>
                                            </div>
                                            <div class="row form-row">
                                                <div class="col-sm-5 form-label">
                                                    <p>{{translate("account/funding_history/withdrawal/titles/address_2", sputnik.profile.locale)}}</p>
                                                </div>
                                                <div class="col-sm-7">
                                                    <input class="form-control" type="text" id="withdraw-address2">
                                                </div>
                                            </div>
                                            <div class="row form-row">
                                                <div class="col-sm-5 form-label">
                                                    <p>{{translate("account/funding_history/withdrawal/titles/city", sputnik.profile.locale)}}</p>
                                                </div>
                                                <div class="col-sm-7">
                                                    <input class="form-control" type="text" id="withdraw-city">
                                                </div>
                                            </div>
                                            <div class="row form-row">
                                                <div class="col-sm-5 form-label">
                                                    <p>{{translate("account/funding_history/withdrawal/titles/state", sputnik.profile.locale)}}</p>
                                                </div>
                                                <div class="col-sm-7">
                                                    <input class="form-control" type="text" id="withdraw-state">
                                                </div>
                                            </div>
                                            <div class="row form-row">
                                                <div class="col-sm-5 form-label">
                                                    <p>{{translate("account/funding_history/withdrawal/titles/postal_code", sputnik.profile.locale)}}</p>
                                                </div>
                                                <div class="col-sm-7">
                                                    <input class="form-control" type="text" id="withdraw-postalcode">
                                                </div>
                                            </div>
                                            <div class="row form-row">
                                                <div class="col-sm-5 form-label">
                                                    <p>{{translate("account/funding_history/withdrawal/titles/country", sputnik.profile.locale)}}</p>
                                                </div>
                                                <div class="col-sm-7">
                                                    <input class="form-control" type="text" id="withdraw-country">
                                                </div>
                                            </div>
                                            <div class="row">
                                                <div class="col-sm-5">
                                                    
                                                </div>
                                                <div class="col-sm-7 content-push3">
                                                    <a href="#" class="button-link-box2" on-click="withdraw:mail">{{translate("account/funding_history/withdrawal/buttons/withdraw", sputnik.profile.locale)}}</a>
                                                </div>
                                            </div>
                                        </div>
                                    </div>
                                    {{/if}}
                                    {{/if}}
                                    {{/if}}
                                    {{/current_currency}}
                                </div>
                                {{/if}}
                                {{#if fh_tab == "history"}}
                                <div id="transaction-history">
                                    <div class="row">
                                        <div class="col-sm-6">
                                            <h2 class="dashboard-heading">{{translate("account/funding_history/titles/transaction_history", sputnik.profile.locale)}}</h2>
                                        </div>
                                        
                                        <div class="col-sm-3">
                                            <form>
                                            <span class="dates">{{translate("account/funding_history/titles/start_date", sputnik.profile.locale)}}</span> <input class="form-control field-date"
                                                                                         type="text" id="transactions_start_date">
                                            </form>
                                        </div>
                                        <div class="col-sm-3">
                                            <form>
                                            <span class="dates">{{translate("account/funding_history/titles/end_date", sputnik.profile.locale)}}</span> <input class="field-date form-control"
                                                                                       type="text" id="transactions_end_date">
                                            </form>
                                        </div>
                                    </div>

                                    <div class="row">
                                        <div class="col-sm-12 introductory-text">
                                            {{translate("account/funding_history/hit_request", sputnik.profile.locale)}}
                                        </div>
                                    </div>

                                    <div class="row">
                                        <div class="col-sm-12">
                                            <button class="btn btn-default dropdown-toggle dropdown-left" type="button" id="currency-menu-1" data-toggle="dropdown">
                                                <span class="caret"></span>
                                                {{#sputnik.position_contracts[history_contract]}}
                                                {{description}}
                                                {{else}}
                                                {{translate("account/funding_history/select_contract", sputnik.profile.locale)}}
                                                {{/}}
                                            </button>
                                            <ul class="dropdown-menu dropdown-menu-left" role="menu" aria-labelledby="currency-menu-1">
                                                {{#sputnik.position_contracts:ticker}}
                                                <li role="presentation"><a role="menuitem" tabindex="-1" href="#" on-click="switch_history_contract:{{ticker}}">{{description}}</a></li>
                                                {{/}}
                                            </ul>

                                        </div>
                                    </div>

                                    <div class="row">
                                        <div class="col-sm-12 button-request">
                                        <a href="#" class="dashboard-heading button-link-box" on-click="transactions">{{translate("account/funding_history/buttons/request", sputnik.profile.locale)}}</a>
                                        </div>
                                    </div>

                                    <div class="row">
                                        <div class="col-sm-12">
                                            <table class="table-full">
                                                <thead>
                                                <tr>
                                                    <th class="table-date">{{translate("account/funding_history/titles/date_time", sputnik.profile.locale)}}</th>
                                                    <th class="table-type">{{translate("account/funding_history/titles/type", sputnik.profile.locale)}}</th>
                                                    <th class="table-debit">{{translate("account/funding_history/titles/debit", sputnik.profile.locale)}}</th>
                                                    <th class="table-credit">{{translate("account/funding_history/titles/credit", sputnik.profile.locale)}}</th>
                                                    <th class="table-balance">{{translate("account/funding_history/titles/balance", sputnik.profile.locale)}}</th>
                                                    <th class="table-note">{{translate("account/funding_history/titles/note", sputnik.profile.locale)}}</th>
                                                </tr>
                                                </thead>
                                                <tbody>
                                                    {{#sputnik.transaction_history[history_contract]}}
                                                    <tr class="cells">
                                                        <td class="cell-date">{{format_datetime(timestamp, sputnik.profile.locale)}}</td>
                                                        <td class="cell-type">{{translate("account/funding_history/transaction_types/" + type, sputnik.profile.locale)}}</td>
                                                        <td class="cell-debit">{{direction == "debit" ? format_quantity(history_contract, quantity, sputnik.profile.locale) : ''}}</td>
                                                        <td class="cell-credit">{{direction == "credit" ? format_quantity(history_contract, quantity, sputnik.profile.locale) : ''}}</td>
                                                        <td class="cell-balance">{{format_quantity(history_contract, balance, sputnik.profile.locale)}}</td>
                                                        <td class="cell-note">{{note}}</td>
                                                    </tr>
                                                    {{else}}
                                                    <tr class="cells">
                                                        {{^history_contract}}
                                                        <td colspan="100" align="center">{{translate("account/funding_history/alerts/select_currency", sputnik.profile.locale)}}</td>
                                                        {{/history_contract}}
                                                        {{#history_contract}}
                                                        <td colspan="100" align="center">{{translate("account/funding_history/alerts/no_transactions", sputnik.profile.locale)}} {{history_contract}} downloaded</td>
                                                        {{/history_contract}}
                                                    </tr>
                                                    {{/}}
                                                </tbody>
                                            </table>
                                        </div>
                                    </div>
                                </div>
                                {{/if}}
                            </div>
                        </div>
                    </div>
                    {{/if}}
                    {{#if account_tab == "compliance"}}
                    <div id="compliance">
                        <div class="row">
                            <div class="col-sm-12 content">
                                <div class="row">
                                    <div class="col-sm-12">
                                        <h2 class="dashboard-heading">{{translate("account/pages/compliance", sputnik.profile.locale)}}</h2>
                                    </div>
                                </div>
                                <form>
                                    <div class="row">
                                        <div class="col-sm-12">
                                            <h4 class="heading-sub">{{translate("account/compliance/titles/identify", sputnik.profile.locale)}}</h4>
                                        </div>
                                    </div>
                                    <div class="row">
                                        <div class="col-sm-5 deposit-content2">
                                            <div class="row form-row">
                                                <div class="col-sm-5 form-label">
                                                    <p>{{translate("account/compliance/titles/first_name", sputnik.profile.locale)}}</p>
                                                </div>
                                                <div class="col-sm-7">
                                                    <input name="first_name" type="text" class="form-control" id="first_name"
                                                           placeholder="{{translate('account/compliance/titles/first_name', sputnik.profile.locale)}}"
                                                           required>
                                                </div>
                                            </div>
                                            <div class="row form-row">
                                                <div class="col-sm-5 form-label">
                                                    <p>{{translate("account/compliance/titles/middle_name", sputnik.profile.locale)}}</p>
                                                </div>
                                                <div class="col-sm-7">
                                                    <input name="middle_name" type="text" class="form-control" id="middle_name"
                                                            placeholder="{{translate('account/compliance/titles/middle_name', sputnik.profile.locale)}}">
                                                </div>
                                            </div>
                                            <div class="row form-row">
                                                <div class="col-sm-5 form-label">
                                                    <p>{{translate('account/compliance/titles/identify', sputnik.profile.locale)}}</p>
                                                </div>
                                                <div class="col-sm-7">
                                                    <input name="last_name" type="text" class="form-control" id="last_name"
                                                           placeholder="{{translate('account/compliance/titles/last_name', sputnik.profile.locale)}}"
                                                           required>
                                                </div>
                                            </div>
                                            <div class="row form-row">
                                                <div class="col-sm-5 form-label">
                                                    <p>{{translate('account/compliance/titles/dob', sputnik.profile.locale)}}</p>
                                                </div>
                                                <div class="col-sm-7">
                                                    <input name="date_of_birth" type="text" class="form-control" id="date_of_birth"
                                                           placeholder="YYYY-MM-DD" required>
                                                </div>
                                            </div>
                                        </div>
                                    </div>
                                    <div class="row">
                                        <div class="col-sm-12">
                                            <h4 class="heading-sub">{{translate('account/compliance/titles/address', sputnik.profile.locale)}}</h4>
                                        </div>
                                    </div>
                                    <div class="row">
                                        <div class="col-sm-5 deposit-content2">
                                            <div class="row form-row">
                                                <div class="col-sm-5 form-label">
                                                    <p>{{translate('account/compliance/titles/address_1', sputnik.profile.locale)}}</p>
                                                </div>
                                                <div class="col-sm-7">
                                                    <input name="address1" type="text" class="form-control" id="address1"
                                                           placeholder="{{translate('account/compliance/titles/address_1', sputnik.profile.locale)}}" required>
                                                </div>
                                            </div>
                                            <div class="row form-row">
                                                <div class="col-sm-5 form-label">
                                                    <p>{{translate('account/compliance/titles/address_2', sputnik.profile.locale)}}</p>
                                                </div>
                                                <div class="col-sm-7">
                                                    <input name="address2" type="text" class="form-control" id="address2"
                                                           placeholder="{{translate('account/compliance/titles/address_2', sputnik.profile.locale)}}" required>
                                                </div>
                                            </div>
                                            <div class="row form-row">
                                                <div class="col-sm-5 form-label">
                                                    <p>{{translate('account/compliance/titles/city', sputnik.profile.locale)}}</p>
                                                </div>
                                                <div class="col-sm-7">
                                                    <input name="city" type="text" class="form-control" id="city"
                                                           placeholder="{{translate('account/compliance/titles/city', sputnik.profile.locale)}}" required>
                                                </div>
                                            </div>
                                            <div class="row form-row">
                                                <div class="col-sm-5 form-label">
                                                    <p>{{translate('account/compliance/titles/state', sputnik.profile.locale)}}</p>
                                                </div>
                                                <div class="col-sm-7">
                                                    <input name="state" type="text" class="form-control" id="state"
                                                           placeholder="{{translate('account/compliance/titles/state', sputnik.profile.locale)}}" required>
                                                </div>
                                            </div>
                                            <div class="row form-row">
                                                <div class="col-sm-5 form-label">
                                                    <p>{{translate('account/compliance/titles/postal_code', sputnik.profile.locale)}}</p>
                                                </div>
                                                <div class="col-sm-7">
                                                    <input name="postal_code" type="text" class="form-control" id="postal_code"
                                                           placeholder="{{translate('account/compliance/titles/postal_code', sputnik.profile.locale)}}" required>
                                                </div>
                                            </div>
                                            <div class="row form-row">
                                                <div class="col-sm-5 form-label">
                                                    <p>{{translate('account/compliance/titles/country_code', sputnik.profile.locale)}}</p>
                                                </div>
                                                <div class="col-sm-7">
                                                    <input name="country_code" type="text" class="form-control" id="country_code"
                                                           placeholder="{{translate('account/compliance/titles/country_code', sputnik.profile.locale)}}" required>
                                                </div>
                                            </div>
                                        </div>
                                    </div>
                                    <div class="row">
                                        <div class="col-sm-12">
                                            <h4 class="heading-sub">{{translate('account/compliance/titles/documents', sputnik.profile.locale)}}</h4>
                                        </div>
                                    </div>
                                    <div class="row">
                                        <div class="col-sm-5 deposit-content2">
                                            <div class="row form-row">
                                                <div class="col-sm-5 form-label">
                                                    <p>{{translate('account/compliance/titles/passport', sputnik.profile.locale)}}</p>
                                                </div>
                                                <div class="col-sm-7">
                                                    <input class="form-control file" type="file" name="passport" required
                                                           id="id_passport">
                                                
                                                </div>
                                            </div>
                                            <div class="row form-row">
                                                <div class="col-sm-5">
                                                    
                                                </div>
                                                <div class="col-sm-7">
                                            
                                                    <input name="passport_number" type="text" class="form-control" id="passport_number" placeholder="{{translate('account/compliance/titles/passport_number', sputnik.profile.locale)}}">

                                                </div>
                                            </div>
                                            
                                            <div class="row form-row">
                                                <div class="col-sm-5 form-label">
                                                    <p>{{translate('account/compliance/titles/residency', sputnik.profile.locale)}}</p>
                                                </div>
                                                <div class="col-sm-7">
                                                    <input class="form-control file" type="file" name="residency" required
                                                           id="proof_of_residency">
                                                </div>
                                            </div>
                                        </div>
                                    </div>
                                    <!--
                                    <div class="row">
                                        <div class="col-sm-12">
                                            <h4 class="heading-sub2">Questionnaire</h4>
                                        </div>
                                    </div>
                                    -->
                                    <div class="row">
                                        <div class="col-sm-5">
                                            <div class="row">
                                                <div class="col-sm-5 spacer-bottom">
                                                </div>
                                                <div class="col-sm-7 spacer-bottom">
                                                    <a data-color="green" data-size="s" data-style="zoom-out" href="#" id="compliance_button" class="ladda-button button-link-box3" on-click="submit_compliance">{{translate("account/compliance/buttons/submit", sputnik.profile.locale)}}</a>
                                                </div>
                                            </div>
                                        </div>
                                    </div>
                                </form>
                            </div>
                        </div>
                    </div>
                    {{/if}}
                    {{#if account_tab == "audit"}}
                    <div id="audit">
                        <div class="row">
                            <div class="col-sm-12 content">
                                <div class="row">
                                    <div class="col-sm-12">
                                        <h2 class="dashboard-heading">{{translate("account/pages/audit", sputnik.profile.locale)}}</h2>
                                    </div>
                                </div>
                                <p class="content-push-right2">{{translate("account/audit/titles/timestamp", sputnik.profile.locale)}}: {{format_datetime(sputnik.audit.timestamp, sputnik.profile.locale)}}</p>
                                <p class="content-push-right">{{translate("account/audit/titles/my_hash", sputnik.profile.locale)}}: {{sputnik.audit_hash}}</p>
                                <div class="row">
                                    <div class="col-sm-12">
                                        <div class="contracts2">
                                            <a href="#" on-click="switch_audit_tab:Asset" class="{{audit_tab == 'Asset' ? 'active-link-box' : 'inactive-link-box'}}">{{translate("account/audit/titles/assets", sputnik.profile.locale)}}</a>
                                            <a href="#" on-click="switch_audit_tab:Liability" class="{{audit_tab == 'Liability' ? 'active-link-box' : 'inactive-link-box'}}">{{translate("account/audit/titles/liabilities", sputnik.profile.locale)}}</a>
                                            <select class="form-control contract-select" value="{{audit_tab}}">
                                                <option value="Asset">{{translate("account/audit/titles/assets", sputnik.profile.locale)}}</option>
                                                <option value="Liability">{{translate("account/audit/titles/liabilities", sputnik.profile.locale)}}</option>
                                            </select>
                                        </div>
                                    </div>
                                </div>
                                <div class="row">
                                    <div class="col-sm-12">
                                        <p class="asset-select">{{translate("account/audit/select", sputnik.profile.locale)}}:</p>
                                         <button class="btn btn-default dropdown-toggle dropdown-left" type="button" id="dropdownMenu1" data-toggle="dropdown">
                                            {{audit_contract}}
                                            <span class="caret"></span>
                                         </button>
                                         <ul class="dropdown-menu dropdown-menu-left" role="menu" aria-labelledby="dropdownMenu1">
                                             {{#sputnik.audit[audit_tab]:ticker}}
                                             <li role="presentation"><a role="menuitem" on-click="switch_audit_contract:{{ticker}}" tabindex="-1" href="#">{{ticker}}</a></li>
                                             {{/}}
                                         </ul>
                                    </div>
                                </div>
                                <div class="row">
                                    <div class="col-sm-12">
                                        <table class="table-full">
                                            <thead>
                                                <tr>
                                                    <th class="table-id">{{translate("account/audit/titles/id", sputnik.profile.locale)}}</th>
                                                    <th class="table-amount">{{translate("account/audit/titles/amount", sputnik.profile.locale)}}</th>
                                                </tr>
                                            </thead>
                                            <tbody id="#">
                                                {{#sputnik.audit[audit_tab][audit_contract].positions}}
                                                <tr class="{{this[0] == sputnik.audit_hash ? 'cells highlight' : 'cells'}}">
                                                    <td class="cell-id">{{this[0]}}</td>
                                                    <td class="cell-amount" align="right">{{format_quantity(audit_contract, this[1], sputnik.profile.locale)}}</td>
                                                </tr>
                                                {{/}}
                                                <tr class="cells">
                                                    <th class="cell-id">TOTAL</th>
                                                    <th class="cell-amount total-amount" align="right">{{format_quantity(audit_contract, sputnik.audit[audit_tab][audit_contract].total_fmt, sputnik.profile.locale)}}</th>
                                                </tr>
                                            </tbody>
                                        </table>
                                    </div>
                                </div>
                            </div>
                        </div>
                    </div>
                    {{/if}}
                    {{#if account_tab == "profile"}}
                    <div class="row">
                        <div class="col-sm-12 content">
                            <div class="row">
                                <div class="col-sm-12">
                                    <h2 class="dashboard-heading">{{translate("account/pages/profile", sputnik.profile.locale)}}</h2>
                                </div>
                            </div>
                            <div class="row">
                                <div class="col-sm-12">
                                    <h4 class="heading-sub">{{translate("account/profile/titles/details", sputnik.profile.locale)}}</h4>
                                </div>
                            </div>
                            <div class="row">
                                <div class="col-sm-5 deposit-content2">
                                    <div class="row form-row">
                                        <div class="col-sm-5 form-label">
                                            <p>{{translate("account/profile/titles/username", sputnik.profile.locale)}}</p>
                                        </div>
                                        <div class="col-sm-7">
                                            <p>{{sputnik.username}}</p>
                                        </div>
                                    </div>
                                    <div class="row form-row">
                                        <div class="col-sm-5 form-label">
                                            <p>{{translate("account/profile/titles/email", sputnik.profile.locale)}}</p>
                                        </div>
                                        <div class="col-sm-7">
                                            <input class="form-control" type="field" name="email" value="{{sputnik.profile.email}}">
                                        </div>
                                    </div>
                                    <div class="row form-row">
                                        <div class="col-sm-5 form-label">
                                            <p>{{translate("account/profile/titles/nickname", sputnik.profile.locale)}}</p>
                                        </div>
                                        <div class="col-sm-7 content-push2">
                                            <input class="form-control" type="field" name="nickname" value="{{sputnik.profile.nickname}}">
                                        </div>
                                    </div>
                                    <div class="row form-row">
                                        <div class="col-sm-5 form-label">
                                            <p>{{translate("account/profile/titles/locale", sputnik.profile.locale)}}</p>
                                        </div>
                                        <div class="col-sm-7 content-push2">
                                            <select value="{{sputnik.profile.locale}}" class="form-control">
                                                {{#locale.supported_locales:locale}}
                                                <option value="{{locale}}">{{translate("locales/" + locale, sputnik.profile.locale)}}</option>
                                                {{/locale.supported_locales}}
                                            </select>
                                        </div>
                                    </div>
                                    <div class="row form-row">
                                        <div class="col-sm-5 form-label">
                                        </div>
                                        <div class="col-sm-7 form-label">
                                            <a href="#" class="button-link-box3" on-click="change_profile">{{translate("account/profile/buttons/update", sputnik.profile.locale)}}</a>
                                        </div>
                                    </div>
                                </div>
                            </div>
                            <div class="row">
                                <div class="col-sm-12">
                                <h4 class="heading-sub2">Change Password</h4>
                                </div>
                            </div>
                            <div class="row">
                                <div class="col-sm-5 deposit-content2">
                                    <div class="row form-row">
                                        <div class="col-sm-5 form-label">
                                            <p>{{translate("account/profile/titles/old_password", sputnik.profile.locale)}}</p>
                                        </div>
                                        <div class="col-sm-7">
                                            <input class="form-control" type="password" id="old_password">
                                        </div>
                                    </div>
                                    <div class="row form-row">
                                        <div class="col-sm-5 form-label">
                                            <p>{{translate("account/profile/titles/new_password", sputnik.profile.locale)}}</p>
                                        </div>
                                        <div class="col-sm-7">
                                            <input class="form-control" type="password" id="new_password">
                                        </div>
                                    </div>
                                    <div class="row form-row">
                                        <div class="col-sm-5 form-label">
                                            <p>{{translate("account/profile/titles/confirm_password", sputnik.profile.locale)}}</p>
                                        </div>
                                        <div class="col-sm-7 content-push2">
                                            <input class="form-control" type="password" id="new_password_confirm">
                                        </div>
                                    </div>
                                    <div class="row form-row">
                                        <div class="col-sm-5 form-label">

                                        </div>
                                        <div class="col-sm-7 form-label">
                                            <a href="#" class="button-link-box3" on-click="change_password">{{translate("account/profile/buttons/change_password", sputnik.profile.locale)}}</a>
                                        </div>
                                    </div>
                                </div>
                            </div>
                        </div>
                    </div>
                    {{/if}}
                </div>
            </div>
        </div>
    </div>
    {{/if}}
    <div class="links_footer">
        <div class="row">
            <div class="col-xs-4 text-left">
                <a href="https://m2.io/" target="_blank"><img src="images/mimetic_small.png">Powered by Mimetic Markets, Inc.</a>
            </div>
            <div class="col-xs-4 text-center">
                <a href="mailto:{{sputnik.exchange_info.support_email}}">Contact Support</a>
            </div>
            <div class="col-xs-4 text-right">
                <a href="{{sputnik.exchange_info.corporate_url}}">Operated by {{sputnik.exchange_info.corporate_name}}</a>
            </div>
        </span>
    </div>
</div>
<|MERGE_RESOLUTION|>--- conflicted
+++ resolved
@@ -190,7 +190,7 @@
                                                     <table class="table-header">
                                                         {{#if current_type == "futures"}}
                                                         <tr>
-                                                            <td class="recent-price-content">Safe</td><td class="recent-price-content2">{{format_price(current_ticker, sputnik.safe_prices[current_ticker])}}</td>
+                                                            <td class="recent-price-content">{{translate("trade/titles/safe", sputnik.profile.locale)}}</td><td class="recent-price-content2">{{format_price(current_ticker, sputnik.safe_prices[current_ticker], sputnik.profile.locale)}}</td>
                                                         </tr>
                                                         {{/if}}
                                                         <tr>
@@ -236,17 +236,13 @@
                                                         </div>
                                                         <div class="col-xs-12 col-sm-6 contract-overview-info2">
                                                             <p class="grey-header" id="contract_ticker">{{current_ticker}}</p>
-<<<<<<< HEAD
-                                                            <p class="first-line2" id="contract_balance">{{format_quantity(current_ticker, sputnik.positions[current_ticker].position)}}
+                                                            <p class="first-line2" id="contract_balance">{{format_quantity(current_ticker, sputnik.positions[current_ticker].position, sputnik.profile.locale)}}
                                                                 {{#if (sputnik.markets[current_ticker].contract_type == "futures")}}
                                                                 {{#if sputnik.positions[current_ticker].reference_price}}
-                                                                ({{format_price(current_ticker, sputnik.positions[current_ticker].reference_price)}})
+                                                                ({{format_price(current_ticker, sputnik.positions[current_ticker].reference_price, sputnik.profile.locale)}})
                                                                 {{/if}}
                                                                 {{/if}}
                                                             </p>
-=======
-                                                            <p class="first-line2" id="contract_balance">{{format_quantity(current_ticker, sputnik.positions[current_ticker].position, sputnik.profile.locale)}}</p>
->>>>>>> 70b6732d
                                                         </div>
                                                     </div>
                                                     <div class="row">
