--- conflicted
+++ resolved
@@ -147,26 +147,20 @@
                     "details": "Profile Details",
                     "username": "Username",
                     "email": "Email",
-<<<<<<< HEAD
+                    "phone": "Phone Number",
                     "growl": "Growl",
-=======
-                    "phone": "Phone Number",
->>>>>>> 1b6b174b
                     "nickname": "Nickname",
                     "locale": "Locale",
                     "change_password": "Change Password",
                     "old_password": "Old Password",
                     "new_password": "New Password",
                     "confirm_password": "Confirm Password",
-<<<<<<< HEAD
-                    "notifications": "Notifications"
+                    "notifications": "Notifications",
+                    "contact_preference": "Preference",
+                    "sms": "SMS"
                 },
                 "notifications": {
                     "fill": "Fill"
-=======
-                    "contact_preference": "Preference",
-                    "sms": "SMS"
->>>>>>> 1b6b174b
                 },
                 "buttons": {
                     "update": "Update Profile",
