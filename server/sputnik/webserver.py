--- conflicted
+++ resolved
@@ -5,10 +5,8 @@
 facilitating all communications between the client, the database and the matching engine.
 """
 
-#magic buffalo!!!
-
+import config
 from optparse import OptionParser
-import config
 
 parser = OptionParser()
 parser.add_option("-c", "--config", dest="filename",
@@ -46,43 +44,18 @@
 
 zf = ZmqFactory()
 
-<<<<<<< HEAD
 # noinspection PyUnresolvedReferences
 #if config.get("database", "uri").startswith("postgres"):
 #    import txpostgres as adbapi
 #else:
     # noinspection PyPep8Naming
 import twisted.enterprise.adbapi as adbapi
-=======
-import database
-import models
-
-Session = database.get_session_maker()
-
-
-class PublicInterface:
-    def __init__(self, protocol):
-        self.protocol = protocol
-    
-    @exportRpc
-    def list_markets(self):
-        success = True
-        return [success, map(lambda x: x.dump(), self.protocol.factory.markets)]
-
-    @exportRpc
-    def get_order_book(self):
-        pass
-
-
-class PrivateInterface:
-    def __init__(self, protocol):
-        self.protocol = protocol
->>>>>>> e4f35b6b
 
 # noinspection PyUnresolvedReferences
 dbpool = adbapi.ConnectionPool(config.get("database", "adapter"),
                                user=config.get("database", "username"),
                                database=config.get("database", "dbname"))
+
 
 MAX_TICKER_LENGTH = 100
 
@@ -116,7 +89,6 @@
     """
 
     def __init__(self):
-<<<<<<< HEAD
         self.cookie = ""
         # rate limit counter
         self.count = 0
@@ -127,21 +99,9 @@
         self.clientAuthAllowAnonymous = True
         self.troll_throttle = 0
         self.rate_limit = 0.5
-=======
-        pass
         self.base_uri = config.get("webserver", "base_uri")
 
-    RATE_LIMIT = 0.5
-
-    # doesn't seem to affect the random salt value... but login doesn't work with this line deleted.
-    #PERMISSIONS = {'pubsub': [{'uri': 'wss://sputnikmkt.com:8000/simple/',
-    #                           'prefix': True,
-    #                           'pub': True,
-    #                           'sub': True}],
-    #               'rpc': [{'uri': 'wss://sputnikmkt.com:8000/procedures/place_order',
-    #                        'call': True}]}
-
->>>>>>> e4f35b6b
+
 
     def connectionMade(self):
         """
@@ -173,21 +133,6 @@
                                prefixMatch=True)
         self.registerForPubSub(self.base_uri + "/order_book#", pubsub=WampCraServerProtocol.SUBSCRIBE,
                                prefixMatch=True)
-<<<<<<< HEAD
-        self.registerForRpc(self, 'wss://sputnikmkt.com:8000/procedures/',
-                            methods=[PepsiColaServerProtocol.make_account])
-        self.registerForRpc(self, 'wss://sputnikmkt.com:8000/procedures/',
-                            methods=[PepsiColaServerProtocol.list_markets])
-        self.registerForRpc('wss://sputnikmkt.com:8000/procedures/',
-                            methods=[PepsiColaServerProtocol.get_trade_history])
-        self.registerForRpc(self, 'wss://sputnikmkt.com:8000/procedures/',
-                            methods=[PepsiColaServerProtocol.get_order_book])
-
-        # TODO: move this to onAuthenticated
-        self.registerForRpc(self, 'wss://sputnikmkt.com:8000/procedures/',
-                            methods=[PepsiColaServerProtocol.get_chat_history])
-        self.registerForPubSub("wss://sputnikmkt.com:8000/user/chat", pubsub=WampCraServerProtocol.SUBSCRIBE,
-=======
         self.registerForRpc(self, self.base_uri + "/procedures/", methods=[PepsiColaServerProtocol.make_account])
         self.registerForRpc(self, self.base_uri + "/procedures/", methods=[PepsiColaServerProtocol.list_markets])
         self.registerForRpc(self, self.base_uri + "/procedures/",
@@ -197,11 +142,12 @@
         # TODO: move this to onAuthenticated
         self.registerForRpc(self, self.base_uri + "/procedures/", methods=[PepsiColaServerProtocol.get_chat_history])
         self.registerForPubSub(self.base_uri + "/user/chat", pubsub=WampCraServerProtocol.SUBSCRIBE,
->>>>>>> e4f35b6b
                                prefixMatch=True)
 
         # override global client auth options
         if (self.clientAuthTimeout, self.clientAuthAllowAnonymous) != (0, True):
+            # if we never see this warning in the weeks following 02/01
+            # we can get rid of this
             logging.warning("setting clientAuthTimeout and AuthAllowAnonymous in onConnect"
                             "is useless, __init__ took care of it")
 
@@ -225,7 +171,6 @@
         if auth_key in self.factory.cookies:
             username = self.factory.cookies[auth_key]
         else:
-<<<<<<< HEAD
             username = auth_key
 
         def _cb(result):
@@ -237,51 +182,9 @@
                 salt = noise.hexdigest()[:8]
                 authextra = {'salt': salt, 'keylen': 32, 'iterations': 1000}
 
+
             # TODO: clean up permissions
-            return {'permissions':
-                        {'pubsub': [
-                            {'uri': 'wss://sputnikmkt.com:8000/safe_price#%s' % 'USD.13.7.31',
-                             'prefix': True,
-                             'pub': False,
-                             'sub': True},
-                            {'uri': 'wss://sputnikmkt.com:8000/user/open_orders#%s' % username,
-                             'prefix': True,
-                             'pub': False,
-                             'sub': True},
-                            {'uri': 'wss://sputnikmkt.com:8000/user/fills#%s' % username,
-                             'prefix': True,
-                             'pub': False,
-                             'sub': True},
-                            {'uri': 'wss://sputnikmkt.com:8000/user/cancels#%s' % username,
-                             'prefix': True,
-                             'pub': False,
-                             'sub': True}], 'rpc': []},
-                    'authextra': authextra}
-
-        return dbpool.runQuery("SELECT password FROM users WHERE username=%s LIMIT 1",
-                               (username,)).addCallback(_cb)
-
-    def getAuthSecret(self, auth_key):
-        """
-        :param auth_key: the login
-=======
-            username = authKey
-
-        try:
-            user = self.session.query(models.User).filter_by(
-                username=username).first()
-            salt, password_hash = user.password.split(":")
-            authextra = {'salt': salt, 'keylen': 32, 'iterations': 1000}
-        except Exception:
-            # TODO: make this less predictable
-            noise = md5.md5("super secret" + username + "even more secret")
-            salt = noise.hexdigest()[:8]
-            authextra = {'salt': salt, 'keylen': 32, 'iterations': 1000}
-
-        print authextra
-
-        # TODO: clean up permissions
-        return {'permissions': {'pubsub': [{'uri': self.base_uri + '/safe_price#%s' % 'USD.13.7.31',
+            return {'permissions': {'pubsub': [{'uri': self.base_uri + '/safe_price#%s' % 'USD.13.7.31',
                                             'prefix': True,
                                             'pub': False,
                                             'sub': True},
@@ -297,15 +200,18 @@
                                             'prefix': True,
                                             'pub': False,
                                             'sub': True}], 'rpc': []},
-                'authextra': authextra}
-
-    def getAuthSecret(self, authKey):
-        """
-        :param authKey: the login
->>>>>>> e4f35b6b
+               'authextra': authextra}
+
+        return dbpool.runQuery("SELECT password FROM users WHERE username=%s LIMIT 1",
+                               (username,)).addCallback(_cb)
+
+    def getAuthSecret(self, auth_key):
+        """
+        :param auth_key: the login
         :return: the auth secret for the given auth key or None when the auth key
         does not exist
         """
+
         # check for a saved session
         if auth_key in self.factory.cookies:
             return WampCraProtocol.deriveKey("cookie", {'salt': "cookie", 'keylen': 32, 'iterations': 1000})
@@ -361,6 +267,7 @@
         :param perms: a dictionary describing the permissions associated with this user...          from getAuthPermissions
         """
 
+
         self.troll_throttle = time.time()
 
         # based on what pub/sub we're permitted to register for, register to those
@@ -373,39 +280,25 @@
 
         # sets the user in the session...
         # search for a saved session
-        username = self.factory.cookies.get(auth_key)
-        if not username:
+        self.username = self.factory.cookies.get(auth_key)
+        if not self.username:
             logging.info("Normal user login for: %s" % auth_key)
             self.username = auth_key
             uid = str(uuid.uuid4())
             self.factory.cookies[uid] = auth_key
             self.cookie = uid
         else:
-            logging.info("Cookie login for: %s" % username)
-<<<<<<< HEAD
-            self.username = username
-
-        # moved from onSessionOpen
-        # should the registration of these wait till after onAuth?  And should they only be
-        # for the specific user?
-        #  Pretty sure yes.
-        self.registerForPubSub("wss://sputnikmkt.com:8000/user/cancels#" + self.username,
-                               pubsub=WampCraServerProtocol.SUBSCRIBE)
-        self.registerForPubSub("wss://sputnikmkt.com:8000/user/fills#" + self.username,
-                               pubsub=WampCraServerProtocol.SUBSCRIBE)
-        self.registerForPubSub("wss://sputnikmkt.com:8000/user/open_orders#" + self.username,
-=======
-            self.cookie = authKey
-            self.user = self.session.query(models.User).filter_by(username=username).one()
+            logging.info("Cookie login for: %s" % self.username)
+            self.cookie = auth_key
 
         # moved from onSessionOpen
         # should the registration of these wait till after onAuth?  And should they only be for the specifc user?  Pretty sure yes.
-        self.registerForPubSub(self.base_uri + "/user/cancels#" + username, pubsub=WampCraServerProtocol.SUBSCRIBE)
-        self.registerForPubSub(self.base_uri + "/user/fills#" + username, pubsub=WampCraServerProtocol.SUBSCRIBE)
-        self.registerForPubSub(self.base_uri + "/user/open_orders#" + username,
->>>>>>> e4f35b6b
+        self.registerForPubSub(self.base_uri + "/user/cancels#" + self.username, pubsub=WampCraServerProtocol.SUBSCRIBE)
+        self.registerForPubSub(self.base_uri + "/user/fills#" + self.username, pubsub=WampCraServerProtocol.SUBSCRIBE)
+        self.registerForPubSub(self.base_uri + "/user/open_orders#" + self.username,
                                pubsub=WampCraServerProtocol.SUBSCRIBE)
         self.registerHandlerForPubSub(self, baseUri=self.base_uri + "/user/")
+
 
     @exportRpc("get_cookie")
     @limit
@@ -425,6 +318,9 @@
         """
         prepares new two factor authentication for an account
         """
+        #new = otp.base64.b32encode(os.urandom(10))
+        #self.user.two_factor = new
+        #return new
         raise NotImplementedError()
 
     @exportRpc("disable_two_factor")
@@ -433,15 +329,57 @@
         """
         disables two factor authentication for an account
         """
+        #secret = self.session.query(models.User).filter_by(username=self.user.username).one().two_factor
+        #logging.info('in disable, got secret: %s' % secret)
+        #totp = otp.get_totp(secret)
+        #if confirmation == totp:
+        #    try:
+        #        logging.info(self.user)
+        #        self.user.two_factor = None
+        #        logging.info('should be None till added user')
+        #        logging.info(self.user.two_factor)
+        #        self.session.add(self.user)
+        #        logging.info('added user')
+        #        self.session.commit()
+        #        logging.info('commited')
+        #        return True
+        #    except:
+        #        self.session.rollBack()
+        #        return False
         raise NotImplementedError()
 
+
     @exportRpc("register_two_factor")
     @limit
     def register_two_factor(self, confirmation):
         """
         registers two factor authentication for an account
+        :param secret: secret to store
         :param confirmation: trial run of secret
         """
+        # sanitize input
+        #confirmation_schema = {"type": "number"}
+        #validate(confirmation, confirmation_schema)
+
+        #there should be a db query here, or maybe we can just refernce self.user..
+        #secret = 'JBSWY3DPEHPK3PXP' # = self.user.two_factor
+
+        #logging.info('two factor in register: %s' % self.user.two_factor)
+        #secret = self.user.two_factor
+        #test = otp.get_totp(secret)
+        #logging.info(test)
+
+        #compare server totp to client side totp:
+        #if confirmation == test:
+        #    try:
+        #        self.session.add(self.user)
+        #        self.session.commit()
+        #        return True
+        #    except Exception as e:
+        #        self.session.rollBack()
+        #        return False
+        #else:
+        #    return False
         raise NotImplementedError()
 
     @exportRpc("get_trade_history")
@@ -477,6 +415,13 @@
         assigns a new deposit address to a user and returns the address
         :return: the new address
         """
+        try:
+            old_addresses = self.session.query(models.Addresses).filter_by(user=self.user).all()
+            for addr in old_addresses:
+                print addr
+                print addr.active
+                addr.active = False
+                self.session.add(addr)
 
         def _get_new_address(txn, username):
             res = txn.query(
@@ -554,46 +499,30 @@
         Returns the user's positions
         :return: a dictionary representing the user's positions in various tickers
         """
-<<<<<<< HEAD
 
         def _cb(result):
-            return {x[0]: {"ticker": x[1],
+            return [True, {x[0]: {"ticker": x[1],
                            "position": x[2],
                            "reference_price": x[3],
                            "denominator": x[4],
                            "contract_type": x[5],
                            "inverse_quotes": x[6]}
-                    for x in result}
+                    for x in result}]
 
         return dbpool.runQuery(
             "SELECT contracts.id, contracts.ticker, positions.position, positions.reference_price, contracts.denominator, contracts.contract_type, contracts.inverse_quotes  FROM positions, contracts WHERE positions.contract_id = contracts.id AND positions.username=%s",
             (self.username,)).addCallback(_cb)
-=======
-        return [True, {x.contract.id: {"ticker": x.contract.ticker,
-                                       "position": x.position,
-                                       "reference_price": x.reference_price,
-                                       "denominator": x.contract.denominator,
-                                       "contract_type": x.contract.contract_type,
-                                       "inverse_quotes": x.contract.inverse_quotes}
-                       for x in self.session.query(models.Position).filter_by(user=self.user)}]
->>>>>>> e4f35b6b
 
     @exportRpc("get_profile")
     @limit
     def get_profile(self):
-<<<<<<< HEAD
         def _cb(result):
             if not result:
                 return {}
-            return {'nickname': result[0][0], 'email': result[0][1]}
+            return [True, {'nickname': result[0][0], 'email': result[0][1]}]
 
         return dbpool.runQuery("SELECT nickname, email FROM users WHERE username=%s", (self.username,)).addCallback(
             _cb)
-=======
-        return [True, {'nickname': self.user.nickname,
-                'email': self.user.email
-        }]
->>>>>>> e4f35b6b
 
     @exportRpc("change_profile")
     @limit
@@ -602,7 +531,6 @@
         Updates a user's nickname and email. Can't change
         the user's login, that is fixed.
         """
-<<<<<<< HEAD
         # sanitize
         validate(new_nick, {"type": "string"})
         validate(new_email, {"type": "string"})
@@ -610,18 +538,8 @@
         def _change(tx, params):
             tx.execute("UPDATE users SET nickname=%s, email=%s WHERE username=%s",
                        (params['new_nick'], params['new_email'], self.username))
+            return [True, None]
         return dbpool.runQuery(_change, {'new_nick': new_nick, 'new_email': new_email})
-=======
-        try:
-            self.user.nickname = new_nickname
-            self.user.email = new_email
-            self.session.add(self.user)
-            self.session.commit()
-            return [True, None]
-        except Exception as e:
-            self.session.rollback()
-            return [False, str(e)]
->>>>>>> e4f35b6b
 
     @exportRpc("change_password")
     @limit
@@ -641,21 +559,12 @@
                 self.session.add(self.user)
                 self.session.commit()
 
-<<<<<<< HEAD
-                return True
+                return {'retval': True}
             except Exception as e:
                 self.session.rollback()
-                return False
+                return {'retval': False, 'error': str(e), 'traceback': traceback.format_exc()}
         else:
-            return False
-=======
-                return [True, None]
-            except Exception as e:
-                self.session.rollback()
-                return [False, str(e)]
-        else:
-            return [False, "Invalid password"]
->>>>>>> e4f35b6b
+            return {'retval': False, 'error': "Invalid password", 'traceback': None}
 
     @exportRpc("make_account")
     @limit
@@ -676,7 +585,7 @@
             tx.execute("SELECT username FROM users WHERE username=%s", (params['username'], ))
             existing = tx.fetchall()
             if existing:
-                return [0, (0, "account already exists")]
+                return [False, (0, "account already exists")]
             tx.execute("INSERT INTO users (username, password, email) VALUES (%s, %s, %s)",
                        (params['username'], params['salt'] + ':' + params['password'], params['email']))
 
@@ -684,25 +593,15 @@
             for contract in tx.fetchall():
                 tx.execute("INSERT INTO positions (username, contract_id) VALUES (%s, %s)", (params['username'], contract[0]))
 
-<<<<<<< HEAD
             tx.execute("SELECT id FROM addresses WHERE active=FALSE AND username IS NULL LIMIT 1")
             new_address = tx.fetchall()
             if not new_address:
                 logging.error("Couldn't create user, out of addresses")
                 raise Exception("Out of new addresses!")
             tx.execute("UPDATE addresses SET active=TRUE, username=%s WHERE id=%s", (params['username'], new_address[0][0]))
-            return [1, params['username']]
+            return [True, params['username']]
 
         dbpool.runInteraction(_make, {'username': username, 'password': password, 'salt': salt, 'email': email})
-=======
-            self.session.commit()
-            return [True, None]
-
-        except Exception as e:
-            print e
-            self.session.rollback()
-            return [False, str(e)]
->>>>>>> e4f35b6b
 
 
     @exportRpc("list_markets")
@@ -728,18 +627,11 @@
 
                 if result[r[0]]['contract_type'] == 'prediction':
                     result[r[0]]['final_payoff'] = r[2]
-            return result
+            return [True, result]
 
         return dbpool.runQuery("SELECT ticker, description, denominator, contract_type, full_description, tick_size, lot_size, margin_high, margin_low, lot_size FROM contracts").addCallback(_cb)
 
-<<<<<<< HEAD
-=======
-            if c.contract_type == 'prediction':
-                result[c.ticker]['final_payoff'] = c.denominator
-
-
-        return [True, result]
->>>>>>> e4f35b6b
+
 
     @exportRpc("get_chat_history")
     @limit
@@ -756,12 +648,7 @@
             for line in f.read().split('\n')[-31:-1]:
                 #strip the date and time from the line:
                 lastThirty.append(line.split()[2])
-<<<<<<< HEAD
-        return lastThirty
-=======
-
         return [True,lastThirty]
->>>>>>> e4f35b6b
 
 
     @exportRpc("get_order_book")
@@ -779,7 +666,7 @@
         if ticker in self.factory.all_books:
             return self.factory.all_books[ticker]
         else:
-            return [False, "no book for %s" % ticker]
+            return [False, (0,"no book for %s" % ticker)]
 
     @exportRpc("get_open_orders")
     @limit
@@ -787,21 +674,10 @@
         """
         gets open orders
         """
-<<<<<<< HEAD
         def _cb(result):
-            return [{'ticker':r[0], 'price':r[1], 'quantity':r[2], 'side':r[3], 'id':r[4]} for r in result]
+            return [True, [{'ticker':r[0], 'price':r[1], 'quantity':r[2], 'side':r[3], 'id':r[4]} for r in result]]
         return dbpool.runQuery("SELECT contracts.ticker, orders.price, orders.quantity, orders.side, orders.id FROM orders, contracts WHERE orders.contract_id=contracts.id AND orders.username=%s AND orders.accepted=TRUE AND orders.is_cancelled=FALSE", (self.username,)).addCallback(_cb)
-=======
-        return [True, [
-            {'ticker': order.contract.ticker,
-             'price': order.price,
-             'quantity': order.quantity_left,
-             'side': order.side,
-             'id': order.id}
-            for order in self.session.query(models.Order).filter_by(
-                user=self.user).filter(models.Order.quantity_left > 0) if not order.is_cancelled and order.accepted]]
-
->>>>>>> e4f35b6b
+
 
     @exportRpc("place_order")
     @limit
@@ -827,7 +703,6 @@
         def _cb(result):
             if not result:
                 raise Exception("Invalid contract ticker.")
-
             tick_size = result[0][0]
             lot_size = result[0][1]
 
@@ -843,16 +718,12 @@
             self.factory.accountant.push(json.dumps({'place_order': order}))
             self.count += 1
             print 'place_order', self.count
-<<<<<<< HEAD
-            return True
+            return {'retval': True}
+        except Exception as e:
+            return {'retval': False, 'error': str(e), 'traceback': traceback.format_exc()}
 
 
         return dbpool.runQuery("SELECT tick_size, lot_size FROM contracts WHERE ticker=%s", (order['ticker'],)).addCallback(_cb)
-=======
-            return [True, None]
-        except Exception as e:
-            return [False, str(e)]
->>>>>>> e4f35b6b
 
     @exportRpc("get_safe_prices")
     @limit
@@ -870,17 +741,6 @@
         :param order_id: order_id of the order
         """
         # sanitize inputs:
-<<<<<<< HEAD
-        print 'received order_id', order_id
-        validate(order_id, {"type": "number"})
-        print 'received order_id', order_id
-        order_id = int(order_id)
-        print 'formatted order_id', order_id
-        print 'output from server', str({'cancel_order': {'id': order_id, 'username': self.user.username}})
-        self.factory.accountant.push(json.dumps({'cancel_order': {'id': order_id, 'username': self.user.username}}))
-        self.count += 1
-        print 'cancel_order', self.count
-=======
         try:
             print 'received order_id', order_id
             validate(order_id, {"type": "number"})
@@ -894,8 +754,16 @@
             return [True, None]
         except Exception as e:
             return [False, str(e)]
-
->>>>>>> e4f35b6b
+        print 'received order_id', order_id
+        validate(order_id, {"type": "number"})
+        print 'received order_id', order_id
+        order_id = int(order_id)
+        print 'formatted order_id', order_id
+        print 'output from server', str({'cancel_order': {'id': order_id, 'username': self.user.username}})
+        self.factory.accountant.push(json.dumps({'cancel_order': {'id': order_id, 'username': self.user.username}}))
+        self.count += 1
+        print 'cancel_order', self.count
+
 
 
     @exportSub("chat")
@@ -955,12 +823,9 @@
     currently connected clients.
     """
 
-<<<<<<< HEAD
+    def __init__(self, url, base_uri, debugWamp=False, debugCodePaths=False):
     # noinspection PyPep8Naming
     def __init__(self, url, debugWamp=False, debugCodePaths=False):
-=======
-    def __init__(self, url, base_uri, debugWamp=False, debugCodePaths=False):
->>>>>>> e4f35b6b
         WampServerFactory.__init__(self, url, debugWamp=debugWamp, debugCodePaths=debugCodePaths)
         self.all_books = {}
         self.safe_prices = {}
@@ -979,7 +844,6 @@
         :rtype : NoneType
         :param message: message do be sent
         """
-
 
         # TODO: check if message is multipart
         for key, value in json.loads(message[0]).iteritems():
