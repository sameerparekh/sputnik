--- conflicted
+++ resolved
@@ -93,7 +93,8 @@
         def _cb(res):
             result = {}
             for r in res:
-                result[r[0]] = {"description": r[1],
+                result[r[0]] = {"ticker": r[0],
+                                "description": r[1],
                                     "denominator": r[2],
                                     "contract_type": r[3],
                                     "full_description": r[4],
@@ -114,7 +115,7 @@
     def get_markets(self):
         return [True, self.factory.markets]
 
-    @exportRpc
+    @exportRpc("get_trade_history")
     def get_trade_history(self, ticker, time_span):
         """
         Gets a list of trades between two dates
@@ -138,6 +139,7 @@
         from_dt = to_dt - datetime.timedelta(seconds=time_span)
 
         #todo implement time_span checks
+        #TODO: Implement new API
         return dbpool.runQuery(
             "SELECT trades.timestamp, trades.price, trades.quantity FROM trades, contracts WHERE trades.contract_id=contracts.id AND contracts.ticker=%s",
             (ticker,))
@@ -181,10 +183,6 @@
     """
     Authenticating WAMP server using WAMP-Challenge-Response-Authentication ("WAMP-CRA").
     """
-
-
-   
-
 
     def __init__(self):
         self.cookie = ""
@@ -459,36 +457,6 @@
         #    return False
         raise NotImplementedError()
 
-<<<<<<< HEAD
-    @exportRpc("get_trade_history")
-    @limit
-    def get_trade_history(self, ticker, time_span):
-        """
-        Gets a list of trades between two dates
-        :param ticker: ticker of the contract to get the trade history from
-        :param time_span: time span in seconds to look at
-        """
-        # sanitize input
-        ticker_schema = {"type": "string"}
-        validate(ticker, ticker_schema)
-        time_span_schema = {"type": "number"}
-        validate(time_span, time_span_schema)
-
-        time_span = int(time_span)
-        time_span = min(max(time_span, 0), 365 * 24 * 3600)
-        ticker = ticker[:MAX_TICKER_LENGTH]
-
-        to_dt = datetime.datetime.utcnow()
-        from_dt = to_dt - datetime.timedelta(seconds=time_span)
-
-        #todo implement time_span checks
-        #TODO: Update to new API
-        return dbpool.runQuery(
-            "SELECT trades.timestamp, trades.price, trades.quantity FROM trades, contracts WHERE trades.contract_id=contracts.id AND contracts.ticker=%s",
-            (ticker,))
-
-=======
->>>>>>> 2255d365
     @exportRpc("get_new_address")
     def get_new_address(self):
         """
@@ -606,14 +574,6 @@
         validate(email, {"type": "string"})
         validate(nickname, {"type": "string"})
 
-<<<<<<< HEAD
-        def _change(tx, params):
-            tx.execute("UPDATE users SET nickname=%s, email=%s WHERE username=%s",
-                       (params['new_nick'], params['new_email'], self.username))
-            return [True, None]
-
-        return dbpool.runQuery(_change, {'new_nick': new_nick, 'new_email': new_email})
-=======
         profile = {"email":email, "nickname":nickname}
         d = self.factory.administrator.change_profile(self.username, profile)       
         def onProfileSuccess(result):
@@ -623,7 +583,6 @@
             return [False, failure.value.args]
 
         return d.addCallbacks(onProfileSuccess, onProfileFail)
->>>>>>> 2255d365
 
     @exportRpc("change_password")
     def change_password(self, old_password_hash, new_password_hash):
@@ -651,120 +610,6 @@
         # else:
         #     return {'retval': False, 'error': "Invalid password", 'traceback': None}
 
-<<<<<<< HEAD
-    @exportRpc("make_account")
-    @limit
-    def make_account(self, username, password, salt, email):
-        """
-        creates a new user account based on a name and a password_hash
-        :param name: login, username of the user
-        :param password: hash of the password
-        :param email: email address for the user
-        """
-        # sanitize
-        validate(username, {"type": "string"})
-        validate(password, {"type": "string"})
-        validate(salt, {"type": "string"})
-        validate(email, {"type": "string"})
-
-        def _make(tx, params):
-            tx.execute("SELECT username FROM users WHERE username=%s", (params['username'], ))
-            existing = tx.fetchall()
-            if existing:
-                return [False, (0, "account already exists")]
-            tx.execute("INSERT INTO users (username, password, email) VALUES (%s, %s, %s)",
-                       (params['username'], params['salt'] + ':' + params['password'], params['email']))
-
-            tx.execute("SELECT id FROM contracts WHERE contract_type='cash'")
-            for contract in tx.fetchall():
-                tx.execute("INSERT INTO positions (username, contract_id) VALUES (%s, %s)", (params['username'], contract[0]))
-
-            tx.execute("SELECT id FROM addresses WHERE active=FALSE AND username IS NULL LIMIT 1")
-            new_address = tx.fetchall()
-            if not new_address:
-                logging.error("Couldn't create user, out of addresses")
-                raise Exception("Out of new addresses!")
-            tx.execute("UPDATE addresses SET active=TRUE, username=%s WHERE id=%s", (params['username'], new_address[0][0]))
-            return [True, params['username']]
-
-        dbpool.runInteraction(_make, {'username': username, 'password': password, 'salt': salt, 'email': email})
-
-
-    @exportRpc("list_markets")
-    @limit
-    def list_markets(self):
-        """
-        Lists markets available for trading
-        :return: a list of markets...
-        """
-        def _cb(res):
-            result = {}
-            for r in res:
-                result[r[0]] = {    "ticker": r[0],
-                                    "description": r[1],
-                                    "denominator": r[2],
-                                    "contract_type": r[3],
-                                    "full_description": r[4],
-                                    "tick_size": r[5],
-                                    "lot_size": r[6]}
-
-                if result[r[0]]['contract_type'] == 'futures':
-                    result[r[0]]['margin_high'] = r[7]
-                    result[r[0]]['margin_low'] = r[8]
-
-                if result[r[0]]['contract_type'] == 'prediction':
-                    result[r[0]]['final_payoff'] = r[2]
-            return [True, result]
-
-        return dbpool.runQuery("SELECT ticker, description, denominator, contract_type, full_description, tick_size, lot_size, margin_high, margin_low, lot_size FROM contracts").addCallback(_cb)
-
-
-
-    @exportRpc("get_chat_history")
-    @limit
-    def get_chat_history(self):
-        """
-        rpc use to load the last n lines of the chat box
-        :param ticker: ticker of the book we want
-        :return: the book
-        """
-        # rpc call:
-        lastThirty = []
-
-        with open(config.get("webserver", "chat_log")) as f:
-            for line in f.read().split('\n')[-31:-1]:
-                #strip the date and time from the line:
-                lastThirty.append(line.split()[2])
-        return [True,lastThirty]
-
-
-    @exportRpc("get_order_book")
-    @limit
-    def get_order_book(self, ticker):
-        """
-        rpc used to get the cached order book
-        :param ticker: ticker of the book we want
-        :return: the book
-        """
-        # sanitize inputs:
-        validate(ticker, {"type": "string"})
-
-        # rpc call:
-        book = { 'contract': ticker,
-                 'bids': [],
-                 'asks': []
-        }
-        if ticker in self.factory.all_books:
-            for order in self.factory.all_books[ticker]:
-                if order['side'].upper() == 'BUY':
-                    book.bids.append(order)
-                else:
-                    book.asks.append(order)
-            return [True, book]
-        else:
-            return [False, (0,"no book for %s" % ticker)]
-=======
->>>>>>> 2255d365
 
     @exportRpc("get_open_orders")
     def get_open_orders(self):
