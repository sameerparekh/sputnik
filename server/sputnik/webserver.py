--- conflicted
+++ resolved
@@ -38,18 +38,30 @@
 from blockscore import BlockScore
 
 from jsonschema import validate
-from twisted.internet import reactor
+from twisted.internet import reactor, task
 from twisted.web.server import Site
 from twisted.web.server import NOT_DONE_YET
 from twisted.web.resource import Resource
 from twisted.web.static import File
 from twisted.python import log
-from autobahn.twisted.wamp import ApplicationSession, ApplicationRunner, ApplicationSessionFactory
-from autobahn import wamp
-from autobahn.wamp.auth import derive_key
-from twisted.internet.defer import inlineCallbacks
-
+from autobahn.twisted.websocket import listenWS
+from autobahn.wamp1.protocol import exportRpc, \
+    WampCraProtocol, \
+    WampServerFactory, \
+    WampCraServerProtocol, exportSub, exportPub
+
+from autobahn.wamp1.protocol import CallHandler
+
+from txzmq import ZmqFactory
 import markdown
+
+zf = ZmqFactory()
+
+# noinspection PyUnresolvedReferences
+#if config.get("database", "uri").startswith("postgres"):
+#    import txpostgres as adbapi
+#else:
+# noinspection PyPep8Naming
 import twisted.enterprise.adbapi as adbapi
 
 # noinspection PyUnresolvedReferences
@@ -66,7 +78,38 @@
                                user=config.get("database", "username"),
                                database=config.get("database", "dbname"))
 
+
+class RateLimitedCallHandler(CallHandler):
+    def _callProcedure(self, call):
+        """
+
+        :param call:
+        :returns:
+        """
+
+        def do_actual_call(actual_call):
+            """
+
+            :param actual_call:
+            :returns:
+            """
+            actual_call.proto.last_call = time.time()
+            return CallHandler._callProcedure(self, actual_call)
+
+        now = time.time()
+        if now - call.proto.last_call < 0.01:
+            # try again later
+            log.msg("rate limiting...")
+            delay = max(0, call.proto.last_call + 0.01 - now)
+            d = task.deferLater(reactor, delay, self._callProcedure, call)
+            return d
+        return do_actual_call(call)
+
+
 MAX_TICKER_LENGTH = 100
+
+class AdministratorExport:
+    pass
 
 
 def malicious_looking(w):
@@ -77,9 +120,17 @@
     """
     return any(x in w for x in '<>&')
 
-class PublicInterface(ApplicationSession):
-
-    def onConnect(self):
+class PublicInterface:
+    def __init__(self, factory):
+        """
+
+        :param factory:
+        """
+        self.factory = factory
+        self.factory.chats = []
+        self.init()
+
+    def init(self):
         # TODO: clean this up
         """Get markets, load trade history, compute OHLCV for trade history
 
@@ -148,11 +199,11 @@
                                "tick_size, lot_size, margin_high, margin_low,"
                                "denominated_contract_ticker, payout_contract_ticker, expiration FROM contracts").addCallback(_cb)
 
-    @wamp.register(u"get_exchange_info")
+    @exportRpc("get_exchange_info")
     def get_exchange_info(self):
         return [True, self.factory.exchange_info]
 
-    @wamp.register(u"get_markets")
+    @exportRpc("get_markets")
     def get_markets(self):
         """
 
@@ -161,7 +212,7 @@
         """
         return [True, self.factory.markets]
 
-    @wamp.register(u"get_audit")
+    @exportRpc("get_audit")
     def get_audit(self):
         """
 
@@ -189,7 +240,7 @@
         d.addErrback(_cb_error)
         return d
 
-    @wamp.register(u"get_ohlcv_history")
+    @exportRpc("get_ohlcv_history")
     def get_ohlcv_history(self, ticker, period=None, start_timestamp=None, end_timestamp=None):
         """Get all the OHLCV entries for a given period (day/minute/hour/etc) and time span
 
@@ -231,7 +282,7 @@
 
         return [True, ohlcv]
 
-    @wamp.register(u"get_reset_token")
+    @exportRpc("get_reset_token")
     def get_reset_token(self, username):
         """Get a password reset token for a certain user -- mail it to them
 
@@ -259,7 +310,7 @@
 
         return d.addCallbacks(onTokenSuccess, onTokenFail)
 
-    @wamp.register(u"get_trade_history")
+    @exportRpc("get_trade_history")
     def get_trade_history(self, ticker, from_timestamp=None, to_timestamp=None):
         """
         Gets a list of trades in recent history
@@ -297,7 +348,7 @@
 
         return [True, history]
 
-    @wamp.register(u"get_order_book")
+    @exportRpc("get_order_book")
     def get_order_book(self, ticker):
         """Get the order book for a given ticker
 
@@ -313,13 +364,8 @@
             log.err("No book for %s" % ticker)
             return [True, {'contract': ticker, 'bids': [], 'asks': []}]
 
-<<<<<<< HEAD
-    @wamp.register(u'make_account')
-    def make_account(self, username, password, salt, email, nickname):
-=======
     @exportRpc
     def make_account(self, username, password, salt, email, nickname, locale=None):
->>>>>>> 2fa2aa50
         """Create a new account
 
         :param username:
@@ -366,7 +412,7 @@
 
         return d.addCallbacks(onAccountSuccess, onAccountFail)
 
-    @wamp.register(u"change_password_token")
+    @exportRpc("change_password_token")
     def change_password_token(self, username, new_password_hash, token):
         """Changes a users password.  Leaves salt and two factor untouched.
 
@@ -398,16 +444,13 @@
 
         return d.addCallbacks(onResetSuccess, onResetFail)
 
-    @wamp.register(u'get_chat_history')
+    @exportRpc
     def get_chat_history(self):
         return [True, self.factory.chats[-30:]]
 
-    @inlineCallbacks
-    def onJoin(self, details):
-        log.msg("session ready")
-        yield self.register(self)
-
-class PrivateInterface(ApplicationSession):
+
+
+class PepsiColaServerProtocol(WampCraServerProtocol):
     """
     Authenticating WAMP server using WAMP-Challenge-Response-Authentication ("WAMP-CRA").
     """
@@ -429,7 +472,20 @@
 
     def onConnect(self, request):
         log.msg(str(request.headers))
-        return ApplicationSession.onConnect(self, request)
+        return WampCraServerProtocol.onConnect(self, request)
+
+    def connectionMade(self):
+        """
+        Called when a connection to the protocol is made
+        this is the right place to initialize stuff, not __init__()
+        """
+        WampCraServerProtocol.connectionMade(self)
+
+        # install rate limited call handler
+        self.last_call = 0
+        self.handlerMapping[self.MESSAGE_TYPEID_CALL] = \
+            RateLimitedCallHandler(self, self.prefixes)
+
 
     def connectionLost(self, reason):
         """
@@ -447,20 +503,20 @@
 
         log.msg("in session open")
         ## register a single, fixed URI as PubSub topic
-        # self.registerForPubSub(self.base_uri + "/feeds/safe_prices#", pubsub=WampCraServerProtocol.SUBSCRIBE,
-        #                        prefixMatch=True)
-        # self.registerForPubSub(self.base_uri + "/feeds/trades#", pubsub=WampCraServerProtocol.SUBSCRIBE,
-        #                        prefixMatch=True)
-        # self.registerForPubSub(self.base_uri + "/feeds/book#", pubsub=WampCraServerProtocol.SUBSCRIBE,
-        #                        prefixMatch=True)
-        # self.registerForPubSub(self.base_uri + "/feeds/ohlcv#", pubsub=WampCraServerProtocol.SUBSCRIBE,
-        #                        prefixMatch=True)
-        #
-        # self.registerForRpc(self.factory.public_interface,
-        #                     self.base_uri + "/rpc/")
-        #
-        # self.registerForPubSub(self.base_uri + "/feeds/chat", pubsub=WampCraServerProtocol.SUBSCRIBE,
-        #                        prefixMatch=True)
+        self.registerForPubSub(self.base_uri + "/feeds/safe_prices#", pubsub=WampCraServerProtocol.SUBSCRIBE,
+                               prefixMatch=True)
+        self.registerForPubSub(self.base_uri + "/feeds/trades#", pubsub=WampCraServerProtocol.SUBSCRIBE,
+                               prefixMatch=True)
+        self.registerForPubSub(self.base_uri + "/feeds/book#", pubsub=WampCraServerProtocol.SUBSCRIBE,
+                               prefixMatch=True)
+        self.registerForPubSub(self.base_uri + "/feeds/ohlcv#", pubsub=WampCraServerProtocol.SUBSCRIBE,
+                               prefixMatch=True)
+
+        self.registerForRpc(self.factory.public_interface,
+                            self.base_uri + "/rpc/")
+
+        self.registerForPubSub(self.base_uri + "/feeds/chat", pubsub=WampCraServerProtocol.SUBSCRIBE,
+                               prefixMatch=True)
 
         # override global client auth options
         if (self.clientAuthTimeout, self.clientAuthAllowAnonymous) != (0, True):
@@ -475,7 +531,7 @@
         self.clientAuthAllowAnonymous = True
 
         # call base class method
-        ApplicationSession.onSessionOpen(self)
+        WampCraServerProtocol.onSessionOpen(self)
 
     def getAuthPermissions(self, auth_key, auth_extra):
         """
@@ -550,7 +606,7 @@
 
         # check for a saved session
         if auth_key in self.factory.cookies:
-            return derive_key("cookie", {'salt': "cookie", 'keylen': 32, 'iterations': 1})
+            return WampCraProtocol.deriveKey("cookie", {'salt': "cookie", 'keylen': 32, 'iterations': 1})
 
         def auth_secret_callback(result):
             """
@@ -577,7 +633,7 @@
             # TODO: extra hashing is being done with a possibly empty salt
             # does this weaken the original derived key?
             if otp_num:
-                auth_secret = derive_key(secret, {'salt': otp_num, 'keylen': 32, 'iterations': 10})
+                auth_secret = WampCraProtocol.deriveKey(secret, {'salt': otp_num, 'keylen': 32, 'iterations': 10})
             else:
                 auth_secret = secret
 
@@ -594,8 +650,7 @@
             # WampCraProtocol.deriveKey returns base64 encoded data. Since ":"
             # is not in the base64 character set, this can never be a valid
             # password
-            return ":" + derive_key("foobar", {'salt': str(random.random())[2:], 'keylen': 32, 'iterations': 1})
-
+            return ":" + WampCraProtocol.deriveKey("foobar", {'salt': str(random.random())[2:], 'keylen': 32, 'iterations': 1})
 
         return dbpool.runQuery(
             'SELECT password, totp FROM users WHERE username=%s LIMIT 1', (auth_key,)
@@ -647,15 +702,15 @@
         # should the registration of these wait till after onAuth?  And should they only be for the specific user?
         #  Pretty sure yes.
 
-        # self.registerForPubSub(self.base_uri + "/feeds/orders#" + self.username, pubsub=WampCraServerProtocol.SUBSCRIBE)
-        # self.registerForPubSub(self.base_uri + "/feeds/fills#" + self.username, pubsub=WampCraServerProtocol.SUBSCRIBE)
-        # self.registerForPubSub(self.base_uri + "/feeds/transactions#" + self.username, pubsub=WampCraServerProtocol.SUBSCRIBE)
-        # self.registerHandlerForPubSub(self, baseUri=self.base_uri + "/feeds/")
+        self.registerForPubSub(self.base_uri + "/feeds/orders#" + self.username, pubsub=WampCraServerProtocol.SUBSCRIBE)
+        self.registerForPubSub(self.base_uri + "/feeds/fills#" + self.username, pubsub=WampCraServerProtocol.SUBSCRIBE)
+        self.registerForPubSub(self.base_uri + "/feeds/transactions#" + self.username, pubsub=WampCraServerProtocol.SUBSCRIBE)
+        self.registerHandlerForPubSub(self, baseUri=self.base_uri + "/feeds/")
 
         return dbpool.runQuery("SELECT nickname FROM users where username=%s LIMIT 1",
                         (self.username,)).addCallback(_cb)
 
-    @wamp.register(u"request_support_nonce")
+    @exportRpc("request_support_nonce")
     def request_support_nonce(self, type):
         """Get a support nonce so this user can submit a support ticket
 
@@ -683,7 +738,7 @@
         d.addCallbacks(onRequestSupportSuccess, onRequestSupportFail)
         return d
 
-    @wamp.register(u"get_permissions")
+    @exportRpc("get_permissions")
     def get_permissions(self):
         """Get this user's permissions
 
@@ -720,7 +775,7 @@
         d.addCallbacks(onGetPermsSuccess, onGetPermsFail)
         return d
 
-    @wamp.register(u"get_cookie")
+    @exportRpc("get_cookie")
     def get_cookie(self):
         """
 
@@ -729,7 +784,7 @@
         """
         return [True, self.cookie]
 
-    @wamp.register(u"logout")
+    @exportRpc("logout")
     def logout(self):
         """Removes the cookie from the cache, disconnects the user
 
@@ -739,7 +794,7 @@
             del self.factory.cookies[self.cookie]
         self.dropConnection()
 
-    @wamp.register(u"get_new_two_factor")
+    @exportRpc("get_new_two_factor")
     def get_new_two_factor(self):
         """prepares new two factor authentication for an account
 
@@ -750,7 +805,7 @@
         #return new
         raise NotImplementedError()
 
-    @wamp.register(u"disable_two_factor")
+    @exportRpc("disable_two_factor")
     def disable_two_factor(self, confirmation):
         """
         disables two factor authentication for an account
@@ -775,7 +830,7 @@
         raise NotImplementedError()
 
 
-    @wamp.register(u"register_two_factor")
+    @exportRpc("register_two_factor")
     def register_two_factor(self, confirmation):
         """
         registers two factor authentication for an account
@@ -807,7 +862,7 @@
         #    return False
         raise NotImplementedError()
 
-    @wamp.register(u"make_compropago_deposit")
+    @exportRpc("make_compropago_deposit")
     def make_compropago_deposit(self, charge):
         """
 
@@ -894,7 +949,7 @@
         d.addErrback(error)
         return d
 
-    @wamp.register(u"get_transaction_history")
+    @exportRpc("get_transaction_history")
     def get_transaction_history(self, from_timestamp=None, to_timestamp=None):
 
         """
@@ -975,7 +1030,7 @@
         d.addErrback(_cb_error)
         return d
 
-    @wamp.register(u"get_new_address")
+    @exportRpc("get_new_address")
     def get_new_address(self, ticker):
         """
         assigns a new deposit address to a user and returns the address
@@ -997,7 +1052,7 @@
         return d
 
 
-    @wamp.register(u"get_current_address")
+    @exportRpc("get_current_address")
     def get_current_address(self, ticker):
         """
         RPC call to obtain the current address associated with a particular user
@@ -1017,7 +1072,7 @@
         d.addCallbacks(onCurrentAddress, onError)
         return d
 
-    @wamp.register(u"get_deposit_instructions")
+    @exportRpc("get_deposit_instructions")
     def get_deposit_instructions(self, ticker):
         validate(ticker, {"type": "string"})
         ticker = ticker[:MAX_TICKER_LENGTH]
@@ -1032,7 +1087,7 @@
         d.addCallbacks(onDepositInstructions, onError)
         return d
 
-    @wamp.register(u"request_withdrawal")
+    @exportRpc("request_withdrawal")
     def request_withdrawal(self, ticker, amount, address):
         """
         Makes a note in the database that a withdrawal needs to be processed
@@ -1060,7 +1115,7 @@
 
         return d
 
-    @wamp.register(u"get_positions")
+    @exportRpc("get_positions")
     def get_positions(self):
         """
         Returns the user's positions
@@ -1084,7 +1139,7 @@
             "FROM positions, contracts WHERE positions.contract_id = contracts.id AND positions.username=%s",
             (self.username,)).addCallback(_cb)
 
-    @wamp.register(u"get_profile")
+    @exportRpc("get_profile")
     def get_profile(self):
         """
 
@@ -1106,13 +1161,8 @@
         return dbpool.runQuery("SELECT nickname, email, audit_secret, locale FROM users WHERE username=%s", (self.username,)).addCallback(
             _cb)
 
-<<<<<<< HEAD
-    @wamp.register(u"change_profile")
-    def change_profile(self, email, nickname):
-=======
     @exportRpc("change_profile")
     def change_profile(self, email, nickname, locale=None):
->>>>>>> 2fa2aa50
         """
         Updates a user's nickname and email. Can't change
         the user's login, that is fixed.
@@ -1155,7 +1205,7 @@
 
         return d.addCallbacks(onProfileSuccess, onProfileFail)
 
-    @wamp.register(u"change_password")
+    @exportRpc("change_password")
     def change_password(self, old_password_hash, new_password_hash):
         """
         Changes a users password.  Leaves salt and two factor untouched.
@@ -1185,7 +1235,7 @@
 
         return d.addCallbacks(onResetSuccess, onResetFail)
 
-    @wamp.register(u"get_open_orders")
+    @exportRpc("get_open_orders")
     def get_open_orders(self):
         """gets open orders
 
@@ -1209,7 +1259,7 @@
             _cb)
 
 
-    @wamp.register(u"place_order")
+    @exportRpc("place_order")
     def place_order(self, order):
         """
         Places an order on the engine
@@ -1276,7 +1326,7 @@
         return dbpool.runQuery("SELECT tick_size, lot_size FROM contracts WHERE ticker=%s",
                                (order['contract'],)).addCallback(_cb)
 
-    @wamp.register(u"get_safe_prices")
+    @exportRpc("get_safe_prices")
     def get_safe_prices(self, array_of_tickers):
         """
 
@@ -1288,7 +1338,7 @@
             return {ticker: self.factory.safe_prices[ticker] for ticker in array_of_tickers}
         return self.factory.safe_prices
 
-    @wamp.register(u"cancel_order")
+    @exportRpc("cancel_order")
     def cancel_order(self, order_id):
         """
         Cancels a specific order
@@ -1314,14 +1364,14 @@
 
     # so we actually never need to call a "verify captcha" function, the captcha parameters are just passed
     # as part as any other rpc that wants to be captcha protected. Leaving this code as an example though
-    # @wamp.register(u"verify_captcha")
+    # @exportRpc("verify_captcha")
     # def verify_captcha(self, challenge, response):
     #     validate(challenge, {"type": "string"})
     #     validate(response, {"type": "string"})
     #     return self.factory.recaptacha.verify(self.getClientIP(), challenge, response)
 
 
-    @wamp.subscribe(u"chat")
+    @exportSub("chat")
     def subscribe(self, topic_uri_prefix, topic_uri_suffix):
         """
         Custom topic subscription handler
@@ -1337,7 +1387,7 @@
             log.msg("but he's not logged in, so we won't let him")
             return False
 
-    #@wamp.publish(u"chat")
+    @exportPub("chat")
     def publish(self, topic_uri_prefix, topic_uri_suffix, event):
         """
         Custom topic publication handler
@@ -1387,12 +1437,14 @@
     @export
     def book(self, ticker, book):
         self.webserver.all_books[ticker] = book
-        self.webserver.publish("/feeds/book#%s" % ticker, book)
+        self.webserver.dispatch(
+            self.webserver.base_uri + "/feeds/book#%s" % ticker, book)
 
     @export
     def safe_prices(self, ticker, price):
         self.webserver.safe_prices[ticker] = price
-        self.webserver.publish("/feeds/safe_prices#%s" % ticker, price)
+        self.webserver.dispatch(
+            self.webserver.base_uri + "/feeds/safe_prices#%s" % ticker, price)
 
 class AccountantExport:
     def __init__(self, webserver):
@@ -1400,25 +1452,29 @@
 
     @export
     def fill(self, user, trade):
-        self.webserver.publish("/feeds/fills#%s" % user, trade)
+        self.webserver.dispatch(
+            self.webserver.base_uri + "/feeds/fills#%s" % user, trade)
 
     @export
     def transaction(self, user, transaction):
-        self.webserver.publish("/feeds/transactions#%s" % user, transaction)
+        self.webserver.dispatch(
+            self.webserver.base_uri + "/feeds/transactions#%s" % user, transaction)
 
     @export
     def trade(self, ticker, trade):
-        self.webserver.publish("/feeds/trades#%s" % ticker, trade)
+        self.webserver.dispatch(
+            self.webserver.base_uri + "/feeds/trades#%s" % ticker, trade)
         self.webserver.trade_history[ticker].append(trade)
         for period in ["day", "hour", "minute"]:
             self.webserver.update_ohlcv(trade, period=period, update_feed=True)
 
     @export
     def order(self, username, order):
-        self.webserver.publish("/feeds/orders#%s" % username, order)
-
-
-class SputnikFactory(ApplicationSessionFactory):
+        self.webserver.dispatch(
+            self.webserver.base_uri + "/feeds/orders#%s" % username, order)
+
+
+class PepsiColaServerFactory(WampServerFactory):
     """
     Simple broadcast server broadcasting any message it receives to all
     currently connected clients.
@@ -1438,7 +1494,8 @@
         :param debugCodePaths:
         :type debugCodePaths: bool
         """
-        ApplicationSessionFactory.__init__(self)
+        WampServerFactory.__init__(
+            self, url, debugWamp=debugWamp, debugCodePaths=debugCodePaths)
 
         self.base_uri = base_uri
 
@@ -1450,7 +1507,7 @@
         self.chats = []
         self.cookies = {}
 
-#        self.public_interface = PublicInterface(self)
+        self.public_interface = PublicInterface(self)
 
         self.accountant = accountant
         self.administrator = administrator
@@ -1460,10 +1517,6 @@
         self.recaptcha = recaptcha
         self.exchange_info = exchange_info
 
-    def make(self, config):
-        session = self.session(config)
-        session.factory = self
-        return session
 
     def update_ohlcv(self, trade, period="day", update_feed=False):
         """
@@ -1686,9 +1739,9 @@
 
     exchange_info = dict(config.items("exchange_info"))
 
-    factory = SputnikFactory(uri, base_uri, accountant, administrator, cashier, compropago, recaptcha,
+    factory = PepsiColaServerFactory(uri, base_uri, accountant, administrator, cashier, compropago, recaptcha,
                                      debugWamp=debug, debugCodePaths=debug, exchange_info=exchange_info)
-    factory.session = PublicInterface
+    factory.protocol = PepsiColaServerProtocol
 
     engine_export = EngineExport(factory)
     accountant_export = AccountantExport(factory)
@@ -1701,10 +1754,9 @@
 
     # prevent excessively large messages
     # https://autobahn.ws/python/reference
-    #factory.setProtocolOptions(maxMessagePayloadSize=1000)
-
-    runner = ApplicationRunner(url=base_uri, realm='sputnik', debug=True)
-    runner.run(factory.make, start_reactor=False)
+    factory.setProtocolOptions(maxMessagePayloadSize=1000)
+
+    listenWS(factory, contextFactory, interface=interface)
 
     watchdog = watchdog(config.get("watchdog", "webserver"))
     administrator =  dealer_proxy_async(config.get("administrator", "ticketserver_export"))
