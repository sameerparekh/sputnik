--- conflicted
+++ resolved
@@ -1202,32 +1202,7 @@
         # sanitize
         # TODO: make sure email is an actual email
         # TODO: make sure nickname is appropriate
-<<<<<<< HEAD
-=======
-        validate(profile, {"type": "object",
-                           "properties": {
-                               "email": {
-                                   "type": "string"
-                               },
-                               "nickname": {
-                                   "type": "string"
-                               },
-                               "locale": {
-                                   "type": "string"
-                               },
-                               "phone": {
-                                   "type": "string"
-                               },
-                               "audit_secret": {
-                                   "type": "string"
-                               },
-                               "contact_preference": {
-                                   "type": "string"
-                               }
-                           },
-                           "additionalProperties": False
-        })
->>>>>>> 1b6b174b
+
 
         if malicious_looking(profile.get('email', '')) or malicious_looking(profile.get('nickname', '')):
             return [False, "malicious looking input"]
