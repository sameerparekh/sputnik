--- conflicted
+++ resolved
@@ -1578,146 +1578,6 @@
                                           ( self.ohlcv_history[ticker][period][start_period]['volume'] + trade['quantity'] )
             self.ohlcv_history[ticker][period][start_period]['volume'] += trade['quantity']
 
-<<<<<<< HEAD
-=======
-class TicketServer(Resource):
-    isLeaf = True
-    def __init__(self, administrator, zendesk, blockscore=None):
-        self.administrator = administrator
-        self.zendesk = zendesk
-        self.blockscore = blockscore
-
-        Resource.__init__(self)
-
-    def getChild(self, path, request):
-        """
-
-        :param path:
-        :param request:
-        :returns: Resource
-        """
-        return self
-
-    def log(self, request):
-        """Log a request
-
-        :param request:
-        """
-        log.msg(request.getClientIP(),
-                     request.method,
-                     request.uri,
-                     request.clientproto,
-                     request.code,
-                     request.sentLength or "-",
-                     request.getHeader("referer") or "-",
-                     request.getHeader("user-agent") or "-",
-                     request.getHeader("authorization") or "-")
-
-    def create_kyc_ticket(self, request):
-        """
-
-        :param request:
-        :type request: IRequest
-        :returns: Deferred
-        """
-        headers = request.getAllHeaders()
-        fields = cgi.FieldStorage(
-                    fp = request.content,
-                    headers = headers,
-                    environ= {'REQUEST_METHOD': request.method,
-                              'CONTENT_TYPE': headers['content-type'] }
-                    )
-
-        def onBlockScore(blockscore_result):
-            def onFail(failure):
-                """
-
-                :param failure:
-                """
-                log.err("unable to create support ticket")
-                log.err(failure)
-                request.setResponseCode(422)
-                request.setHeader("Content-Type", "application/json; charset=utf-8")
-                request.write(json.dumps(failure.value.args).encode('utf-8'))
-                request.finish()
-
-            def onCheckSuccess(user):
-                attachments = []
-                file_fields = fields['file']
-                if not isinstance(file_fields, list):
-                    file_fields = [file_fields]
-
-                for field in file_fields:
-                    attachments.append({"filename": field.filename,
-                                        "data": field.value,
-                                        "type": field.type})
-
-                try:
-                    data = {'blockscore_result': blockscore_result,
-                           'input_data': json.loads(fields['data'].value)}
-                except ValueError:
-                    data = {'error': "Invalid json data: %s" % fields['data'].value }
-
-                def onCreateTicketSuccess(ticket_number):
-                    def onRegisterTicketSuccess(result):
-                        log.msg("Ticket registered successfully")
-                        request.setHeader("Content-Type", "application/json; charset=utf-8")
-                        request.write(json.dumps({'result': ticket_number}).encode('utf-8'))
-                        request.finish()
-
-                    log.msg("Ticket created: %s" % ticket_number)
-                    d3 = self.administrator.register_support_ticket(username, nonce, 'Compliance', str(ticket_number))
-                    d3.addCallbacks(onRegisterTicketSuccess, onFail)
-
-
-                d2 = self.zendesk.create_ticket(user, "New compliance document submission",
-                                                json.dumps(data, indent=4,
-                                                           separators=(',', ': ')), attachments)
-                d2.addCallbacks(onCreateTicketSuccess, onFail)
-
-            username = fields['username'].value
-            nonce = fields['nonce'].value
-            d = self.administrator.check_support_nonce(username, nonce, 'Compliance')
-            d.addCallbacks(onCheckSuccess, onFail)
-            return d
-
-
-        if self.blockscore is not None:
-            input_data = json.loads(fields['data'].value)
-
-            input_values = {'date_of_birth': input_data['date_of_birth'],
-                            'identification': {input_data['id_type']: input_data['id_number']},
-                            'name': {'first': input_data['first_name'],
-                                     'middle': input_data['middle_name'],
-                                     'last': input_data['last_name']},
-                            'address': {'street1': input_data['address1'],
-                                        'street2': input_data['address2'],
-                                        'city': input_data['city'],
-                                        'state': input_data['state'],
-                                        'postal_code': input_data['postal_code'],
-                                        'country_code': input_data['country_code']}
-            }
-            log.msg("Sending to blockscore: %s" % input_values)
-            d = self.blockscore.verify(input_values)
-            d.addBoth(onBlockScore)
-        else:
-            d = onBlockScore({})
-
-        return NOT_DONE_YET
-
-    def render(self, request):
-        """
-
-        :param request:
-        :returns: NOT_DONE_YET, None
-        """
-        self.log(request)
-        if request.postpath[0] == 'create_kyc_ticket':
-            return self.create_kyc_ticket(request)
-        else:
-            return None
-
->>>>>>> c54e8b74
 
 if __name__ == '__main__':
     log.startLogging(sys.stdout)
