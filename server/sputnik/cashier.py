#!/usr/bin/env python

import json
import sys
import os
from optparse import OptionParser
from datetime import datetime
import base64

from twisted.web.resource import Resource
from twisted.web.server import Site, NOT_DONE_YET
from twisted.internet import reactor, defer
from twisted.internet.defer import inlineCallbacks, returnValue
from twisted.internet.task import LoopingCall
from twisted.python import log
from sqlalchemy.orm.exc import NoResultFound
from Crypto.Random.random import getrandbits
from jinja2 import Environment, FileSystemLoader
import markdown

import config
from txbitcoinrpc import BitcoinRpc
from compropago import Compropago
from watchdog import watchdog
from messenger import Sendmail, Nexmo, Messenger
from accountant import AccountantProxy
from alerts import AlertsProxy
import util
from zmq_util import router_share_async, pull_share_async, export, ComponentExport
import models
import database as db
<<<<<<< HEAD
from sqlalchemy.orm.exc import NoResultFound
from datetime import datetime
import base64
from Crypto.Random.random import getrandbits
=======
>>>>>>> 5279f69f
from rpc_schema import schema
from util import session_aware
from exception import *
from bitgo import BitGo
from pycoin.key.validate import is_address_valid


parser = OptionParser()
parser.add_option("-c", "--config", dest="filename", help="config file")
(options, args) = parser.parse_args()
if options.filename:
    config.reconfigure(options.filename)

WITHDRAWAL_NOT_FOUND = CashierException("exceptions/cashier/withdrawal_not_found")
WITHDRAWAL_COMPLETE = CashierException("exceptions/cashier/withdrawal_complete")
OUT_OF_ADDRESSES = CashierException("exceptions/cashier/out_of_addresses")
NO_AUTOMATIC_WITHDRAWAL = CashierException("exceptions/cashier/no_automatic_withdrawal")
INSUFFICIENT_FUNDS = CashierException("exceptions/cashier/insufficient_funds")
WITHDRAWAL_TOO_LARGE = CashierException("exceptions/cashier/withdrawal_too_large")
NO_SPUTNIK_WALLET = CashierException("exceptions/cashier/no_sputnik_wallet")
NO_KEY_FILE = CashierException("exceptions/bitgo/no_key_file")
INVALID_ADDRESS = CashierException("exceptions/cashier/invalid_address")
OTP_INVALID = CashierException("exceptions/cashier/otp_invalid")

class Cashier():
    """
    Handles communication between the outside world of deposits and withdrawals and
    the accountant. It does so by offering a public hook for Compropago and a private
    hook to the bitcoin client
    """

    def __init__(self, session, accountant, bitcoinrpc, compropago, cold_wallet_period=None,
<<<<<<< HEAD
                 messenger=None, minimum_confirmations=6, alerts=None):
=======
                 sendmail=None, template_dir="admin_templates", minimum_confirmations=6, alerts=None,
                 bitgo=None, bitgo_private_key_file=None, testnet=True):
>>>>>>> 5279f69f
        """
        Initializes the cashier class by connecting to bitcoind and to the accountant
        also sets up the db session and some configuration variables
        """

        self.session = session
        self.accountant = accountant
        self.bitcoinrpc = bitcoinrpc
        self.compropago = compropago
        self.messenger = messenger
        self.minimum_confirmations = minimum_confirmations
        self.alerts = alerts
        self.bitgo = bitgo
        self.bitgo_private_key_file = bitgo_private_key_file
        self.testnet = testnet
        if cold_wallet_period is not None:
            for ticker in self.bitcoinrpc.keys():
                looping_call = LoopingCall(self.transfer_from_hot_wallet, ticker)
                looping_call.start(cold_wallet_period, now=False)

    @inlineCallbacks
    def notify_accountant(self, address, total_received):
        """
        Notifies the accountant that the total received in a given address has increased
        and that this should be reflected as a deposit
        :param address: address where the deposit has been made
        :type address: str
        :param total_received: total amount received for this address
        :type total_received: int
        """
        log.msg('notifying the accountant that %s received %d' % (address, total_received))
        # note that this is *only* a notification to the accountant. We know at this point
        # that this address has received *at least* total_received. It will be up to the accountant
        # to update the "accounted_for" column to the total_received value while simultaneously
        # increasing a user's position. We might not have caught *all of the deposited* money
        # but that can happen later and we're guaranteed to never miss a deposit in the long run
        # or to double credit someone incorrectly. Increasing "accounted_for" and increasing
        # the position is an atomic transaction. Cashier is *only telling* the accountant
        # what the state of the bitcoin client is.

        try:
            result = yield self.accountant.deposit_cash(address.username, address.address, total_received)
            returnValue(result)
        except Exception as e:
            # If this didn't work, we need to do a send_alert
            log.err(e)
            self.alerts.send_alert(str(e), "Deposit cash failed!")
            # We don't need to continue to propagate this error, so don't return failure

    @inlineCallbacks
    def rescan_address(self, address_str):
        """Check an address to see if deposits have been made against it
        :param address: the address we are checking
        :type address: str
        """
        # TODO: find out why this is unicode
        # probably because of the way txZMQ does things
        address_str = address_str.encode("utf-8")
        log.msg("Scanning address %s for updates." % address_str)
        # TODO: find a better way of doing this
        # if address_str.startswith("compropago"):
        #     payment_id = address_str.split("_", 1)[1]
        #     def error(failure):
        #         log.msg("Could not get bill for id: %s. %s" % (payment_id, str(failure)))
        #
        #     try:
        #         # Fetch the REAL bill from Compropago.
        #         payment_info = yield self.compropago.get_bill(payment_id)
        #     except Exception as e:
        #         log.msg("Could not get bill for id: %s: %s" % (payment_id, str(e)))
        #         raise e
        #         result = yield self.process_compropago_payment(payment_info)
        #         returnValue(result)
        #
        # else:
        address = self.session.query(models.Addresses).filter_by(address=address_str).one()
        ticker = address.contract.ticker

        if ticker in self.bitcoinrpc:
            denominator = address.contract.denominator
            accounted_for = address.accounted_for

            try:
                result = yield self.bitcoinrpc[ticker].getreceivedbyaddress(address_str, self.minimum_confirmations)
            except Exception as e:
                log.err("getreceivedbyaddress failed on %s: %s" % (address_str, str(e)))
                raise e

            total_received = long(round(result['result'] * denominator))
            if total_received > accounted_for:
                yield self.notify_accountant(address, total_received)

            returnValue(True)

    @inlineCallbacks
    def check_for_crypto_deposits(self, ticker='BTC'):
        """
        Checks for crypto deposits in a crypto currency that offers
        a connection compatible with the bitcoind RPC (typically, litecoin, dogecoin...)
        :param currency: the btc-like currency for which to check for deposits
        :type currency: str
        """
        log.msg('checking for deposits')
        # first we get the confirmed deposits
        try:
            result = yield self.bitcoinrpc[ticker].listreceivedbyaddress(self.minimum_confirmations)
        except Exception as e:
            log.err("listreceivedbyaddress failed: %s" % e)
            raise e

        confirmed_deposits = result['result']
        contract = self.session.query(models.Contract).filter_by(ticker=ticker).one()

        # ok, so now for each address get how much was received
        total_received = {row['address']: long(round(row['amount'] * contract.denominator)) for row in confirmed_deposits}
        # but how much have we already accounted for?
        accounted_for = {row.address: [row.accounted_for,row] for row in
                         self.session.query(models.Addresses).filter_by(active=True)}

        # so for all the addresses we're dealing with
        for address in set(total_received.keys()).intersection(set(accounted_for.keys())):
            # if we haven't accounted for all the deposits
            if total_received[address] > accounted_for[address][0]:
                # tell the accountant
                yield self.notify_accountant(accounted_for[address][1], total_received[address])

    @inlineCallbacks
    def check_withdrawal(self, withdrawal):
        """
        list withdrawal requests that have been entered and processed them
        either immediately or by pushing them to manual verification
        """
        # if the transaction is innocuous enough
        log.msg("Checking withdrawal: %s" % withdrawal)
        try:
            result = yield self.pass_safety_check(withdrawal)
        except Exception as e:
            log.msg("Safety check failed: %s" % str(e))
            self.notify_pending_withdrawal(withdrawal)
            returnValue(withdrawal.id)

        if not result:
            log.msg("Safety check failed")
            self.notify_pending_withdrawal(withdrawal)
            returnValue(withdrawal.id)

        # If the safety check passed, actually do the withdrawal
        yield self.process_withdrawal(withdrawal.id, online=True)
        returnValue(withdrawal.id)

    @inlineCallbacks
    def pass_safety_check(self, withdrawal_request):
        """
        :param withdrawal_request: a specific request for withdrawal, to be accepted for immediate
                withdrawal or wait until manual validation
        :type withdrawal_request: Withdrawal

        """
        # First check if the withdrawal is for a cryptocurrency
        if withdrawal_request.contract.ticker not in self.bitcoinrpc:
            log.err("Withdrawal request for fiat: %s" % withdrawal_request)
            raise NO_AUTOMATIC_WITHDRAWAL

        # 1) do a query for the last 24 hours of the 'orders submitted for cancellation'  keep it under 5bt
        # (what does this mean)
        # 2) make sure we have enough btc on hand - we should have at least 10x the btc onhand than the withdrawal is for
        # 3) make sure the withdrawal is small (< 1 BTC)
        # Not yet implemented
        if withdrawal_request.amount >= 100000000:
            log.err("withdrawal too large: %s" % withdrawal_request)
            raise WITHDRAWAL_TOO_LARGE

        try:
            result = yield self.bitcoinrpc[withdrawal_request.contract.ticker].getbalance()
        except Exception as e:
            log.err("unable to get balance from wallet: %s" % str(e))
            raise e

        balance = result['result']
        online_cash = long(round(balance * withdrawal_request.contract.denominator))

        if online_cash / 10 <= withdrawal_request.amount:
            log.err("withdrawal too large portion of online cash balance (%d): %s" % (online_cash,
                                                                                            withdrawal_request))
            raise WITHDRAWAL_TOO_LARGE

        # None of the checks failed, return True
        returnValue(True)

    @inlineCallbacks
    def transfer_from_hot_wallet(self, ticker, quantity=None, destination="multisigcash"):
        contract = self.session.query(models.Contract).filter_by(ticker=ticker).one()

        if destination == "offlinecash" or not contract.multisig_wallet_address:
            address = contract.cold_wallet_address
            to_account = "offlinecash"
        else:
            address = contract.multisig_wallet_address
            to_account = "multisigcash"

        if quantity is None:
            try:
                online_cash = self.session.query(models.Positions).filter_by(username="onlinecash").filter_by(contract=contract).one()
            except NoResultFound:
                log.msg("No position in %s for onlinecash" % ticker)
                returnValue(None)
            else:
                # If we exceed the limit by 10%, so we're not always sending small amounts to the cold wallet
                if online_cash.position > contract.hot_wallet_limit * 1.1:
                    quantity = online_cash.position - contract.hot_wallet_limit
                else:
                    returnValue(None)

        log.msg("Transferring %d from hot to %s wallet at %s" % (quantity, destination, address))
        result = yield self.send_to_address(ticker, address, quantity)
        txid = result['txid']

        # Charge the fee to 'customer'
        fee = result['fee']
        fee_uid = util.get_uid()
        note = "%s: %s" % (address, txid)

        # CREDIT online cash (decrease)
        fee_d1 = self.accountant.transfer_position('onlinecash', ticker, "credit", fee,
                                               note, fee_uid)

        # DEBIT the customer (decrease)
        fee_d2 = self.accountant.transfer_position('customer', ticker, "debit", fee,
                                                   note, fee_uid)

        uid = util.get_uid()

        # CREDIT THE FROM ACCOUNT (decrease)
        d1=self.accountant.transfer_position('onlinecash', ticker, 'credit', quantity,
                                          note, uid)
        # DEBIT THE TO ACCOUNT (increase)
        d2=self.accountant.transfer_position(to_account, ticker, 'debit', quantity, note, uid)
        yield defer.gatherResults([d1, d2, fee_d1, fee_d2], consumeErrors=True)
        returnValue(txid)

    @inlineCallbacks
    def transfer_from_multisig_wallet(self, ticker, quantity, destination, multisig):
        contract = util.get_contract(self.session, ticker)
        if destination == "onlinecash":
            address = yield self.get_current_address("multisigcash", ticker)
        elif destination == "offlinecash":
            address = contract.cold_wallet_address
        else:
            raise NotImplementedError

        result = yield self.send_to_address(ticker, address, quantity, multisig=multisig)
        txid = result['txid']
        fee = result['fee']

        # Record fees
        fee_uid = util.get_uid()
        note = "%s: %s" % (address, txid)

        # CREDIT the from account
        fee_d1 = self.accountant.transfer_position('multisigcash', ticker, 'credit', fee, note, fee_uid)

        # DEBIT the customer account
        fee_d2 = self.accountant.transfer_position('customer', ticker, 'debit', fee, note, fee_uid)
        yield defer.gatherResults([fee_d1, fee_d2], consumeErrors=True)

        if destination == "offlinecash":
            # Record the transfer
            uid = util.get_uid()
            # CREDIT the from account
            d1=self.accountant.transfer_position('multisigcash', ticker, 'credit', quantity,
                                              note, uid)
            # DEBIT the to account
            d2=self.accountant.transfer_position('offlinecash', ticker, 'debit', quantity, note, uid)
            yield defer.gatherResults([d1, d2])
        else:
            # If going to online cash the transfer will get recorded when the btc arrives
            pass

        returnValue(txid)

    @inlineCallbacks
    def send_to_address(self, ticker, address, amount, multisig={}):
        if self.testnet:
            network = "XTN"
        else:
            network = "BTC"

        if is_address_valid(address) != network:
            raise INVALID_ADDRESS

        contract = util.get_contract(self.session, ticker)
        if not multisig:
            withdrawal_amount = float(util.quantity_from_wire(contract, amount))
            try:
                result = yield self.bitcoinrpc[ticker].getbalance()
            except Exception as e:
                log.err("Unable to get wallet balance: %s" % str(e))
                raise e

            balance = result['result']
            if balance >= withdrawal_amount:
                try:
                    result = yield self.bitcoinrpc[ticker].sendtoaddress(address, withdrawal_amount)
                    txid = result['result']
                    tx = yield self.bitcoinrpc[ticker].gettransaction(txid)
                    # The fee shows up from gettransaction as a negative number,
                    # but we want a positive number
                    fee = abs(long(round(tx['result']['fee'] * contract.denominator)))

                except Exception as e:
                    log.err("Unable to send to address: %s" % str(e))
                    raise e
            else:
                raise INSUFFICIENT_FUNDS
        else:
            self.bitgo.token = multisig['token'].encode('utf-8')
            try:
                yield self.bitgo.unlock(multisig['otp'])
            except Exception as e:
                log.err("Unable to unlock multisig")
                raise OTP_INVALID

            wallet_id = contract.multisig_wallet_address
            try:
                wallet = yield self.bitgo.wallets.get(wallet_id)
            except Exception as e:
                log.err("Unable to get wallet details")
                log.err(e)
                raise e

            balance = wallet.balance
            if balance < amount:
                raise INSUFFICIENT_FUNDS

            if not os.path.exists(self.bitgo_private_key_file):
                raise NO_KEY_FILE
            else:
                with open(self.bitgo_private_key_file, "rb") as f:
                    key_data = json.load(f)
                    passphrase = key_data['passphrase']

            try:
                result = yield wallet.sendCoins(address=address, amount=amount,
                        passphrase=passphrase)
                txid = result['tx']
                fee = result['fee']
            except Exception as e:
                log.err("Unable to sendCoins")
                log.err(e)
                raise e

        returnValue({'txid': txid,
                     'fee': fee})

    @inlineCallbacks
    def process_withdrawal(self, withdrawal_id, online=False, cancel=False, admin_username=None, multisig={}):
        # Mark a withdrawal as complete, send the money from the BTC wallet if online=True
        # and tell the accountant that the withdrawal has happened
        # If cancel=True, then return the money to the user
        log.msg("Processing withdrawal: %d online=%s cancel=%s" % (withdrawal_id, online, cancel))
        try:
            withdrawal = self.session.query(models.Withdrawal).filter_by(id=withdrawal_id).one()
        except NoResultFound:
            log.err("No withdrawal found for id %d" % withdrawal_id)
            raise WITHDRAWAL_NOT_FOUND

        log.msg("Withdrawal found: %s" % withdrawal)
        if not withdrawal.pending:
            raise WITHDRAWAL_COMPLETE

        # Figure out what to do with this withdrawal, and send to address if an online withdrawal
        if cancel:
            txid = "cancel"
            to_user = withdrawal.username
            fee = None
        else:
            if online:
                # Actually process via the hot or warm wallet
                if withdrawal.contract.ticker in self.bitcoinrpc:
                    if not multisig:
                        to_user = "onlinecash"
                    else:
                        to_user = "multisigcash"

                    result = yield self.send_to_address(withdrawal.contract.ticker, withdrawal.address, withdrawal.amount,
                                                      multisig=multisig)
                    txid = result['txid']
                    fee = result['fee']
                else:
                    raise NO_AUTOMATIC_WITHDRAWAL
            else:
                fee = None
                txid = "offline"
                to_user = "offlinecash"

        # Notify the accountant
        try:
            if admin_username is not None:
                note = "%s: %s (%s)" % (withdrawal.address, txid, admin_username)
            else:
                note = "%s: %s" % (withdrawal.address, txid)

            # If there was a fee
            if fee is not None:
                fee_uid = util.get_uid()
                fee_d1 = self.accountant.transfer_position(to_user, withdrawal.contract.ticker, 'credit', fee,
                                                           note, fee_uid)
                fee_d2 = self.accountant.transfer_position('customer', withdrawal.contract.ticker, 'debit', fee,
                                                           note, fee_uid)
                yield defer.gatherResults([fee_d1, fee_d2], consumeErrors=True)

            uid = util.get_uid()


            d1 = self.accountant.transfer_position('pendingwithdrawal', withdrawal.contract.ticker, 'debit',
                                              withdrawal.amount,
                                              note, uid)
            d2 = self.accountant.transfer_position(to_user, withdrawal.contract.ticker, 'credit', withdrawal.amount,
                                              note, uid)
            yield defer.gatherResults([d1, d2], consumeErrors=True)
        except Exception as e:
            log.err(e)
            self.alerts.send_alert(str(e), "Transfer position failed in process_withdrawal")
            raise e

        # Update the DB
        try:
            withdrawal.pending = False
            withdrawal.completed = datetime.utcnow()
            self.session.add(withdrawal)
            self.session.commit()
        except Exception as e:
            log.err("Exception when trying to mark withdrawal complete: %s" % e)
            self.session.rollback()
            raise e

        returnValue(txid)

    def request_withdrawal(self, username, ticker, address, amount):
        try:
            user = self.session.query(models.User).filter_by(username=username).one()
            contract = self.session.query(models.Contract).filter_by(ticker=ticker).one()
            withdrawal = models.Withdrawal(user, contract, address, amount)
            self.session.add(withdrawal)
            self.session.commit()
        except Exception as e:
            log.err("Exception when creating withdrawal ticket: %s" % e)
            self.session.rollback()
            raise e

        # Check to see if we can process this automatically. If we can, then process it
        return self.check_withdrawal(withdrawal)

    # def process_compropago_payment(self, payment_info):
    #     """
    #     received payment information from a compropago payment and processes it
    #     :param payment_info: object representing a payment
    #     :type payment_info: dict
    #     """
    #     address = 'compropago_%s' % payment_info['id']
    #     # Convert pesos to pesocents
    #     # TODO: Actually get the denominator from the DB
    #     cents = float(payment_info['amount'])*100
    #     if cents != int(cents):
    #         log.err("payment from compropago doesn't seem to be an integer number of cents: %f" % cents)
    #         raise "error couldn't process compropago payment, amount not a number of cents"
    #
    #     amount = self.compropago.amount_after_fees(cents)
    #     # TODO: This needs to change to id, not address
    #     return self.process_withdrawal(address, amount)

    def notify_pending_withdrawal(self, withdrawal):
        """
        email notification of withdrawal pending to the user.
        """

        # Now email the notification
        self.messenger.send_message(withdrawal.user, 'Your withdrawal request is pending', 'pending_withdrawal',
                                    withdrawal=withdrawal)

    @inlineCallbacks
    def get_new_address(self, username, ticker):
        try:
            address = self.session.query(models.Addresses).join(models.Contract).filter(
                                                        models.Addresses.active == False,
                                                        models.Addresses.username == None,
                                                        models.Contract.ticker == ticker).order_by(models.Addresses.id).first()

            old_addresses = self.session.query(models.Addresses).join(models.Contract).filter(
                                                                    models.Addresses.username == username,
                                                                    models.Addresses.active == True,
                                                                    models.Contract.ticker == ticker).all()
            for old in old_addresses:
                old.active = False
                self.session.add(old)

            self.session.commit()
        except Exception as e:
            log.err("Unable to disable old addresses for: %s/%s: %s" % (username, ticker, e))
            self.session.rollback()
            raise e

        if address is None:
            contract = self.session.query(models.Contract).filter_by(ticker=ticker).one()
            user = self.session.query(models.User).filter_by(username=username).one()

            if ticker in self.bitcoinrpc:
                # If we have a bitcoinrpc for this ticker, generate one that way
                try:
                    result = yield self.bitcoinrpc[ticker].getnewaddress()
                    address_str = result['result']
                except Exception as e:
                    log.err("Unable to getnewaddress: %s" % str(e))
                    raise e
            else:
                # Otherwise it is just a random string
                address_str = base64.b64encode(("%016X" % getrandbits(64)).decode("hex"))

            log.msg("Got new address: %s" % address_str)

            try:
                address = models.Addresses(user, contract, address_str)
                address.username = username
                address.active = True
                self.session.add(address)
                self.session.commit()
            except Exception as e:
                log.err("Unable to save new address to DB")
                log.err(e)
                raise e

            returnValue(address_str)
        else:
            try:
                address.username = username
                address.active = True
                self.session.add(address)
                self.session.commit()
                returnValue(address.address)
            except Exception as e:
                log.err("Unable to assign address: %s/%s: %s" % (username, ticker, e))
                log.err(e)
                self.session.rollback()
                raise e


    def get_current_address(self, username, ticker):
        address = self.session.query(models.Addresses).join(models.Contract).filter(models.Addresses.username==username,
                                                    models.Addresses.active==True,
                                                    models.Contract.ticker==ticker).first()
        if address is None:
            return self.get_new_address(username, ticker)
        else:
            return defer.succeed(address.address)

    def get_deposit_instructions(self, ticker):
        contract = self.session.query(models.Contract).filter_by(ticker=ticker).one()
        return markdown.markdown(contract.deposit_instructions,
                extensions=["extra", "sane_lists", "nl2br"])

class CompropagoHook(Resource):
    """
    Resource URL for compropago to give us callbacks
    """
    isLeaf = True

    def __init__(self, cashier):
        """
        :param cashier: The cashier we talk to
        """
        Resource.__init__(self)
        self.cashier = cashier
        self.compropago = cashier.compropago

    def render(self, request):
        """
        Compropago will post transaction details to us
        :param request: a json object representing the transaction details
        :type request: twisted.web.http.Request
        :returns: str - anything as long as it's code 200
        """
        json_string = request.content.getvalue()
        try:
            cgo_notification = json.loads(json_string)
            bill = self.compropago.parse_existing_bill(cgo_notification)
        except ValueError:
            log.msg("Received undecodable object from Compropago: %s" % json_string)
            return "OK"
        except:
            log.msg("Received unexpected object from Compropago: %s" % json_string)
            return "OK"

        payment_id = bill["id"]
        d = self.cashier.rescan_address("compropago_" + payment_id)
        def onSuccess(result):
            request.write("OK")
            request.finish()

        def onFail(failure):
            request.write(failure.value.args)
            request.finish()

        d.addCallbacks(onSuccess, onFail)
        return NOT_DONE_YET


class BitcoinNotify(Resource):
    """
    A hook for the bitcoind client to notify us via curl or wget

    """
    isLeaf = True

    def __init__(self, cashier_):
        """
        :param cashier_: the cashier we can talk to
        :type cashier_: Cashier
        :return:
        """
        Resource.__init__(self)
        self.cashier = cashier_

    def render_GET(self, request):
        """
        receives a notice from bitcoind containing a transaction hash
        :param request: the http request, typically containing the transaction hash
        :type request: twisted.web.http.Request
        :returns: str - the string "OK", which isn't relevant
        """
        log.msg("Got a notification from bitcoind: %s" % request)
        d = self.cashier.check_for_crypto_deposits('BTC')

        def _err(failure):
            # TODO: let someone know the bitcoind call timed out
            log.err("Check for crypto deposits timed out.")
            pass

        d.addErrback(_err)
        return "OK"

class WebserverExport(ComponentExport):
    def __init__(self, cashier):
        self.cashier = cashier
        ComponentExport.__init__(self, cashier)

    @export
    @session_aware
    @schema("rpc/cashier.json#get_new_address")
    def get_new_address(self, username, ticker):
        return self.cashier.get_new_address(username, ticker)

    @export
    @session_aware
    @schema("rpc/cashier.json#get_current_address")
    def get_current_address(self, username, ticker):
        return self.cashier.get_current_address(username, ticker)

    @export
    @session_aware
    @schema("rpc/cashier.json#get_deposit_instructions")
    def get_deposit_instructions(self, ticker):
        return self.cashier.get_deposit_instructions(ticker)

class AdministratorExport(ComponentExport):
    def __init__(self, cashier):
        """

        :param cashier: the cashier we can talk to
        :type cashier: Cashier
        """
        self.cashier = cashier
        ComponentExport.__init__(self, cashier)

    @export
    @session_aware
    @schema("rpc/cashier.json#rescan_address")
    def rescan_address(self, address):
        return self.cashier.rescan_address(address)

    @export
    @session_aware
    @schema("rpc/cashier.json#process_withdrawal")
    def process_withdrawal(self, id, online=False, cancel=False, admin_username=None, multisig=None):
        return self.cashier.process_withdrawal(id, online=online, cancel=cancel, admin_username=admin_username, multisig=multisig)

    @export
    @session_aware
    @schema("rpc/cashier.json#get_current_address")
    def get_current_address(self, username, ticker):
        return self.cashier.get_current_address(username, ticker)

    @export
    @session_aware
    @schema("rpc/cashier.json#transfer_from_multisig_wallet")
    def transfer_from_multisig_wallet(self, ticker, quantity, destination, multisig):
        return self.cashier.transfer_from_multisig_wallet(ticker, quantity, destination, multisig)

    @export
    @session_aware
    @schema("rpc/cashier.json#transfer_from_hot_wallet")
    def transfer_from_hot_wallet(self, ticker, quantity, destination):
        return self.cashier.transfer_from_hot_wallet(ticker, quantity, destination)

class AccountantExport(ComponentExport):
    def __init__(self, cashier):
        self.cashier = cashier
        ComponentExport.__init__(self, cashier)

    @export
    @session_aware
    @schema("rpc/cashier.json#request_withdrawal")
    def request_withdrawal(self, username, ticker, address, amount):
        return self.cashier.request_withdrawal(username, ticker, address, amount)

if __name__ == '__main__':
    log.startLogging(sys.stdout)

    accountant = AccountantProxy("dealer",
            config.get("accountant", "cashier_export"),
            config.getint("accountant", "cashier_export_base_port"))

    session = db.make_session()
    bitcoin_conf = config.get("cashier", "bitcoin_conf")

    log.msg('connecting to bitcoin client')

    bitcoinrpc = {'BTC': BitcoinRpc(bitcoin_conf, 1)}
    compropago = Compropago(config.get("cashier", "compropago_key"))
    cold_wallet_period = config.getint("cashier", "cold_wallet_period")
    sendmail=Sendmail(config.get("administrator", "email"))

    if config.getboolean("administrator", "nexmo_enable"):
        nexmo=Nexmo(config.get("administrator", "nexmo_api_key"),
                    config.get("administrator", "nexmo_api_secret"),
                    config.get("exchange_info", "exchange_name"))
        messenger=Messenger(sendmail, nexmo)
    else:
        messenger=Messenger(sendmail)

    minimum_confirmations = config.getint("cashier", "minimum_confirmations")
    alerts_proxy = AlertsProxy(config.get("alerts", "export"))
    bitgo_config = {'use_production': not config.getboolean("cashier", "testnet"),
                    'client_id': config.get("bitgo", "client_id"),
                    'client_secret': config.get("bitgo", "client_secret")}
    bitgo = BitGo(**bitgo_config)
    bitgo_private_key_file = config.get("cashier", "bitgo_private_key_file")

    cashier = Cashier(session, accountant, bitcoinrpc, compropago,
                      cold_wallet_period=cold_wallet_period,
                      messenger=messenger,
                      minimum_confirmations=minimum_confirmations,
                      alerts=alerts_proxy,
                      bitgo=bitgo,
                      bitgo_private_key_file=bitgo_private_key_file,
                      testnet=config.getboolean("cashier", "testnet"),
    )

    administrator_export = AdministratorExport(cashier)
    accountant_export = AccountantExport(cashier)
    webserver_export = WebserverExport(cashier)

    watchdog(config.get("watchdog", "cashier"))
    router_share_async(administrator_export,
                     config.get("cashier", "administrator_export"))
    pull_share_async(accountant_export,
                    config.get("cashier", "accountant_export"))
    router_share_async(webserver_export,
                       config.get("cashier", "webserver_export"))

    public_server = Resource()
    public_server.putChild('compropago', CompropagoHook(cashier))
    private_server = Resource()
    private_server.putChild('bitcoin', BitcoinNotify(cashier))


    if config.getboolean("webserver", "ssl"):
        key = config.get("webserver", "ssl_key")
        cert = config.get("webserver", "ssl_cert")
        cert_chain = config.get("webserver", "ssl_cert_chain")
        contextFactory = util.ChainedOpenSSLContextFactory(key, cert_chain)

        reactor.listenSSL(config.getint("cashier", "public_port"),
                      Site(public_server), contextFactory,
                      interface=config.get("cashier", "public_interface"))
    else:
        reactor.listenTCP(config.getint("cashier", "public_port"),
                      Site(public_server),
                      interface=config.get("cashier", "public_interface"))

    reactor.listenTCP(config.getint("cashier", "private_port"), Site(private_server),
                      interface=config.get("cashier", "private_interface"))

    reactor.run()<|MERGE_RESOLUTION|>--- conflicted
+++ resolved
@@ -15,7 +15,6 @@
 from twisted.python import log
 from sqlalchemy.orm.exc import NoResultFound
 from Crypto.Random.random import getrandbits
-from jinja2 import Environment, FileSystemLoader
 import markdown
 
 import config
@@ -29,13 +28,6 @@
 from zmq_util import router_share_async, pull_share_async, export, ComponentExport
 import models
 import database as db
-<<<<<<< HEAD
-from sqlalchemy.orm.exc import NoResultFound
-from datetime import datetime
-import base64
-from Crypto.Random.random import getrandbits
-=======
->>>>>>> 5279f69f
 from rpc_schema import schema
 from util import session_aware
 from exception import *
@@ -68,12 +60,8 @@
     """
 
     def __init__(self, session, accountant, bitcoinrpc, compropago, cold_wallet_period=None,
-<<<<<<< HEAD
-                 messenger=None, minimum_confirmations=6, alerts=None):
-=======
-                 sendmail=None, template_dir="admin_templates", minimum_confirmations=6, alerts=None,
+                 messenger=None, minimum_confirmations=6, alerts=None,
                  bitgo=None, bitgo_private_key_file=None, testnet=True):
->>>>>>> 5279f69f
         """
         Initializes the cashier class by connecting to bitcoind and to the accountant
         also sets up the db session and some configuration variables
@@ -554,6 +542,7 @@
         self.messenger.send_message(withdrawal.user, 'Your withdrawal request is pending', 'pending_withdrawal',
                                     withdrawal=withdrawal)
 
+
     @inlineCallbacks
     def get_new_address(self, username, ticker):
         try:
