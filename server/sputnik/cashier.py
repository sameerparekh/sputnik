#!/usr/bin/env python

import json
import sys
from optparse import OptionParser
import functools


from twisted.web.resource import Resource, ErrorPage
from twisted.web.server import Site, NOT_DONE_YET
from twisted.internet import reactor, defer
from twisted.internet.task import LoopingCall
from twisted.python import log

import config
from txbitcoinrpc import BitcoinRpc
from compropago import Compropago
from watchdog import watchdog
from messenger import Sendmail, Nexmo, Messenger
from accountant import AccountantProxy
from alerts import AlertsProxy
import util

from zmq_util import dealer_proxy_sync, router_share_async, pull_share_async, export, ComponentExport
import models
import database as db
from sqlalchemy.orm.exc import NoResultFound
from datetime import datetime
import base64
from Crypto.Random.random import getrandbits
from rpc_schema import schema
import markdown
from util import session_aware

parser = OptionParser()
parser.add_option("-c", "--config", dest="filename", help="config file")
(options, args) = parser.parse_args()
if options.filename:
    config.reconfigure(options.filename)

class CashierException(Exception):
    pass

WITHDRAWAL_NOT_FOUND = CashierException("exceptions/cashier/withdrawal_not_found")
WITHDRAWAL_COMPLETE = CashierException("exceptions/cashier/withdrawal_complete")
OUT_OF_ADDRESSES = CashierException("exceptions/cashier/out_of_addresses")
NO_AUTOMATIC_WITHDRAWAL = CashierException("exceptions/cashier/no_automatic_withdrawal")
INSUFFICIENT_FUNDS = CashierException("exceptions/cashier/insufficient_funds")
WITHDRAWAL_TOO_LARGE = CashierException("exceptions/cashier/withdrawal_too_large")

class Cashier():
    """
    Handles communication between the outside world of deposits and withdrawals and
    the accountant. It does so by offering a public hook for Compropago and a private
    hook to the bitcoin client
    """

    def __init__(self, session, accountant, bitcoinrpc, compropago, cold_wallet_period=None,
<<<<<<< HEAD
                 sendmail=None, template_dir="admin_templates", minimum_confirmations=6, alerts=None):
=======
                 messenger=None, minimum_confirmations=6):
>>>>>>> 1b6b174b
        """
        Initializes the cashier class by connecting to bitcoind and to the accountant
        also sets up the db session and some configuration variables
        """

        self.session = session
        self.accountant = accountant
        self.bitcoinrpc = bitcoinrpc
        self.compropago = compropago
        self.messenger = messenger
        self.minimum_confirmations = minimum_confirmations
<<<<<<< HEAD
        self.jinja_env = Environment(loader=FileSystemLoader(template_dir))
        self.alerts = alerts
=======
>>>>>>> 1b6b174b
        if cold_wallet_period is not None:
            for ticker in self.bitcoinrpc.keys():
                looping_call = LoopingCall(self.transfer_to_cold_wallet, ticker)
                looping_call.start(cold_wallet_period, now=False)

    def notify_accountant(self, address, total_received):
        """
        Notifies the accountant that the total received in a given address has increased
        and that this should be reflected as a deposit
        :param address: address where the deposit has been made
        :type address: str
        :param total_received: total amount received for this address
        :type total_received: int
        """
        log.msg('notifying the accountant that %s received %d' % (address, total_received))
        # note that this is *only* a notification to the accountant. We know at this point
        # that this address has received *at least* total_received. It will be up to the accountant
        # to update the "accounted_for" column to the total_received value while simultaneously
        # increasing a user's position. We might not have caught *all of the deposited* money
        # but that can happen later and we're guaranteed to never miss a deposit in the long run
        # or to double credit someone incorrectly. Increasing "accounted_for" and increasing
        # the position is an atomic transaction. Cashier is *only telling* the accountant
        # what the state of the bitcoin client is.

        d = self.accountant.deposit_cash(address.username, address.address, total_received)
        # If this didn't work, we need to do a send_alert
        def send_alert_failure(failure):
            log.err(failure)
            self.alerts.send_alert(str(failure), "Deposit cash failed!")
            # We don't need to continue to propagate this error, so don't return failure

        d.addErrback(send_alert_failure)

        return d

    def rescan_address(self, address_str):
        """Check an address to see if deposits have been made against it
        :param address: the address we are checking
        :type address: str
        """
        # TODO: find out why this is unicode
        # probably because of the way txZMQ does things
        address_str = address_str.encode("utf-8")
        log.msg("Scaning address %s for updates." % address_str)
        # TODO: find a better way of doing this
        if address_str.startswith("compropago"):
            payment_id = address_str.split("_", 1)[1]
            def error(failure):
                log.msg("Could not get bill for id: %s. %s" % (payment_id, str(failure)))

            # Fetch the REAL bill from Compropago.
            d = self.compropago.get_bill(payment_id)
            d.addCallbacks(self.process_compropago_payment, error)

            # You can add an errback for process_compropago_payment here.
            # Alternatively, error handle inside the method itself (recommended)
        else:
            address = self.session.query(models.Addresses).filter_by(address=address_str).one()
            ticker = address.contract.ticker

            if ticker in self.bitcoinrpc:
                denominator = address.contract.denominator
                accounted_for = address.accounted_for
                d = self.bitcoinrpc[ticker].getreceivedbyaddress(address_str, self.minimum_confirmations)

                def notifyAccountant(result):
                    total_received = long(round(result['result'] * denominator))
                    if total_received > accounted_for:
                        self.notify_accountant(address, total_received)
                    return True

                def error(failure):
                    log.err("getreceivedbyaddress failed on %s: %s" % (address_str, failure))
                    raise failure.value

                d.addCallbacks(notifyAccountant, error)

        return d


    def check_for_crypto_deposits(self, ticker='BTC'):
        """
        Checks for crypto deposits in a crypto currency that offers
        a connection compatible with the bitcoind RPC (typically, litecoin, dogecoin...)
        :param currency: the btc-like currency for which to check for deposits
        :type currency: str
        """
        log.msg('checking for deposits')
        # first we get the confirmed deposits
        d = self.bitcoinrpc[ticker].listreceivedbyaddress(self.minimum_confirmations)

        def checkDeposits(result):
            confirmed_deposits = result['result']
            contract = self.session.query(models.Contract).filter_by(ticker=ticker).one()

            # ok, so now for each address get how much was received
            total_received = {row['address']: long(round(row['amount'] * contract.denominator)) for row in confirmed_deposits}
            # but how much have we already accounted for?
            accounted_for = {row.address: [row.accounted_for,row] for row in
                             self.session.query(models.Addresses).filter_by(active=True)}

            # so for all the addresses we're dealing with
            for address in set(total_received.keys()).intersection(set(accounted_for.keys())):
                # if we haven't accounted for all the deposits
                if total_received[address] > accounted_for[address][0]:
                    # tell the accountant
                    self.notify_accountant(accounted_for[address][1], total_received[address])

        def error(failure):
            log.err("listreceivedbyaddress failed: %s" % failure)
            raise failure.value

        d.addCallbacks(checkDeposits, error)
        return d

    def check_withdrawal(self, withdrawal):
        """
        list withdrawal requests that have been entered and processed them
        either immediately or by pushing them to manual verification
        """
        # if the transaction is innocuous enough
        log.msg("Checking withdrawal: %s" % withdrawal)
        d = self.pass_safety_check(withdrawal)

        def success(ignored):
            d = self.process_withdrawal(withdrawal.id, online=True)
            def onSuccess(result):
                return withdrawal.id

            d.addCallback(onSuccess)
            return d

        def fail(failure):
            log.msg("Safety check failed: %s" % str(failure.value.args))
            self.notify_pending_withdrawal(withdrawal)
            return defer.succeed(withdrawal.id)

        d.addCallbacks(success, fail)
        return d


    def pass_safety_check(self, withdrawal_request):
        """
        :param withdrawal_request: a specific request for withdrawal, to be accepted for immediate
                withdrawal or wait until manual validation
        :type withdrawal_request: Withdrawal

        """
        # First check if the withdrawal is for a cryptocurrency
        if withdrawal_request.contract.ticker not in self.bitcoinrpc:
            message = "Withdrawal request for fiat: %s" % withdrawal_request
            log.err(message)

            return defer.fail(Exception(message))

        # 1) do a query for the last 24 hours of the 'orders submitted for cancellation'  keep it under 5bt
        # (what does this mean)
        # 2) make sure we have enough btc on hand - we should have at least 10x the btc onhand than the withdrawal is for
        # 3) make sure the withdrawal is small (< 1 BTC)
        # Not yet implemented
        if withdrawal_request.amount >= 100000000:
            message = "withdrawal too large: %s" % withdrawal_request
            log.err(message)
            return defer.fail(Exception(message))

        d = self.bitcoinrpc[withdrawal_request.contract.ticker].getbalance()

        def gotBalance(result):
            balance = result['result']
            online_cash = long(round(balance * withdrawal_request.contract.denominator))

            if online_cash / 10 <= withdrawal_request.amount:
                log.err("withdrawal too large portion of online cash balance (%d): %s" % (online_cash,
                                                                                                withdrawal_request))
                raise WITHDRAWAL_TOO_LARGE

            # None of the checks failed, return True
            return defer.succeed(True)

        def error(failure):
            log.err("unable to get balance from wallet: %s" % failure)
            return failure

        d.addCallbacks(gotBalance, error)
        return d


    def transfer_to_cold_wallet(self, ticker):
        contract = self.session.query(models.Contract).filter_by(ticker=ticker).one()
        d = self.bitcoinrpc[contract.ticker].getbalance()

        def gotBalance(result):
            balance = result['result']
            online_cash = long(round(balance * contract.denominator))
            log.msg("Online cash for %s is %d" % (ticker, online_cash))
            # If we exceed the limit by 10%, so we're not always sending small amounts to the cold wallet

            def send_alert_failure(failure):
                log.err(failure)
                self.alerts.send_alert(str(failure), "Failure in transfer_to_cold_wallet")
                # We don't need this failure to propagate so don't return failure

            if online_cash > contract.hot_wallet_limit * 1.1:
                amount = online_cash - contract.hot_wallet_limit
                log.msg("Transferring %d from hot to cold wallet at %s" % (amount, contract.cold_wallet_address))
                d = self.bitcoinrpc[ticker].sendtoaddress(contract.cold_wallet_address,
                                                          float(amount) / contract.denominator)
                def onSendSuccess(result):
                    txid = result['result']
                    uid = util.get_uid()
                    note = "%s: %s" % (contract.cold_wallet_address, txid)
                    d1=self.accountant.transfer_position('onlinecash', ticker, 'debit', amount,
                                                      note, uid)
                    d2=self.accountant.transfer_position('offlinecash', ticker, 'credit', amount, note, uid)
                    d = defer.gatherResults([d1, d2])

                    return d


                d.addCallback(onSendSuccess).addErrback(send_alert_failure)
                return d

        def error(failure):
            log.err("Unable to get wallet balance: %s" % failure)
            raise failure.value

        d.addCallbacks(gotBalance, error)
        return d

    def process_withdrawal(self, withdrawal_id, online=False, cancel=False, admin_username=None):
        # Mark a withdrawal as complete, send the money from the BTC wallet if online=True
        # and tell the accountant that the withdrawal has happened
        # If cancel=True, then return the money to the user
        log.msg("Processing withdrawal: %d online=%s cancel=%s" % (withdrawal_id, online, cancel))
        try:
            withdrawal = self.session.query(models.Withdrawal).filter_by(id=withdrawal_id).one()
        except NoResultFound:
            log.err("No withdrawal found for id %d" % withdrawal_id)
            raise WITHDRAWAL_NOT_FOUND

        log.msg("Withdrawal found: %s" % withdrawal)
        if not withdrawal.pending:
            raise WITHDRAWAL_COMPLETE

        def finish_withdrawal(to_user, result):
            txid = result['result']
            try:

                uid = util.get_uid()
                if admin_username is not None:
                    note = "%s: %s (%s)" % (withdrawal.address, txid, admin_username)
                else:
                    note = "%s: %s" % (withdrawal.address, txid)

                d1 = self.accountant.transfer_position('pendingwithdrawal', withdrawal.contract.ticker, 'debit',
                                                  withdrawal.amount,
                                                  note, uid)
                d2 = self.accountant.transfer_position(to_user, withdrawal.contract.ticker, 'credit', withdrawal.amount,
                                                  note, uid)

                withdrawal.pending = False
                withdrawal.completed = datetime.utcnow()
                self.session.add(withdrawal)
                self.session.commit()
                d = defer.gatherResults([d1, d2])

                def send_alert_failure(failure):
                    log.err(failure)
                    self.alerts.send_alert(str(failure), "Transfer position failed in finish_withdrawal")

                d.addErrback(send_alert_failure)
                return defer.succeed(txid)
            except Exception as e:
                log.err("Exception when trying to process withdrawal: %s" % e)
                self.session.rollback()
                raise e

        if cancel:
            return finish_withdrawal(withdrawal.username, {'result': 'cancel'})
        else:
            if online:
                if withdrawal.contract.ticker in self.bitcoinrpc:
                    withdrawal_amount = float(withdrawal.amount) / withdrawal.contract.denominator
                    d = self.bitcoinrpc[withdrawal.contract.ticker].getbalance()
                    def gotBalance(result):
                        balance = result['result']
                        if balance >= withdrawal_amount:
                            d = self.bitcoinrpc[withdrawal.contract.ticker].sendtoaddress(withdrawal.address,
                                                                                          withdrawal_amount)
                            def error(failure):
                                log.err("Unable to send to address: %s" % failure)
                                raise failure.value

                            d.addCallbacks(functools.partial(finish_withdrawal, "onlinecash"), error)
                            return d
                        else:
                            raise INSUFFICIENT_FUNDS

                    def error(failure):
                        log.err("Unable to get wallet balance: %s" % failure)
                        raise failure.value

                    d.addCallbacks(gotBalance, error)
                    return d

                else:
                    raise NO_AUTOMATIC_WITHDRAWAL
            else:
                return finish_withdrawal('offlinecash', {'result': 'offline'})


    def request_withdrawal(self, username, ticker, address, amount):
        try:
            user = self.session.query(models.User).filter_by(username=username).one()
            contract = self.session.query(models.Contract).filter_by(ticker=ticker).one()
            withdrawal = models.Withdrawal(user, contract, address, amount)
            self.session.add(withdrawal)
            self.session.commit()

            # Check to see if we can process this automatically. If we can, then process it
            d = self.check_withdrawal(withdrawal)
            return d
        except Exception as e:
            log.err("Exception when creating withdrawal ticket: %s" % e)
            self.session.rollback()
            raise e

    def process_compropago_payment(self, payment_info):
        """
        received payment information from a compropago payment and processes it
        :param payment_info: object representing a payment
        :type payment_info: dict
        """
        address = 'compropago_%s' % payment_info['id']
        # Convert pesos to pesocents
        # TODO: Actually get the denominator from the DB
        cents = float(payment_info['amount'])*100
        if cents != int(cents):
            log.err("payment from compropago doesn't seem to be an integer number of cents: %f" % cents)
            raise "error couldn't process compropago payment, amount not a number of cents"

        amount = self.compropago.amount_after_fees(cents)
        # TODO: This needs to change to id, not address
        return self.process_withdrawal(address, amount)

    def notify_pending_withdrawal(self, withdrawal):
        """
        email notification of withdrawal pending to the user.
        """

        # Now email the notification
        self.messenger.send_message(withdrawal.user, 'Your withdrawal request is pending', 'pending_withdrawal',
                                    withdrawal=withdrawal)


    def get_new_address(self, username, ticker):
        try:
            address = self.session.query(models.Addresses).join(models.Contract).filter(
                                                        models.Addresses.active == False,
                                                        models.Addresses.username == None,
                                                        models.Contract.ticker == ticker).order_by(models.Addresses.id).first()

            old_addresses = self.session.query(models.Addresses).join(models.Contract).filter(
                                                                    models.Addresses.username == username,
                                                                    models.Addresses.active == True,
                                                                    models.Contract.ticker == ticker).all()
            for old in old_addresses:
                old.active = False
                self.session.add(old)

            self.session.commit()
        except Exception as e:
            log.err("Unable to disable old addresses for: %s/%s: %s" % (username, ticker, e))
            self.session.rollback()
            raise e

        if address is None:
            contract = self.session.query(models.Contract).filter_by(ticker=ticker).one()
            user = self.session.query(models.User).filter_by(username=username).one()

            if ticker in self.bitcoinrpc:
                # If we have a bitcoinrpc for this ticker, generate one that way
                d = self.bitcoinrpc[ticker].getnewaddress()
            else:
                # Otherwise it is just a random string
                address = base64.b64encode(("%016X" % getrandbits(64)).decode("hex"))
                d = defer.succeed({'result': address})

            def error(failure):
                log.err("Unable to getnewaddress: %s" % failure)
                raise failure.value

            def gotAddress(result):
                try:
                    address_str = result['result']
                    log.msg("Got new address: %s" % address_str)
                    address = models.Addresses(user, contract, address_str)
                    address.username = username
                    address.active = True
                    self.session.add(address)
                    self.session.commit()
                    return address_str
                except Exception as e:
                    log.err("Unable to get address for: %s/%s: %s" % (username, ticker, e))
                    self.session.rollback()
                    raise e

            d.addCallbacks(gotAddress, error)
            return d
        else:
            try:
                address.username = username
                address.active = True
                self.session.add(address)
                self.session.commit()
                return defer.succeed(address.address)
            except Exception as e:
                log.err("Unable to get address for: %s/%s: %s" % (username, ticker, e))
                self.session.rollback()
                raise e


    def get_current_address(self, username, ticker):
        address = self.session.query(models.Addresses).join(models.Contract).filter(models.Addresses.username==username,
                                                    models.Addresses.active==True,
                                                    models.Contract.ticker==ticker).first()
        if address is None:
            return self.get_new_address(username, ticker)
        else:
            return defer.succeed(address.address)

    def get_deposit_instructions(self, ticker):
        contract = self.session.query(models.Contract).filter_by(ticker=ticker).one()
        return markdown.markdown(contract.deposit_instructions,
                extensions=["extra", "sane_lists", "nl2br"])

class CompropagoHook(Resource):
    """
    Resource URL for compropago to give us callbacks
    """
    isLeaf = True

    def __init__(self, cashier):
        """
        :param cashier: The cashier we talk to
        """
        Resource.__init__(self)
        self.cashier = cashier
        self.compropago = cashier.compropago

    def render(self, request):
        """
        Compropago will post transaction details to us
        :param request: a json object representing the transaction details
        :type request: twisted.web.http.Request
        :returns: str - anything as long as it's code 200
        """
        json_string = request.content.getvalue()
        try:
            cgo_notification = json.loads(json_string)
            bill = self.compropago.parse_existing_bill(cgo_notification)
        except ValueError:
            log.msg("Received undecodable object from Compropago: %s" % json_string)
            return "OK"
        except:
            log.msg("Received unexpected object from Compropago: %s" % json_string)
            return "OK"

        payment_id = bill["id"]
        d = self.cashier.rescan_address("compropago_" + payment_id)
        def onSuccess(result):
            request.write("OK")
            request.finish()

        def onFail(failure):
            request.write(failure.value.args)
            request.finish()

        d.addCallbacks(onSuccess, onFail)
        return NOT_DONE_YET


class BitcoinNotify(Resource):
    """
    A hook for the bitcoind client to notify us via curl or wget

    """
    isLeaf = True

    def __init__(self, cashier_):
        """
        :param cashier_: the cashier we can talk to
        :type cashier_: Cashier
        :return:
        """
        Resource.__init__(self)
        self.cashier = cashier_

    def render_GET(self, request):
        """
        receives a notice from bitcoind containing a transaction hash
        :param request: the http request, typically containing the transaction hash
        :type request: twisted.web.http.Request
        :returns: str - the string "OK", which isn't relevant
        """
        log.msg("Got a notification from bitcoind: %s" % request)
        d = self.cashier.check_for_crypto_deposits('BTC')

        def _err(failure):
            # TODO: let someone know the bitcoind call timed out
            log.err("Check for crypto deposits timed out.")
            pass

        d.addErrback(_err)
        return "OK"

class WebserverExport(ComponentExport):
    def __init__(self, cashier):
        self.cashier = cashier
        ComponentExport.__init__(self, cashier)

    @export
    @session_aware
    @schema("rpc/cashier.json#get_new_address")
    def get_new_address(self, username, ticker):
        return self.cashier.get_new_address(username, ticker)

    @export
    @session_aware
    @schema("rpc/cashier.json#get_current_address")
    def get_current_address(self, username, ticker):
        return self.cashier.get_current_address(username, ticker)

    @export
    @session_aware
    @schema("rpc/cashier.json#get_deposit_instructions")
    def get_deposit_instructions(self, ticker):
        return self.cashier.get_deposit_instructions(ticker)

class AdministratorExport(ComponentExport):
    def __init__(self, cashier):
        """

        :param cashier: the cashier we can talk to
        :type cashier: Cashier
        """
        self.cashier = cashier
        ComponentExport.__init__(self, cashier)

    @export
    @session_aware
    @schema("rpc/cashier.json#rescan_address")
    def rescan_address(self, address):
        return self.cashier.rescan_address(address)

    @export
    @session_aware
    @schema("rpc/cashier.json#process_withdrawal")
    def process_withdrawal(self, id, online=False, cancel=False, admin_username=None):
        return self.cashier.process_withdrawal(id, online=online, cancel=cancel, admin_username=admin_username)

class AccountantExport(ComponentExport):
    def __init__(self, cashier):
        self.cashier = cashier
        ComponentExport.__init__(self, cashier)

    @export
    @session_aware
    @schema("rpc/cashier.json#request_withdrawal")
    def request_withdrawal(self, username, ticker, address, amount):
        return self.cashier.request_withdrawal(username, ticker, address, amount)

if __name__ == '__main__':
    log.startLogging(sys.stdout)

    accountant = AccountantProxy("dealer",
            config.get("accountant", "cashier_export"),
            config.getint("accountant", "cashier_export_base_port"))

    session = db.make_session()
    bitcoin_conf = config.get("cashier", "bitcoin_conf")

    log.msg('connecting to bitcoin client')

    bitcoinrpc = {'BTC': BitcoinRpc(bitcoin_conf, 1)}
    compropago = Compropago(config.get("cashier", "compropago_key"))
    cold_wallet_period = config.getint("cashier", "cold_wallet_period")
    sendmail=Sendmail(config.get("administrator", "email"))

    if config.getboolean("administrator", "nexmo_enable"):
        nexmo=Nexmo(config.get("administrator", "nexmo_api_key"),
                    config.get("administrator", "nexmo_api_secret"),
                    config.get("exchange_info", "exchange_name"))
        messenger=Messenger(sendmail, nexmo)
    else:
        messenger=Messenger(sendmail)

    minimum_confirmations = config.getint("cashier", "minimum_confirmations")
    alerts_proxy = AlertsProxy(config.get("alerts", "export"))

    cashier = Cashier(session, accountant, bitcoinrpc, compropago,
                      cold_wallet_period=cold_wallet_period,
<<<<<<< HEAD
                      sendmail=sendmail,
                      minimum_confirmations=minimum_confirmations,
                      alerts=alerts_proxy)
=======
                      messenger=messenger,
                      minimum_confirmations=minimum_confirmations)
>>>>>>> 1b6b174b

    administrator_export = AdministratorExport(cashier)
    accountant_export = AccountantExport(cashier)
    webserver_export = WebserverExport(cashier)

    watchdog(config.get("watchdog", "cashier"))
    pull_share_async(administrator_export,
                     config.get("cashier", "administrator_export"))
    pull_share_async(accountant_export,
                    config.get("cashier", "accountant_export"))
    router_share_async(webserver_export,
                       config.get("cashier", "webserver_export"))

    public_server = Resource()
    public_server.putChild('compropago', CompropagoHook(cashier))
    private_server = Resource()
    private_server.putChild('bitcoin', BitcoinNotify(cashier))


    if config.getboolean("webserver", "ssl"):
        key = config.get("webserver", "ssl_key")
        cert = config.get("webserver", "ssl_cert")
        cert_chain = config.get("webserver", "ssl_cert_chain")
        contextFactory = util.ChainedOpenSSLContextFactory(key, cert_chain)

        reactor.listenSSL(config.getint("cashier", "public_port"),
                      Site(public_server), contextFactory,
                      interface=config.get("cashier", "public_interface"))
    else:
        reactor.listenTCP(config.getint("cashier", "public_port"),
                      Site(public_server),
                      interface=config.get("cashier", "public_interface"))

    reactor.listenTCP(config.getint("cashier", "private_port"), Site(private_server),
                      interface=config.get("cashier", "private_interface"))

    reactor.run()<|MERGE_RESOLUTION|>--- conflicted
+++ resolved
@@ -56,11 +56,7 @@
     """
 
     def __init__(self, session, accountant, bitcoinrpc, compropago, cold_wallet_period=None,
-<<<<<<< HEAD
-                 sendmail=None, template_dir="admin_templates", minimum_confirmations=6, alerts=None):
-=======
-                 messenger=None, minimum_confirmations=6):
->>>>>>> 1b6b174b
+                 messenger=None, minimum_confirmations=6, alerts=None):
         """
         Initializes the cashier class by connecting to bitcoind and to the accountant
         also sets up the db session and some configuration variables
@@ -72,11 +68,7 @@
         self.compropago = compropago
         self.messenger = messenger
         self.minimum_confirmations = minimum_confirmations
-<<<<<<< HEAD
-        self.jinja_env = Environment(loader=FileSystemLoader(template_dir))
         self.alerts = alerts
-=======
->>>>>>> 1b6b174b
         if cold_wallet_period is not None:
             for ticker in self.bitcoinrpc.keys():
                 looping_call = LoopingCall(self.transfer_to_cold_wallet, ticker)
@@ -679,14 +671,9 @@
 
     cashier = Cashier(session, accountant, bitcoinrpc, compropago,
                       cold_wallet_period=cold_wallet_period,
-<<<<<<< HEAD
-                      sendmail=sendmail,
+                      messenger=messenger,
                       minimum_confirmations=minimum_confirmations,
                       alerts=alerts_proxy)
-=======
-                      messenger=messenger,
-                      minimum_confirmations=minimum_confirmations)
->>>>>>> 1b6b174b
 
     administrator_export = AdministratorExport(cashier)
     accountant_export = AccountantExport(cashier)
