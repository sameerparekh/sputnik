import inspect
import json
import zmq
import uuid
import time
from txzmq import ZmqFactory, ZmqEndpoint
from txzmq import ZmqREQConnection, ZmqREPConnection
from txzmq import ZmqPullConnection, ZmqPushConnection
<<<<<<< HEAD
from txzmq import ZmqSubConnection, ZmqPubConnection
=======
from txzmq import ZmqRequestTimeoutError
>>>>>>> 99494e25
from twisted.internet import reactor
from twisted.internet.defer import Deferred, maybeDeferred

from util import Logger

logger = Logger("zmq")
debug = logger.debug
log = logger.info
warn = logger.warn
error = logger.error

class RemoteCallException(Exception): pass
class RemoteCallTimedOut(RemoteCallException): pass

class ComponentExport():
    def __init__(self, component):
        self.component = component


def export(obj):
    obj._exported = True
    return obj


class Export:
    def __init__(self, wrapped):
        """

        :param wrapped:
        """
        self.wrapped = wrapped
        self.mapper = {}
        for k in inspect.getmembers(wrapped.__class__, inspect.ismethod):
            if hasattr(k[1], "_exported"):
                self.mapper[k[0]] = k[1]

    def decode(self, message):
        """

        :param message:
        :return: :raise RemoteCallException:
        """
        debug("Decoding message...")

        # deserialize
        try:
            request = json.loads(message)
        except:
            raise RemoteCallException("Invalid JSON received.")

        # extract method name and arguments
        method_name = request.get("method", None)
        args = request.get("args", [])
        kwargs = request.get("kwargs", {})
        debug("method=%s, args=%s, kwargs=%s" % (method_name, args, kwargs))

        # look up method
        method = self.mapper.get(method_name, None)
        if method is None:
            raise RemoteCallException("Method not found: %s" % method_name)

        # sanitize input
        if method_name == None:
            raise RemoteCallException("Missing method name.")
        if not isinstance(args, list):
            raise RemoteCallException("Arguments are not a list.")
        if not isinstance(kwargs, dict):
            raise RemoteCallException("Keyword arguments are not a dict.")

        return method_name, args, kwargs

    def encode(self, success, value):
        debug("Encoding message...")

        # try to serialize Exception if there was a failure
        if not success:
            if isinstance(value, Exception):
                klass = value.__class__
                value = {"class":klass.__name__, "module": klass.__module__,
                    "args":value.args}

        # test to see if result serializes
        try:
            json.dumps(value)
        except:
            error("Message cannot be serialized. Converting to string.")
            # do our best to serialize
            try:
                value = repr(value)
            except:
                success = False
                value = "Result could not be serialized."

        debug("success=%d, value=%s" % (success, json.dumps(value)))

        if success:
            return json.dumps({"success":success, "result":value})

        return json.dumps({"success":success, "exception":value})

class AsyncExport(Export):
    def dispatch(self, method_name, args, kwargs):
        """

        :param method_name:
        :param args:
        :param kwargs:
        :returns: maybeDeferred
        """
        log("Dispatching %s..." % method_name)
        debug("method_name=%s, args=%s, kwars=%s" %
            (method_name, str(args), str(kwargs)))
        method = self.mapper[method_name]
        return maybeDeferred(method, self.wrapped, *args, **kwargs)

class SyncExport(Export):
    def dispatch(self, method_name, args, kwargs):
        """

        :param method_name:
        :param args:
        :param kwargs:
        :returns:
        """
        log("Dispatching %s..." % method_name)
        debug("method_name=%s, args=%s, kwars=%s" %
            (method_name, str(args), str(kwargs)))
        method = self.mapper[method_name]
        result = method(self.wrapped, *args, **kwargs)
        return result

class AsyncPullExport(AsyncExport):
    def __init__(self, wrapped, connection):
        """

        :param wrapped:
        :param connection:
        """
        AsyncExport.__init__(self, wrapped)
        self.connection = connection
        self.connection.onPull = self.onPull
        self.counter = 0

    def onPull(self, message):
        """

        :param message:
        :returns: Deferred
        """
        self.counter += 1
        start = time.time()
        debug("%s queue length: %s" % (self, self.counter))

        try:
            # take the first part of the multipart message
            method_name, args, kwargs = self.decode(message[0])
        except Exception, e:
            error("RPC Error: %s" % e)
            error()
            return

        def result(value):
            log("Got result for method %s." % method_name)

        def exception(failure):
<<<<<<< HEAD
            log.err("Caught exception in method %s." % method_name)
            log.err(failure.value)
=======
            warn("Caught exception in method %s." % method_name)
            warn(failure)
>>>>>>> 99494e25

        def complete(result):
            self.counter -= 1
            elapsed = (time.time() - start) * 1000
            debug("%s completed in %.3f ms." % (method_name, elapsed))

        d = self.dispatch(method_name, args, kwargs)
        d.addCallbacks(result, exception)
        d.addCallback(complete)

class AsyncRouterExport(AsyncExport):
    def __init__(self, wrapped, connection):
        """

        :param wrapped:
        :param connection:
        """
        AsyncExport.__init__(self, wrapped)
        self.connection = connection
        self.connection.gotMessage = self.gotMessage
        self.counter = 0

    def gotMessage(self, message_id, message):
        """

        :param message_id:
        :param message:
        :returns: Deferred
        """

        self.counter += 1
        start = time.time()

        debug("%s queue length: %s" % (self, self.counter))

        try:
            method_name, args, kwargs = self.decode(message)
        except Exception, e:
            error("RPC Error: %s" % e)
            return self.connection.reply(message_id, self.encode(False, e))

        def result(value):
            log("Got result for method %s." % method_name)
            self.connection.reply(message_id, self.encode(True, value))

        def exception(failure):
<<<<<<< HEAD
            log.err("Caught exception in method %s." % method_name)
            log.err(failure.value)
=======
            warn("Caught exception in method %s." % method_name)
            warn(failure)
>>>>>>> 99494e25
            self.connection.reply(message_id, self.encode(False, failure.value))

        def complete(result):
            self.counter -= 1
            elapsed = (time.time() - start) * 1000
            debug("%s completed in %.3f ms." % (method_name, elapsed))

        d = self.dispatch(method_name, args, kwargs)
        d.addCallbacks(result, exception)
        d.addCallback(complete)

class SyncPullExport(SyncExport):
    def __init__(self, wrapped, connection):
        """

        :param wrapped:
        :param connection:
        """
        SyncExport.__init__(self, wrapped)
        self.connection = connection

    def process(self, message):
        """

        """
        sender_id = message[0]
        message = message[1]
        try:
            # take the first part of the multipart message
            method_name, args, kwargs = self.decode(message)
        except Exception, e:
            error("RPC Error: %s" % e)
            error()
            return

        def result(value):
            log("Got result for method %s." % method_name)

        def exception(failure):
            warn("Caught exception in method %s." % method_name)
            warn(failure)

        try:
            result(self.dispatch(method_name, args, kwargs))
        except Exception, e:
            exception(e)

class SyncRouterExport(SyncExport):
    def __init__(self, wrapped, connection):
        """

        :param wrapped:
        :param connection:
        """
        SyncExport.__init__(self, wrapped)
        self.connection = connection

    def process(self, message):
        """

        :param message:
        :return:
        """
        sender_id = message[0]
        message_id = message[1]
        message = message[3]
        try:
            method_name, args, kwargs = self.decode(message)
        except Exception, e:
            error("RPC Error: %s" % e)
            error()
            return self.connection.send_multipart(
                [sender_id, message_id, "", self.encode(False, e)])

        def result(value):
            log("Got result for method %s id: %s" %
                    (method_name, message_id))
            self.connection.send_multipart(
                [sender_id, message_id, "", self.encode(True, value)])

        def exception(failure):
            warn("Caught exception in method %s." % method_name)
            warn(failure)
            self.connection.send_multipart(
                [sender_id, message_id, "", self.encode(False, failure)])

        try:
            result(self.dispatch(method_name, args, kwargs))
        except Exception, e:
            exception(e)

def bind_publisher(address):
    socket = ZmqPubConnection(ZmqFactory(), ZmqEndpoint("bind", address))
    return socket

def bind_subscriber(address):
    socket = ZmqSubConnection(ZmqFactory(), ZmqEndpoint("bind", address))
    return socket

def connect_publisher(address):
    socket = ZmqPubConnection(ZmqFactory(), ZmqEndpoint("connect", address))
    return socket

def connect_subscriber(address):
    socket = ZmqSubConnection(ZmqFactory(), ZmqEndpoint("connect", address))
    return socket

def router_share_async(obj, address):
    """

    :param obj:
    :param address:
    :returns: AsyncRouterExport
    """
    socket = ZmqREPConnection(ZmqFactory(), ZmqEndpoint("bind", address))
    return AsyncRouterExport(obj, socket)

def pull_share_async(obj, address):
    """

    :param obj:
    :param address:
    :returns: AsyncPullExport
    """
    socket = ZmqPullConnection(ZmqFactory(), ZmqEndpoint("bind", address))
    return AsyncPullExport(obj, socket)

def router_share_sync(obj, address):
    """

    :param obj:
    :param address:
    """
    context = zmq.Context()
    socket = context.socket(zmq.ROUTER)
    socket.bind(address)
    sre = SyncRouterExport(obj, socket)
    while True:
        sre.process(socket.recv_multipart())

def pull_share_sync(obj, address):
    """

    :param obj:
    :param address:
    """
    context = zmq.Context()
    socket = context.socket(zmq.ROUTER)
    socket.bind(address)
    spe = SyncPullExport(obj, socket)
    while True:
        spe.process(socket.recv_multipart())

class Proxy:
    def __init__(self, connection):
        """

        :param connection:
        """
        self._connection = connection

    def decode(self, message):
        """

        :param message:
        :returns: tuple
        :raises: Exception
        """
        debug("Decoding message...")

        # deserialize
        try:
            response = json.loads(message)
        except:
            raise Exception("Invalid JSON received.")

        # extract success and result
        success = response.get("success", None)
        if success == None:
            raise Exception("Missing success status.")

        if success:
            result = response.get("result", None)
            debug("success=%s, result=%s" % (success, result))
            return success, result

        # decode the exception
        exception = response.get("exception", None)
        if isinstance(exception, dict):
            cname = exception.get("class", None)
            mname = exception.get("module", None)
            if not cname or not mname:
                klass = Exception
            else:
                try:
                    module = __import__(mname)
                    klass = getattr(module, cname)
                except:
                    klass = Exception
            args = exception.get("args", ())
            exception = klass(*args)

        debug("success=%s, exception=%s" % (success, exception))
        return success, exception

    def encode(self, method_name, args, kwargs):
        debug("Encoding message...")
        debug("method=%s, args=%s, kwargs=%s" % (method_name, args, kwargs))

        return json.dumps({"method":method_name, "args":args, "kwargs":kwargs})

    def __getattr__(self, key):
        """

        :param key:
        :returns:
        :raises: Exception
        """
        if key.startswith("__") and key.endswith("__"):
            raise AttributeError

        def remote_method(*args, **kwargs):
            """

            :param args:
            :param kwargs:
            :returns: Deferred
            :raises: Exception
            """
            message = self.encode(key, args, kwargs)
            d = self.send(message)

            def strip_multipart(message):
                return message[0]

            def parse_result(message):
                success, result = self.decode(message)
                if success:
                    return result
                # In this case the 'result' is an exception so we should
                # raise it
                raise result

            if isinstance(d, Deferred):
                d.addCallback(strip_multipart)
                d.addCallback(parse_result)

            return d

        return remote_method

class DealerProxyAsync(Proxy):
    def __init__(self, connection):
        """

        :param connection:
        """
        Proxy.__init__(self, connection)

    def send(self, message):
        """

        :param message:
        :returns: Deferred
        """
        d = self._connection.sendMsg(message)
        
        def convertTimeout(failure):
            e = failure.trap(ZmqRequestTimeoutError)
            raise RemoteCallTimedOut("Call timed out.")

        return d.addErrback(convertTimeout)

class PushProxyAsync(Proxy):
    def send(self, message):
        """

        :param message:
        :returns:
        """
        return self._connection.push(message)

class DealerProxySync(Proxy):
    def __init__(self, connection, timeout=1):
        """

        :param connection:
        :param timeout:
        """
        self._timeout = timeout
        Proxy.__init__(self, connection)
        self._connection.RCVTIMEO = int(timeout * 1000)

    def send(self, message):
        self._id = str(uuid.uuid4())
        self._connection.send_multipart([self._id, "", message])
        try:
            data = self._connection.recv_multipart()
        except zmq.ZMQError, e:
            if str(e) == "Resource temporarily unavailable":
                raise RemoteCallTimedOut()
            raise e
        if data[0] != self._id:
            raise RemoteCallException("Invalid return ID.")
        message = data[2]
        success, result = self.decode(message)
        if success:
            return result
        # In this case the 'result' is an exception so we should
        # raise it
        raise result

class PushProxySync(Proxy):
    def send(self, message):
        """

        :param message:
        :returns: None
        """
        self._connection.send(message)
        return None

def dealer_proxy_async(address, timeout=1):
    """

    :param address:
    :returns: DealerProxyAsync
    """
    socket = ZmqREQConnection(ZmqFactory(), ZmqEndpoint("connect", address))
    socket.defaultRequestTimeout = timeout
    return DealerProxyAsync(socket)

def push_proxy_async(address):
    """


    :param address:
    :returns: PushProxyAsync
    """
    socket = ZmqPushConnection(ZmqFactory(), ZmqEndpoint("connect", address))
    return PushProxyAsync(socket)

def dealer_proxy_sync(address):
    """

    :param address:
    :returns: DealerProxySync
    """
    context = zmq.Context()
    socket = context.socket(zmq.DEALER)
    socket.connect(address)
    return DealerProxySync(socket)

def push_proxy_sync(address):
    """

    :param address:
    :returns: PushProxySync
    """
    context = zmq.Context()
    socket = context.socket(zmq.PUSH)
    socket.connect(address)
    return PushProxySync(socket)
<|MERGE_RESOLUTION|>--- conflicted
+++ resolved
@@ -6,11 +6,8 @@
 from txzmq import ZmqFactory, ZmqEndpoint
 from txzmq import ZmqREQConnection, ZmqREPConnection
 from txzmq import ZmqPullConnection, ZmqPushConnection
-<<<<<<< HEAD
+from txzmq import ZmqRequestTimeoutError
 from txzmq import ZmqSubConnection, ZmqPubConnection
-=======
-from txzmq import ZmqRequestTimeoutError
->>>>>>> 99494e25
 from twisted.internet import reactor
 from twisted.internet.defer import Deferred, maybeDeferred
 
@@ -176,13 +173,8 @@
             log("Got result for method %s." % method_name)
 
         def exception(failure):
-<<<<<<< HEAD
-            log.err("Caught exception in method %s." % method_name)
-            log.err(failure.value)
-=======
             warn("Caught exception in method %s." % method_name)
             warn(failure)
->>>>>>> 99494e25
 
         def complete(result):
             self.counter -= 1
@@ -229,13 +221,8 @@
             self.connection.reply(message_id, self.encode(True, value))
 
         def exception(failure):
-<<<<<<< HEAD
-            log.err("Caught exception in method %s." % method_name)
-            log.err(failure.value)
-=======
             warn("Caught exception in method %s." % method_name)
             warn(failure)
->>>>>>> 99494e25
             self.connection.reply(message_id, self.encode(False, failure.value))
 
         def complete(result):
