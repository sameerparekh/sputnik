--- conflicted
+++ resolved
@@ -77,7 +77,6 @@
         self.timestamp = datetime.utcnow()
         self.is_cancelled = False
 
-<<<<<<< HEAD
 class SupportTicket(db.Base):
     __tablename__ = 'support_tickets'
     __table_args__ = {'extend_existing': True}
@@ -119,7 +118,7 @@
                 'withdraw': self.withdraw,
                 'login': self.login
         }
-=======
+
 class AdminUser(db.Base):
     __tablename__ = 'admin_users'
     __table_args__ = {'extend_existing': True}
@@ -133,7 +132,6 @@
         self.username = username
         self.password_hash = password_hash
         self.level = level
->>>>>>> b10bd4bf
 
 class User(db.Base):
     __tablename__ = 'users'
