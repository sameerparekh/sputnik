--- conflicted
+++ resolved
@@ -8,75 +8,42 @@
 </script>
 {% endblock %}
 {% block body %}
-<div class="container">
-    <div class="panel panel-primary">
-        <div class="panel-heading">Details for {{user.username}}</div>
-        <div class="panel-body">
-            <table id="user_info" class="table table-striped table-hover">
-                <tbody>
-                    <tr>
-                        <td>Username</td>
-                        <td>{{user.username}}</td>
-                    </tr>
-                    <tr>
-                        <td>Nickname</td>
-                        <td>{{user.nickname}}</td>
-                    </tr>
-                    <tr>
-                        <td>Email</td>
-                        <!-- TODO: Change this to connect to to zendesk to contact user -->
-                        <td><a href="mailto:{{user.email}}">{{user.email}}</a></td>
-                    </tr>
-                    <tr>
-                        <td>Password Reset</td>
-                        <td>
-                            <form action="/reset_password" method="post">
-                                <input type="password" name="new_password">
-                                <input type="hidden" name="username" value="{{user.username}}">
-                            </form>
-                        </td>
-                    </tr>
-                </tbody>
-            </table>
-        </div>
-    </div>
-</div>
-
-<div class="container">
-<<<<<<< HEAD
-    <div class="panel panel-primary">
-        <div class="panel-heading">Positions for {{user.username}}</div>
-        <div class="panel-body">
-            <table id="positions" class="table table-striped table-hover">
-                <thead>
-                    <tr>
-                        <th>Contract</th>
-                        <th>Position</th>
-                        <th>Reference Price</th>
-                        <th>Adjust</th>
-                    </tr>
-                </thead>
-                <tbody>
-                    {% for position in user.positions %}
-                    <tr>
-                        <td>{{position.contract.ticker}}</td>
-                        <td>{{position.position}}</td>
-                        <td>{{position.reference_price}}</td>
-                        {% if debug %}
-                        <td>
-                            <form action="/adjust_position" method="post">
-                                <input type="text" name="adjustment">
-                                <input type="hidden" name="username" value="{{user.username}}">
-                                <input type="hidden" name="contract" value="{{position.contract.ticker}}">
-                            </form>
-                        </td>
-                        {% endif %}
-                    </tr>
-                    {% endfor %}
-                </tbody>
-            </table>
-        </div>
-=======
+
+<div class="container">
+<div class="panel panel-primary">
+    <div class="panel-heading">Details for {{user.username}}</div>
+    <div class="panel-body">
+<table id="user_info" class="table table-striped table-hover">
+    <tbody>
+        <tr>
+            <td>Username</td>
+            <td>{{user.username}}</td>
+        </tr>
+        <tr>
+            <td>Nickname</td>
+            <td>{{user.nickname}}</td>
+        </tr>
+        <tr>
+            <td>Email</td>
+            <!-- TODO: Change this to connect to to zendesk to contact user -->
+            <td><a href="mailto:{{user.email}}">{{user.email}}</a></td>
+        </tr>
+        <tr>
+            <td>Password Reset</td>
+            <td>
+                <form action="/reset_password" method="post">
+                    <input type="text" name="new_password">
+                    <input type="hidden" name="username" value="{{user.username}}">
+                </form>
+            </td>
+        </tr>
+    </tbody>
+</table>
+    </div>
+</div>
+</div>
+
+<div class="container">
 <div class="panel panel-primary">
     <div class="panel-heading">Positions for {{user.username}}</div>
     <div class="panel-body">
@@ -151,13 +118,12 @@
         {% endfor %}
     </tbody>
 </table>
->>>>>>> 2bef66ff
-    </div>
-</div>
-
-
-<div class="container">
-<<<<<<< HEAD
+    </div>
+</div>
+</div>
+
+
+<div class="container">
     <div class="panel panel-primary">
         <div class="panel-heading">Orders for {{user.username}}</div>
         <div class="panel-body">
@@ -190,7 +156,7 @@
                     {% for trade in order.aggressive_trades %}
                     <tr name="trades_{{order.id}}" style="display:none;">
                         <td></td>
-                        <td></td>
+                        <td>Fill</td>
                         <td>{{trade.quantity}}</td>
                         <td></td>
                         <td>{{trade.price}}</td>
@@ -201,7 +167,7 @@
                     {% for trade in order.passive_trades %}
                     <tr name="trades_{{order.id}}" style="display:none;">
                         <td></td>
-                        <td></td>
+                        <td>Fill</td>
                         <td>{{trade.quantity}}</td>
                         <td></td>
                         <td>{{trade.price}}</td>
@@ -212,61 +178,9 @@
                     </div>
                 {% endfor %}
             </table>
-=======
-<div class="panel panel-primary">
-    <div class="panel-heading">Orders for {{user.username}}</div>
-    <div class="panel-body">
-<table id="orders" class="table table-striped table-hover">
-    <thead>
-        <tr>
-            <th></th>
-            <th>Contract</th>
-            <th>Quantity</th>
-            <th>Quantity Left</th>
-            <th>Price</th>
-            <th>Side</th>
-            <th>Timestamp</th>
-            <th>Accepted</th>
-            <th>Cancelled</th>
-        </tr>
-    </thead>
-    {% for order in user.orders %}
-    <tr>
-        <td><span class="caret btn-link" onclick="show({{order.id}});"></span></td>
-        <td>{{order.contract.ticker}}</td>
-        <td>{{order.quantity}}</td>
-        <td>{{order.quantity_left}}</td>
-        <td>{{order.price}}</td>
-        <td>{{order.side}}</td>
-        <td>{{order.timestamp}}</td>
-        <td>{{order.accepted}}</td>
-        <td>{{order.is_cancelled}}</td>
-    </tr>
-        {% for trade in order.aggressive_trades %}
-        <tr name="trades_{{order.id}}" style="display:none;">
-            <td></td>
-            <th>Fill</th>
-            <td>{{trade.quantity}}</td>
-            <td></td>
-            <td>{{trade.price}}</td>
-            <td></td>
-            <td>{{trade.timestamp}}</td>
-        </tr>
-        {% endfor %}
-        {% for trade in order.passive_trades %}
-        <tr name="trades_{{order.id}}" style="display:none;">
-            <td></td>
-            <th>Fill</th>
-            <td>{{trade.quantity}}</td>
-            <td></td>
-            <td>{{trade.price}}</td>
-            <td></td>
-            <td>{{trade.timestamp}}</td>
-        </tr>
-        {% endfor %}
->>>>>>> 2bef66ff
         </div>
     </div>
+</div>
 </div>
 
 <div class="container">
