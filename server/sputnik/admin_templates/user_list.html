--- conflicted
+++ resolved
@@ -26,19 +26,11 @@
     </script>
 {% endblock %}
 {% block users_active %}class="active"{% endblock %}
-<<<<<<< HEAD
-{% block nav_tabs %}
-{% include "navtabs.html" %}
-{% endblock %}
-{% block panel_title %}User List{% endblock %}
-{% block panel_body %}
-=======
 {% block body %}
 <div class="container">
 <div class="panel panel-primary">
     <div class="panel-heading">User List</div>
     <div class="panel-body">
->>>>>>> 460c3ca1
     <form role="form" action="#">
     <div class="form-group">
         <input type="search" id="search" autocomplete="off" placeholder="Search">
