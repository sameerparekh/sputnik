--- conflicted
+++ resolved
@@ -15,12 +15,9 @@
     <ul class="nav nav-tabs">
       <li {% block users_active %}{% endblock %}><a href="/">Users</a></li>
       <li {% block balance_sheet_active %}{% endblock %}><a href="/balance_sheet">Balance Sheet</a></li>
-<<<<<<< HEAD
-      <li {% block permission_groups_active %}{% endblock %}><a href="/permission_groups">Permissions</a></li>
-=======
       <li {% block admin_active %}{% endblock %}><a href="/admin">Admin</a></li>
       <li {% block admin_list_active %}{% endblock %}><a href="/admin_list">Admin List</a></li>
->>>>>>> b10bd4bf
+      <li {% block permission_groups_active %}{% endblock %}><a href="/permission_groups">Permissions</a></li>
     </ul>
     <br>
     {% block body %}{% endblock %}
