<!DOCTYPE html>
<html>
<head>
    <meta charset="utf-8">
    <title>{% block title %}{% endblock %}</title>
    <link rel="stylesheet" href="//netdna.bootstrapcdn.com/bootstrap/3.0.3/css/bootstrap.min.css" media="screen">
    <script src="//ajax.googleapis.com/ajax/libs/jquery/1.9.1/jquery.min.js"></script>
    <script src="//netdna.bootstrapcdn.com/bootstrap/3.0.3/js/bootstrap.min.js"></script>
    <script src="//cdnjs.cloudflare.com/ajax/libs/coffee-script/1.6.3/coffee-script.min.js"></script>
    {% block coffeescript %}
    <script type="text/coffeescript">
    </script>
    {% endblock %}
</head>
<body>
    <ul class="nav nav-tabs">
      <li {% block users_active %}{% endblock %}><a href="/">Users</a></li>
      <li {% block balance_sheet_active %}{% endblock %}><a href="/balance_sheet">Balance Sheet</a></li>
      <li {% block admin_active %}{% endblock %}><a href="/admin">Admin</a></li>
      <li {% block admin_list_active %}{% endblock %}><a href="/admin_list">Admin List</a></li>
      <li {% block permission_groups_active %}{% endblock %}><a href="/permission_groups">Permissions</a></li>
      <li {% block fee_groups_active %}{% endblock %}><a href="/fee_groups">Fee Groups</a></li>
      <li {% block withdrawals_active %}{% endblock %}><a href="/withdrawals">Withdrawals</a></li>
      <li {% block deposits_active %}{% endblock %}><a href="/deposits">Deposits</a></li>
      <li {% block contracts_active %}{% endblock %}><a href="/contracts">Contracts</a></li>
<<<<<<< HEAD
      <li {% block margins_active %}{% endblock %}><a href="/margins">Margins</a></li>
=======
      <li {% block wallets_active %}{% endblock %}><a href="/wallets">Wallets</a></li>
>>>>>>> 01ad71a5
    </ul>
    <br>
    {% block body %}{% endblock %}
</body>
</html><|MERGE_RESOLUTION|>--- conflicted
+++ resolved
@@ -23,11 +23,8 @@
       <li {% block withdrawals_active %}{% endblock %}><a href="/withdrawals">Withdrawals</a></li>
       <li {% block deposits_active %}{% endblock %}><a href="/deposits">Deposits</a></li>
       <li {% block contracts_active %}{% endblock %}><a href="/contracts">Contracts</a></li>
-<<<<<<< HEAD
+      <li {% block wallets_active %}{% endblock %}><a href="/wallets">Wallets</a></li>
       <li {% block margins_active %}{% endblock %}><a href="/margins">Margins</a></li>
-=======
-      <li {% block wallets_active %}{% endblock %}><a href="/wallets">Wallets</a></li>
->>>>>>> 01ad71a5
     </ul>
     <br>
     {% block body %}{% endblock %}
