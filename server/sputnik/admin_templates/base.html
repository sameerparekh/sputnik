--- conflicted
+++ resolved
@@ -14,13 +14,8 @@
 <body>
     <ul class="nav nav-tabs">
       <li {% block users_active %}{% endblock %}><a href="/">Users</a></li>
-<<<<<<< HEAD
-      <li {% block audit_active %}{% endblock %}><a href="/audit">Audit</a></li>
-      <li {% block fees_active %}{% endblock %}><a href="/fees">Fees</a></li>
+      <li {% block balance_sheet_active %}{% endblock %}><a href="/balance_sheet">Balance Sheet</a></li>
       <li {% block admin_active %}{% endblock %}<a href="/admin_users">Admin Users</a>
-=======
-      <li {% block balance_sheet_active %}{% endblock %}><a href="/balance_sheet">Balance Sheet</a></li>
->>>>>>> 2bef66ff
     </ul>
     <br>
     {% block body %}{% endblock %}
