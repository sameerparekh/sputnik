from Crypto import Random
import hashlib
import datetime

__author__ = 'satosushi'

import json
import requests

from jsonschema import validate
from Crypto.Cipher import AES


class Charge:
    def __init__(self,
<<<<<<< HEAD
                  product_price,
=======
                 product_price,
>>>>>>> 0b4953c0
                 customer_name,
                 customer_email,
                 customer_phone,
                 payment_type,
                 send_sms=False,
                 currency='MXN',
                 product_name='MEXBT',
                 product_id='MXN',
                 image_url='http://www.sputnik.com/BC_Logo_.png'):
        self.product_price, self.currency = product_price, currency
        self.customer_name, self.customer_email, self.customer_phone = customer_name, customer_email, customer_phone
        self.payment_type, self.send_sms = payment_type, send_sms
        self.product_name, self.product_id = product_name, product_id
        self.image_url = image_url



    @staticmethod
    def from_dict(x):
        return Charge(x['product_price'], x['customer_name'], x['customer_email'], x['payment_type'],
                      x['send_sms'], x['currency'], x['product_name'], x['product_id'], x['image_url'])



class Compropago:

    def make_public_handle(self, username):
        iv = Random.new().read(AES.block_size)
        return (iv + AES.new(self.aes_key, AES.MODE_CBC, iv).encrypt(self.pad(username))).encode('hex')

    def parse_public_handle(self, public_handle):
        cipher = public_handle.decode('hex')
        return self.unpad(
            AES.new(self.aes_key, AES.MODE_CBC, cipher[:AES.block_size]).decrypt(cipher[AES.block_size:]))

    base_URL = 'http://api.compropago.com'
    charge_URL = base_URL + '/v1/charges'
    headers = {'Accept': 'application/compropago+json',
               'Content-Type': 'application/json'}

    def __init__(self, key):
        self.key = key
        self.aes_key = hashlib.sha256('midly secret').digest()
        self.pad = lambda s: s + (AES.block_size - len(s) % AES.block_size) * chr(AES.block_size - len(s) % AES.block_size)
        self.unpad = lambda s: s[0:-ord(s[-1])]

    def create_bill(self, charge):
        charge.username = self.make_public_handle(charge.customer_name)
        r = requests.post(self.charge_URL,
                          data=json.dumps(charge.__dict__),
                          headers=self.headers, auth=(self.key, ''))


        return r.json()


    def get_bill(self, payment_id):
        r = requests.get(self.charge_URL + '/' + payment_id, auth=(self.key, ''))
        return r.json()

    def get_all(self):
        r = requests.get(self.charge_URL, auth=(self.key, ''))
        print r.text
        return r.json()

    def validate_response(self, payment_info):
        t = lambda x: dict(type=x, required=True)
        validate(payment_info, {
            'type': 'object',
            'properties': {
                'object': t('string'),
                'type': {'type': ['string', 'null']},
                'data': {'type': 'object',
                         'required': True,
                         'properties': {
                             'object': {'type': 'object',
                                        'required': True,
                                        'properties': {
                                            'id': t('string'),
                                            'short_id': t('string'),
                                            'store_mode': t('string'),
                                            'object': t('string'),
                                            'created': t('string'),
                                            'paid': t('boolean'),
                                            'amount': t('string'),
                                            'currency': t('string'),
                                            'refunded': t('boolean'),
                                            'fee': t('string'),
                                            'fee_details': {'type': 'object', 'required': True,
                                                            'properties': {
                                                                'amount': t('string'),
                                                                'currency': t('string'),
                                                                'type': t('string'),
                                                                'description': t('string'),
                                                                'application': {'type': ['string', 'null'], 'required': True},
                                                                'amount_refunded': t('number')
                                                            }
                                            },
                                            'payment_details': {'type': 'object', 'required': True,
                                                                'properties': {
                                                                    'object': t('string'),
                                                                    'store': t('string'),
                                                                    'country': t('string'),
                                                                    'product_id': t('string'),
                                                                    'product_price': t('string'),
                                                                    'product_name': t('string'),
                                                                    'image_url': t('string'),
                                                                    'success_url': t('string'),
                                                                    'customer_name': t('string'),
                                                                    'customer_email': t('string'),
                                                                    'customer_phone': t('string'),
                                                                }
                                            },
                                            'captured': t('boolean'),
                                            'failure_message': {'type': ['string', 'null'], 'required': True},
                                            'failure_code': {'type': ['string', 'null'], 'required': True},
                                            'amount_refunded': t('number'),
                                            'description': t('string'),
                                            'dispute': {'type': ['string', 'null'], 'required': True}
                                        }}}}}})
        return payment_info['data']['object']


# 'sk_test_5b82f569d4833add'
if __name__ == '__main__':
     abtest = Compropago('sk_test_5b82f569d4833add')
     bill = abtest.create_bill(Charge(11000, 'Satoshi Nakamoto', 'satoshi@bitcoin.it', '2221515801', 'OXXO'))
     print bill
    # status = abtest.get_bill(bill['payment_id'])
    # print status
    # abtest.validate_response(status)
    # #print abtest.get_all()
     pass

<|MERGE_RESOLUTION|>--- conflicted
+++ resolved
@@ -13,11 +13,7 @@
 
 class Charge:
     def __init__(self,
-<<<<<<< HEAD
-                  product_price,
-=======
                  product_price,
->>>>>>> 0b4953c0
                  customer_name,
                  customer_email,
                  customer_phone,
@@ -143,12 +139,11 @@
 
 # 'sk_test_5b82f569d4833add'
 if __name__ == '__main__':
-     abtest = Compropago('sk_test_5b82f569d4833add')
-     bill = abtest.create_bill(Charge(11000, 'Satoshi Nakamoto', 'satoshi@bitcoin.it', '2221515801', 'OXXO'))
-     print bill
-    # status = abtest.get_bill(bill['payment_id'])
-    # print status
-    # abtest.validate_response(status)
-    # #print abtest.get_all()
-     pass
+    abtest = Compropago('sk_test_5b82f569d4833add')
+    bill = abtest.create_bill(Charge(11000, 'Satoshi Nakamoto', 'satoshi@bitcoin.it', '2221515801', 'OXXO'))
+    print bill
+    status = abtest.get_bill(bill['payment_id'])
+    print status
+    abtest.validate_response(status)
+    print abtest.get_all()
 
