#!/usr/bin/python

"""
The administrator modifies database objects. It is allowed to access User
    objects. For other objects it delegates to appropriate services. This
    ensures there are no race conditions.

The interface is exposed with ZMQ RPC running under Twisted. Many of the RPC
    calls block, but performance is not crucial here.

"""

import sys
import collections
from datetime import datetime
import json
import copy
import string
import pickle
import Crypto.Random.random
import Crypto.Random.random
from dateutil import parser

from twisted.web.resource import Resource, IResource
from twisted.web.server import Site
from twisted.web.guard import HTTPAuthSessionWrapper, DigestCredentialFactory
from twisted.web.server import NOT_DONE_YET
from twisted.web.util import redirectTo
from twisted.internet.task import LoopingCall
from zope.interface import implements
from twisted.internet import reactor, defer
from twisted.python import log
from twisted.cred.portal import IRealm, Portal
from twisted.cred.checkers import ICredentialsChecker
from twisted.cred.credentials import IUsernameDigestHash
from twisted.cred import error as credError
from twisted.cred._digest import calcHA1
from jinja2 import Environment, FileSystemLoader
import sqlalchemy.orm.exc
from sqlalchemy import func
from sqlalchemy.orm.exc import NoResultFound
from dateutil import parser
from datetime import timedelta
<<<<<<< HEAD
=======
from autobahn.wamp.auth import derive_key
from twisted.web.static import File
>>>>>>> 3676d3b6

import config
import database
import models
from util import ChainedOpenSSLContextFactory
import util
from sendmail import Sendmail
from watchdog import watchdog

from accountant import AccountantProxy

from exception import *

from zmq_util import export, router_share_async, dealer_proxy_async, push_proxy_async, ComponentExport
from rpc_schema import schema
from dateutil import relativedelta
from zendesk import Zendesk
from blockscore import BlockScore
from ticketserver import TicketServer
import base64
from Crypto.Random.random import getrandbits


USERNAME_TAKEN = AdministratorException("exceptions/administrator/username_taken")
NO_SUCH_USER = AdministratorException("exceptions/administrator/no_such_user")
PASSWORD_MISMATCH = AdministratorException("exceptions/administrator/password_mismatch")
INVALID_TOKEN = AdministratorException("exceptions/administrator/invalid_token")
EXPIRED_TOKEN = AdministratorException("exceptions/administrator/expired_token")
TICKET_EXISTS = AdministratorException("exceptions/administrator/ticket_exists")
USER_LIMIT_REACHED = AdministratorException("exceptions/administrator/user_limit_reached")
ADMIN_USERNAME_TAKEN = AdministratorException("exceptions/administrator/admin_username_taken")
INVALID_SUPPORT_NONCE = AdministratorException("exceptions/administrator/invalid_support_nonce")
SUPPORT_NONCE_USED = AdministratorException("exceptions/administrator/support_nonce_used")
INVALID_CURRENCY_QUANTITY = AdministratorException("exceptions/administrator/invalid_currency_quantity")
INVALID_REQUEST = AdministratorException("exceptions/administrator/invalid_request")
INSUFFICIENT_PERMISSIONS = AdministratorException("exceptions/administrator/insufficient_permissions")
NO_USERNAME_SPECIFIED = AdministratorException("exceptions/administrator/no_username_specified")
INVALID_QUANTITY = AdministratorException("exceptions/administrator/invalid_quantity")
CONTRACT_NOT_ACTIVE = AdministratorException("exceptions/administrator/contract_not_active")
MALICIOUS_LOOKING_INPUT = AdministratorException("exceptions/administrator/malicious_looking_input")

from util import session_aware


class Administrator:
    """
    The main administrator class. This makes changes to the database.
    """

    def __init__(self, session, accountant, cashier, engines,
                 zendesk_domain, accountant_slow, webserver,
                 debug=False, base_uri=None, sendmail=None,
                 template_dir='admin_templates',
                 user_limit=500,
                 bs_cache_update_period=86400,
                 mtm_period=None):
        """Set up the administrator

        :param session: the sqlAlchemy session
        :param accountant: The exposed fns on the accountant
        :type accountant: dealer_proxy_async
        :param cashier: The exposed fns on the cashier
        :type cashier: dealer_proxy_async
        :param debug: Are we going to permit weird things like position adjusts?
        :type debug: bool
        """
        self.session = session
        self.accountant = accountant
        self.accountant_slow = accountant_slow
        self.webserver = webserver
        self.cashier = cashier
        self.engines = engines
        self.zendesk_domain = zendesk_domain
        self.debug = debug
        self.template_dir = template_dir
        self.jinja_env = Environment(loader=FileSystemLoader(template_dir))
        self.base_uri = base_uri
        self.sendmail = sendmail
        self.user_limit = user_limit
        self.page_size = 10

        self.load_bs_cache()
        # Initialize the balance sheet cache
        if bs_cache_update_period is not None:
            self.bs_updater = LoopingCall(self.update_bs_cache)
            self.bs_updater.start(bs_cache_update_period, now=True)
        else:
            self.update_bs_cache()

        if mtm_period is not None:
            self.mtm_process = LoopingCall(self.mtm_futures)
            self.mtm_process.start(mtm_period, now=False)

    def make_account(self, username, password):
        """Makes a user account with the given password

        :param username: The new username
        :type username: str
        :param password: The new password hash with salt
        :type password: str
        :returns: bool
        :raises: USER_LIMIT_REACHED, USERNAME_TAKEN, OUT_OF_ADDRESSES
        """
        if self.malicious_looking(username):
            raise MALICIOUS_LOOKING_INPUT

        user_count = self.session.query(models.User).count()
        if user_count > self.user_limit:
            log.err("User limit reached")
            raise USER_LIMIT_REACHED

        existing = self.session.query(models.User).filter_by(
            username=username).first()
        if existing:
            log.err("Account creation failed: %s username is taken" % username)
            raise USERNAME_TAKEN

        user = models.User(username, password)
        user.email = username
        self.session.add(user)

        contracts = self.session.query(models.Contract).filter_by(
            contract_type='cash')
        for contract in contracts:
            position = models.Position(user, contract)
            self.session.add(position)

        self.session.commit()

        # Send registration mail
        t = util.get_locale_template(user.locale, self.jinja_env, 'registration.{locale}.email')
        content = t.render(user=user, base_uri=self.base_uri).encode('utf-8')

        # Now email
        log.msg("Sending mail: %s" % content)
        s = self.sendmail.send_mail(content, to_address=user.email,
                                    subject='Welcome!')

        log.msg("Account created for %s" % username)
        return True


    def malicious_looking(self, w):
        """

        :param w:
        :returns: bool
        """
        return any(x in w for x in '<>&')

    def change_profile(self, username, profile):
        """Changes the profile of a user

        :param username: The user
        :type username: str
        :param profile: The profile details to use
        :type profile: dict
        :returns:
        :raises: NO_SUCH_USER
        """
        user = self.session.query(models.User).filter_by(
            username=username).one()
        if not user:
            raise NO_SUCH_USER

        # Don't permit changing email
        #user.email = profile.get("email", user.email)
        user.nickname = profile.get("nickname", user.nickname)
        user.locale = profile.get("locale", user.locale)

        if self.malicious_looking(profile.get('email', '')) or self.malicious_looking(profile.get('nickname', '')):
            raise MALICIOUS_LOOKING_INPUT

        # User notifications
        if 'notifications' in profile:
            # Remove notifications not in profile from db
            for notification in user.notifications:
                if notification.type in profile['notifications']:
                    if notification.method not in profile['notifications'][notification.type]:
                            self.session.delete(notification)

            # Add notifications in the profile that are not in db
            for type, methods in profile['notifications'].iteritems():
                notifications = [n.method for n in user.notifications if n.type == type]
                for method in [m for m in methods if m not in notifications]:
                    new_notification = models.Notification(username, type, method)
                    self.session.add(new_notification)

        self.session.commit()
        log.msg("Profile changed for %s to %s/%s - %s" % (user.username, user.email, user.nickname, user.notifications))
        return True

    def get_profile(self, username):
        user = self.session.query(models.User).filter_by(username=username).one()
        if not user:
            raise NO_SUCH_USER

        notifications = {}
        for notification in user.notifications:
            if notification.type not in notifications:
                notifications[notification.type] = [notification.method]
            else:
                notifications[notification.type].append(notification.method)

        profile = {'email': user.email,
                   'nickname': user.nickname,
                   'locale': user.locale,
                   'audit_secret': user.audit_secret,
                   'notifications': notifications
        }
        return profile

    def get_new_api_credentials(self, username, expiration):
        user = self.session.query(models.User).filter_by(username=username).one()
        if not user:
            raise NO_SUCH_USER

        user.api_key = base64.b64encode(("%064X" % getrandbits(256)).decode("hex"))
        user.api_expiration = util.timestamp_to_dt(expiration)
        user.api_secret = base64.b64encode(("%064X" % getrandbits(256)).decode("hex"))

        self.session.commit()
        return {'key': user.api_key, 'secret': user.api_secret, 'expiration': util.dt_to_timestamp(user.api_expiration)}

    def check_and_update_api_nonce(self, username, nonce):
        user = self.session.query(models.User).filter_by(username=username).one()
        if not user:
            raise NO_SUCH_USER

        if nonce <= user.api_nonce:
            return False
        else:
            user.api_nonce = nonce
            self.session.commit()
            return True

    def check_token(self, username, input_token):
        """Check to see if a password reset token is valid

        :param username: The user it is for
        :type username: str
        :param input_token: the token we are checking
        :type input_token: str
        :returns: models.ResetToken
        :raises: INVALID_TOKEN, EXPIRED_TOKEN
        """
        token_good = False
        found_tokens = self.session.query(models.ResetToken).filter_by(token=input_token, username=username).all()
        if not len(found_tokens):
            raise INVALID_TOKEN
        for token in found_tokens:
            if token.expiration > datetime.utcnow() and not token.used:
                token_good = True
                break

        if not token_good:
            raise EXPIRED_TOKEN

        return token

    def reset_password_plaintext(self, username, new_password):
        """Reset's a user's password to the given plaintext

        :param username: the user
        :type username: str
        :param new_password: the new password, in the clear
        :type new_password: str
        :returns: bool
        :raises: NO_SUCH_USER
        """
        user = self.session.query(models.User).filter_by(username=username).one()
        if not user:
            raise NO_SUCH_USER

        alphabet = string.digits + string.lowercase
        num = Crypto.Random.random.getrandbits(64)
        salt = ""
        while num != 0:
            num, i = divmod(num, len(alphabet))
            salt = alphabet[i] + salt

        password = derive_key(new_password, salt, iterations=1000, keylen=32)
        user.password = "%s:%s" % (salt, password)
        self.session.add(user)
        self.session.commit()
        return True

    def reset_password_hash(self, username, old_password_hash, new_password_hash, token=None):
        """Reset a user's password, make sure the old password or the token gets checked

        :param username: The user
        :type username: str
        :param old_password_hash: The old password hash if we don't have a token
        :type old_password_hash: str
        :param new_password_hash: The new password hash using the same salt as the old one
        :type new_password_hash: str
        :param token: The reset token which we can use to eliminate the old pw check
        :type token: str
        :returns: bool
        :raises: NO_SUCH_USER, FAILED_PASSWORD_CHANGE
        """
        try:
            user = self.session.query(models.User).filter_by(username=username).one()
        except sqlalchemy.orm.exc.NoResultFound:
            raise NO_SUCH_USER

        if user.password != old_password_hash and token is None:
            raise PASSWORD_MISMATCH
        elif user.password != old_password_hash:
            # Check token
            token = self.check_token(username, token)
            token.used = True
            self.session.add(token)

        user.password = new_password_hash

        self.session.add(user)
        self.session.commit()
        return True

    def get_reset_token(self, username, hours_to_expiry=2):
        """Get a reset token for a user, send him a mail with the token

        :param username: the user
        :type username: str
        :param hours_to_expiry: how long will this token be valid
        :type hours_to_expiry: int
        :returns: bool
        """
        try:
            user = self.session.query(models.User).filter(models.User.username == username).one()
        except sqlalchemy.orm.exc.NoResultFound:
            # If we have no user, we will silently fail because we don't want to
            # create a username oracle
            # We should log this though
            log.msg("get_reset_token: No such user %s" % username)
            return True

        token = models.ResetToken(username, hours_to_expiry)
        self.session.add(token)
        self.session.commit()

        log.msg("Created token: %s" % token)
        # Now email the token
        t = util.get_locale_template(user.locale, self.jinja_env, 'reset_password.{locale}.email')
        content = t.render(token=token.token, expiration=token.expiration.strftime("%Y-%m-%d %H:%M:%S %Z"),
                           user=user, base_uri=self.base_uri).encode('utf-8')

        # Now email the token
        log.msg("Sending mail: %s" % content)
        s = self.sendmail.send_mail(content, to_address=user.email,
                                    subject='Reset password link enclosed')

        return True

    def expire_all(self):
        """Use this to expire all objects in the session, because other processes may have updated things in the db

        """
        self.session.expire_all()

    def get_users(self):
        """Give us an array of all the users

        :returns: list -- list of models.User
        """
        users = self.session.query(models.User)
        return users

    def get_admin_users(self):
        """Give us an array of all the admin users

        :returns: list -- list of models.AdminUser
        """
        admin_users = self.session.query(models.AdminUser)
        return admin_users

    def get_user(self, username):
        """Give us the details of a particular user

        :param username: the user
        :type username: str
        :returns: models.User
        """
        user = self.session.query(models.User).filter_by(username=username).one()

        return user

    def mail_statements(self, period, now=None):
        self.expire_all()

        if now is None:
            now = datetime.utcnow()

        if period == "daily":
            yesterday = now - timedelta(days=1)
            yesterday_bod = datetime(yesterday.year, yesterday.month, yesterday.day)
            today_bod = datetime(now.year, now.month, now.day)
            yesterday_eod = today_bod - timedelta(microseconds=1)

            from_timestamp = util.dt_to_timestamp(yesterday_bod)
            to_timestamp = util.dt_to_timestamp(yesterday_eod)
        elif period == "weekly":
            recent_sunday = now + relativedelta.relativedelta(weekday=relativedelta.SU(-1))
            second_recent_sunday = now + relativedelta.relativedelta(weekday=relativedelta.SU(-2))
            last_week_start = datetime(second_recent_sunday.year, second_recent_sunday.month, second_recent_sunday.day)
            this_week_start = datetime(recent_sunday.year, recent_sunday.month, recent_sunday.day)
            last_week_end = this_week_start - timedelta(microseconds=1)

            from_timestamp = util.dt_to_timestamp(last_week_start)
            to_timestamp = util.dt_to_timestamp(last_week_end)
        elif period == "monthly":
            last_month = now + relativedelta.relativedelta(months=-1)
            last_month_bom = datetime(last_month.year, last_month.month, 1)
            this_month_bom = datetime(now.year, now.month, 1)
            last_month_eom = this_month_bom - timedelta(microseconds=1)

            from_timestamp = util.dt_to_timestamp(last_month_bom)
            to_timestamp = util.dt_to_timestamp(last_month_eom)
        else:
            raise AdministratorException("Period not supported: %s" % period)

        users = self.session.query(models.User)
        user_list = []

        for user in users:
            if period in [notification.type for notification in user.notifications if notification.method == "email"]:
                self.mail_statement(user.username, from_timestamp, to_timestamp)
                user_list.append(user.username)

        return user_list

    @util.timed
    def mail_statement(self, username, from_timestamp=None, to_timestamp=None):
        now = datetime.utcnow()
        user = self.get_user(username)

        if to_timestamp is None:
            end = now
        else:
            end = util.timestamp_to_dt(to_timestamp)

        if from_timestamp is None:
            start = end + relativedelta.relativedelta(months=-1)
        else:
            start = util.timestamp_to_dt(from_timestamp)

        log.msg("mailing statement for %s from %s to %s" % (username, start, end))

        # Get beginning balances
        balances = self.session.query(func.sum(models.Posting.quantity).label("balance"),
                                      func.max(models.Journal.timestamp).label("max_timestamp"),
                                      models.Contract).filter(models.Posting.username == username).filter(
                                        models.Journal.id==models.Posting.journal_id).filter(
                                        models.Posting.contract_id==models.Contract.id).filter(
                                        models.Journal.timestamp < start).group_by(models.Contract)


        transaction_info = collections.defaultdict(list)
        beginning_balance_info = collections.defaultdict(int)
        totals_by_type = collections.defaultdict(lambda: collections.defaultdict(int))
        totals_by_type_fmt = collections.defaultdict(dict)
        details = {}

        # get all positions
        positions = self.session.query(models.Position).filter_by(username=username)
        for position in positions:
            contract = position.contract

            # Find the balance in balances
            running_balance = 0
            for balance in balances:
                if balance.Contract == contract:
                    running_balance = balance.balance
                    break

            details[contract.ticker] = {
                'transactions': [],
                'totals_by_type': collections.defaultdict(int),
                'totals_by_type_fmt': {},
                'beginning_balance': running_balance,
                'beginning_balance_fmt': util.quantity_fmt(contract, running_balance),
                'ending_balance': running_balance,
                'ending_balance_fmt': util.quantity_fmt(contract, running_balance)
            }
            # Get transactions during period
            transactions = self.session.query(models.Posting, models.Journal).filter(
                models.Journal.id==models.Posting.journal_id).filter(
                models.Journal.timestamp >= start).filter(
                models.Journal.timestamp <= end).filter(models.Posting.username==username).filter(
                models.Posting.contract_id == contract.id).order_by(
                models.Journal.timestamp)

            for transaction in transactions:
                running_balance += transaction.Posting.quantity
                details[contract.ticker]['totals_by_type'][transaction.Journal.type] += transaction.Posting.quantity

                if transaction.Posting.quantity < 0:
                    if user.type == 'Asset':
                        direction = 'credit'
                    else:
                        direction = 'debit'
                else:
                    if user.type == 'Asset':
                        direction = 'debit'
                    else:
                        direction = 'credit'

                details[contract.ticker]['transactions'].append({'contract': contract.ticker,
                                                                         'timestamp': transaction.Journal.timestamp,
                                                                         'quantity': abs(transaction.Posting.quantity),
                                                                         'quantity_fmt': util.quantity_fmt(
                                                                             contract,
                                                                             abs(transaction.Posting.quantity)),
                                                                         'direction': direction,
                                                                         'balance': running_balance,
                                                                         'balance_fmt': util.quantity_fmt(
                                                                             contract, running_balance),
                                                                         'note': transaction.Posting.note,
                                                                         'type': transaction.Journal.type
                })
                details[contract.ticker]['ending_balance'] = running_balance
                details[contract.ticker]['ending_balance_fmt'] = util.quantity_fmt(contract, running_balance)

            for type, total in details[contract.ticker]['totals_by_type'].iteritems():
                details[contract.ticker]['totals_by_type_fmt'][type] = util.quantity_fmt(contract, total)

        t = self.jinja_env.get_template('transaction_statement.email')
        content = t.render(user=user,
                           start=start,
                           end=end,
                           details=details).encode('utf-8')
        log.msg("Sending statement to user at %s" % user.email)
        self.sendmail.send_mail(content, subject="Your statement", to_address=user.email)

    def request_support_nonce(self, username, type):
        """Get a nonce so we can submit a support ticket

        :param username: The user
        :type username: str
        :param type: The type of ticket
        :type type: str
        :returns: str -- the nonce for the user
        """
        ticket = models.SupportTicket(username, type)
        self.session.add(ticket)
        self.session.commit()
        return ticket.nonce

    def check_support_nonce(self, username, nonce, type):
        """Checks to see if a support nonce is valid for the user and type

        :param username: the user
        :type username: str
        :param nonce: The nonce we are checking
        :type nonce: str
        :param type: the type of the ticket
        :type type: str
        :returns: dict -- the user's username, email, and nickname
        :raises: INVALID_SUPPORT_NONCE, SUPPORT_NONCE_USED
        """
        log.msg("Checking nonce for %s: %s/%s" % (username, nonce, type))
        try:
            ticket = self.session.query(models.SupportTicket).filter_by(username=username, nonce=nonce, type=type).one()
        except NoResultFound:
            raise INVALID_SUPPORT_NONCE

        if ticket.foreign_key is not None:
            raise SUPPORT_NONCE_USED

        return {'username': ticket.user.username,
                'email': ticket.user.email,
                'nickname': ticket.user.nickname}

    def register_support_ticket(self, username, nonce, type, foreign_key):
        """Register a support ticket where the nonce was stored

        :param username: the user
        :type username: str
        :param nonce: the nonce
        :type nonce: str
        :param type: The type of ticket
        :type type: str
        :param foreign_key: the key which lets us access the ticket on the support interface
        :type foreign_key: str
        :returns: bool
        """
        if self.check_support_nonce(username, nonce, type):
            ticket = self.session.query(models.SupportTicket).filter_by(username=username, nonce=nonce, type=type).one()
            ticket.foreign_key = foreign_key
            self.session.add(ticket)
            self.session.commit()
            log.msg("Registered foreign key: %s for %s" % (foreign_key, username))
            return True

    def set_admin_level(self, username, level):
        """Sets the level of control that the admin user has

        :param username: the admin user
        :type username: str
        :param level: the new level we want
        :type level: int
        :returns: bool
        """
        user = self.session.query(models.AdminUser).filter_by(username=username).one()
        user.level = level
        self.session.add(user)
        self.session.commit()
        return True

    def new_admin_user(self, username, password_hash, level):
        """Create a new admin user with a certain password_hash

        :param username: the new  username
        :type username: str
        :param password_hash: the password hash for the new user
        :type password_hash: str
        :param level: the new user's admin level
        :type level: int
        :returns: bool
        """

        if self.session.query(models.AdminUser).filter_by(username=username).count() > 0:
            raise ADMIN_USERNAME_TAKEN

        user = models.AdminUser(username, password_hash, level)
        self.session.add(user)
        self.session.commit()
        log.msg("Admin user %s created" % username)
        return True

    def reset_admin_password(self, username, old_password_hash, new_password_hash):
        """Reset the admin password ensuring we knew the old password

        :param username: The admin user
        :type username: str
        :param old_password_hash: the old password hash
        :type old_password_hash: str
        :param new_password_hash: the new hash
        :type new_password_hash: str
        :returns: bool
        :raises: FAILED_PASSWORD_CHANGE, NO_SUCH_USER
        """
        try:
            user = self.session.query(models.AdminUser).filter_by(username=username).one()
        except NoResultFound:
            raise NO_SUCH_USER

        # If the pw is blank, don't check
        if user.password_hash != "":
            if user.password_hash != old_password_hash:
                raise PASSWORD_MISMATCH

        user.password_hash = new_password_hash
        self.session.add(user)
        self.session.commit()
        log.msg("Admin user %s has password reset" % username)
        return True

    def force_reset_admin_password(self, username, new_password_hash):
        """Change an admin password even if we don't know the old password

        :param username: The admin user
        :type username: str
        :param new_password_hash: the new password hash
        :type new_password_hash: str
        :returns: bool
        :raises: NO_SUCH_USER
        """
        try:
            user = self.session.query(models.AdminUser).filter_by(username=username).one()
        except NoResultFound:
            raise NO_SUCH_USER

        user.password_hash = new_password_hash
        self.session.add(user)
        self.session.commit()
        log.msg("Admin user %s has password force reset" % username)
        return True

    def get_positions(self):
        """Get all the positions that exist

        :returns: list -- models.Position
        """
        positions = self.session.query(models.Position)
        return positions

    def get_position(self, user, ticker):
        contract = self.get_contract(ticker)
        position = self.session.query(models.Position).filter_by(user=user, contract=contract).one()
        return position

    def get_order_book(self, ticker):
        d = self.engines[ticker].get_order_book()

        def reconcile_with_db(order_book):
            contract = self.get_contract(ticker)
            self.session.expire_all()
            orders = self.session.query(models.Order).filter_by(
                contract=contract, is_cancelled=False, accepted=True,
                dispatched=True).filter(models.Order.quantity_left > 0)
            ordermap = {}
            for order in orders:
                id_str = str(order.id)
                ordermap[id_str] = order
                if id_str not in order_book[order.side]:
                    order_book[order.side][id_str] = order.to_webserver()
                    order_book[order.side][id_str]['username'] = order.username
                    order_book[order.side][id_str]['errors'] = 'Not In Book'
                else:
                    if order.quantity_left != order_book[order.side][id_str]['quantity_left']:
                        order_book[order.side][id_str]['errors'] = 'DB quantity_left: %s' % util.quantity_fmt(contract,
                                                                                                              order.quantity_left)

            for side, orders in order_book.iteritems():
                for id, order in orders.iteritems():
                    order['timestamp'] = util.timestamp_to_dt(order['timestamp'])
                    if id not in ordermap:
                        order['errors'] = "Not in DB"
                    order["quantity_fmt"] = util.quantity_fmt(contract, order['quantity'])
                    order["quantity_left_fmt"] = util.quantity_fmt(contract, order['quantity_left'])
                    order["price_fmt"] = util.price_fmt(contract, order['price'])

            return order_book


        d.addCallback(reconcile_with_db)
        return d

    def get_margins(self):
        users = self.get_users()
        deferreds = []
        BTC = self.get_contract('BTC')
        for user in users.filter_by(type='Liability'):
            def fmt(margin):
                margin['low_margin_fmt'] = util.quantity_fmt(BTC, margin['low_margin'])
                margin['high_margin_fmt'] = util.quantity_fmt(BTC, margin['high_margin'])
                margin['cash_position_fmt'] = util.quantity_fmt(BTC, margin['cash_position'])
                return margin

            d = self.accountant_slow.get_margin(user.username)
            d.addCallback(fmt)
            deferreds.append(d)

        def process_all(results):
            all_margins = []
            for result in results:
                if result[0]:
                    all_margins.append(result[1])
                else:
                    log.err("Trouble with get_margin: %s" % result[1])

            return all_margins

        dl = defer.DeferredList(deferreds)
        dl.addCallback(process_all)
        return dl

    def cancel_order(self, username, id):
        return self.accountant.cancel_order(username, id)

    def get_journal(self, journal_id):
        """Get a journal given its id

        :param journal_id: the id of the journal we want
        :type journal_id: int
        :returns: models.Journal
        """
        journal = self.session.query(models.Journal).filter_by(id=journal_id).one()
        return journal

    def adjust_position(self, username, ticker, quantity_ui, admin_username):
        """Adjust the position for a user

        :param username: the user we are adjusting
        :type username: str
        :param ticker: the ticker of the contract
        :type ticker: str
        :param quantity_ui: the delta in user friendly units
        :type quantity_ui: int
        """
        contract = util.get_contract(self.session, ticker)
        quantity = util.quantity_to_wire(contract, quantity_ui)

        log.msg("Calling adjust position for %s: %s/%d" % (username, ticker, quantity))
        return self.accountant.adjust_position(username, ticker, quantity, admin_username)

    def clear_first_error(self, failure):
        failure.trap(defer.FirstError)
        return failure.value.args[0]

    def transfer_position(self, ticker, from_user, to_user, quantity_ui, note):
        """Transfer a position from one user to another

        :param ticker: the contract
        :type ticker: str
        :param from_user: the user we are taking from
        :type from_user: str
        :param to_user: the user we are transferring to
        :type to_user: str
        :param quantity_ui: how much are we transferring in user friendly units
        :type quantity_ui: int
        """
        contract = util.get_contract(self.session, ticker)
        quantity = util.quantity_to_wire(contract, quantity_ui)

        log.msg("Transferring %d of %s from %s to %s" % (
            quantity, ticker, from_user, to_user))
        uid = util.get_uid()
        if not from_user or not to_user:
            raise NO_USERNAME_SPECIFIED

        d1 = self.accountant.transfer_position(from_user, ticker, 'debit', quantity, note, uid)
        d2 = self.accountant.transfer_position(to_user, ticker, 'credit', quantity, note, uid)
        return defer.gatherResults([d1, d2], consumeErrors=True).addErrback(self.clear_first_error)

    def mtm_futures(self):
        self.session.expire(self.session.query(models.Contract))
        futures = self.session.query(models.Contract).filter_by(contract_type="futures",
                                                                active=True,
                                                                expired=False)
        for contract in futures:
            self.clear_contract(contract.ticker)

    def clear_contract(self, ticker, price_ui=None):
        contract = util.get_contract(self.session, ticker)

        if price_ui is not None:
            price = util.price_to_wire(contract, price_ui)
        else:
            price = None

        uid = util.get_uid()

        # Don't try to clear if the contract is not active
        if not contract.active:
            raise CONTRACT_NOT_ACTIVE

<<<<<<< HEAD
        d = defer.DeferredList(self.accountant_slow.clear_contract(None, ticker, price, uid))

        # If the contract is expired, mark it inactive or reset it
        if contract.expired:
            if contract.period is None:
                def mark_inactive(result):
                    try:
                        contract.active = False
                        self.session.commit()
                    except Exception as e:
                        self.session.rollback()
                        raise e

                d.addCallback(mark_inactive)
            else:
                def adjust_expiration(result):
                    try:
                        contract.expiration += contract.period
                        self.session.commit()
                    except Exception as e:
                        self.session.rollback()
                        raise e

                    self.accountant.reload_contract(None, ticker)
                    self.webserver.reload_contract(ticker)
=======
        # Mark contract inactive
        try:
            contract.active = False
            self.session.add(contract)
            self.session.commit()
        except Exception as e:
            log.err("Unable to mark contract inactive %s" % e)
            raise e
        else:
            d = self.accountant.clear_contract(None, ticker, price, uid)
            # TODO: if this is an early clearing, reactivate the contract after clear_contract is done
            # We need to make sure that the timeout here is long, because clear_contract
            # won't return for a while
            #
            # How do we ensure that the accountants know that it is reactivated?
            # send a ZMQ message to them all?
            return d
>>>>>>> 3676d3b6

                d.addCallback(adjust_expiration)

        return d

    def manual_deposit(self, address, quantity_ui, admin_username):
        address_db = self.session.query(models.Addresses).filter_by(address=address).one()
        quantity = util.quantity_to_wire(address_db.contract, quantity_ui)
        if quantity % address_db.contract.lot_size != 0:
            log.err("Manual deposit for invalid quantity: %d" % quantity)
            raise INVALID_CURRENCY_QUANTITY

        log.msg("Manual deposit of %d to %s" % (quantity, address))
        return self.accountant.deposit_cash(address_db.username, address, quantity, total=False, admin_username=admin_username)

    def get_balance_sheet(self):
        """Gets the balance sheet

        :returns: dict -- the balance sheet
        """
        return copy.deepcopy(self.bs_cache)

    def load_bs_cache(self):
        try:
            with open('/tmp/balance_sheet_cache.pickle', 'r') as f:
                self.bs_cache = pickle.load(f)
                log.msg("Loaded balance sheet")
        except IOError:
            self.bs_cache = {}

    def dump_bs_cache(self):
        with open('/tmp/balance_sheet_cache.pickle', 'w') as f:
            pickle.dump(self.bs_cache, f)
            log.msg("Saved balance sheet")

    @util.timed
    def update_bs_cache(self):
        now = datetime.utcnow()
        timestamp = util.dt_to_timestamp(now)

        balance_sheet = {'Asset': collections.defaultdict(lambda: {'positions_by_user': {},
                                                                   'total': 0,
                                                                   'positions_raw': []}),
                         'Liability': collections.defaultdict(lambda: {'positions_by_user': {},
                                                                       'total': 0,
                                                                       'positions_raw': []})}

        # # Build the balance sheet from scratch with a single query
        # if 'timestamp' in self.bs_cache:
        #     bs_query = self.session.query(models.Posting.username,
        #                                   models.Posting.contract_id,
        #                                   func.sum(models.Posting.quantity).label('position'),
        #                                   func.max(models.Journal.timestamp).label('last_timestamp')).filter(
        #         models.Journal.id == models.Posting.journal_id).filter(
        #         models.Journal.timestamp > util.timestamp_to_dt(self.bs_cache['timestamp'])).group_by(
        #         models.Posting.username,
        #         models.Posting.contract_id)
        #
        #     # Copy the cached balance sheet over, without losing any defaultdict-ness, also update the hashes
        #     for side in ["Asset", "Liability"]:
        #         if side in self.bs_cache:
        #             for contract in self.bs_cache[side]:
        #                 for username, position_details in self.bs_cache[side][contract]['positions_by_user'].iteritems():
        #                     user = self.get_user(username)
        #                     position_details['hash'] = user.user_hash(timestamp)
        #                     balance_sheet[side][contract]['positions_by_user'][username] = position_details
        #
        # else:
        bs_query = self.session.query(models.Posting.username,
                                      models.Posting.contract_id,
                                      func.sum(models.Posting.quantity).label('position')).group_by(
            models.Posting.username,
            models.Posting.contract_id)

        for row in bs_query:
            user = self.get_user(row.username)
            contract = self.get_contract(row.contract_id)
            if row.username in balance_sheet[user.type][contract.ticker]['positions_by_user']:
                position = balance_sheet[user.type][contract.ticker]['positions_by_user'][row.username][
                               'position'] + row.position
            else:
                position = row.position

            position_details = {'username': row.username,
                                'hash': user.user_hash(timestamp),
                                'position': position,
                                'position_fmt': util.quantity_fmt(contract, position),
                                'timestamp': timestamp}

            balance_sheet[user.type][contract.ticker]['positions_by_user'][row.username] = position_details

        for side, sheet in balance_sheet.iteritems():
            for ticker, details in sheet.iteritems():
                contract = self.get_contract(ticker)

                details['total'] = sum(
                    [r['position'] for r in balance_sheet[side][ticker]['positions_by_user'].values()])
                details['positions_raw'] = balance_sheet[side][ticker]['positions_by_user'].values()
                details['contract'] = contract.ticker
                details['total_fmt'] = util.quantity_fmt(contract, details['total'])

        balance_sheet['timestamp'] = timestamp
        self.bs_cache = {}
        for side, sheet in balance_sheet.iteritems():
            if isinstance(sheet, collections.defaultdict):
                self.bs_cache[side] = dict(sheet)
            else:
                self.bs_cache[side] = sheet

        self.dump_bs_cache()

    def get_audit(self):
        """Gets the audit, which is the balance sheet but scrubbed of usernames

        :returns: dict -- the audit
        """

        balance_sheet = self.get_balance_sheet()
        for side in ["Asset", "Liability"]:
            for ticker, details in balance_sheet[side].iteritems():
                details['positions'] = []
                for position in details['positions_raw']:
                    details['positions'].append((position['hash'], position['position_fmt']))
                del details['positions_raw']
                del details['positions_by_user']
                del details['total']

        return balance_sheet

    def get_permission_groups(self):
        """Get all the permission groups

        :returns: list -- models.PermissionGroup
        """
        permission_groups = self.session.query(models.PermissionGroup)
        return permission_groups

    def get_fee_groups(self):
        fee_groups = self.session.query(models.FeeGroup).all()
        return fee_groups

    def check_fee_groups(self, fee_groups):
        fee_problems = []
        for aggressive_group in fee_groups:
            for passive_group in fee_groups:
                total_factor = aggressive_group.aggressive_factor + passive_group.passive_factor
                if total_factor < 0:
                    fee_problems.append({'aggressive_group': aggressive_group,
                                         'passive_group': passive_group,
                                         'total_factor': total_factor})
        return fee_problems

    def get_contracts(self):
        contracts = self.session.query(models.Contract).filter_by(active=True)
        return contracts

    def get_contract(self, ticker):
        contract = util.get_contract(self.session, ticker)
        return contract

    def edit_contract(self, ticker, args):
        contract = self.get_contract(ticker)
        for key, value in args.iteritems():
            setattr(contract, key, value)

        self.session.commit()
        self.webserver.reload_contract(ticker)
        self.accountant.reload_contract(None, ticker)

    def get_withdrawals(self):
        withdrawals = self.session.query(models.Withdrawal)
        return withdrawals

    def get_deposits(self):
        addresses = self.session.query(models.Addresses).filter(models.Addresses.username != None)
        return addresses

    @util.timed
    def get_orders(self, user, page=0):
        all_orders = self.session.query(models.Order).filter_by(user=user)
        order_count = all_orders.count()
        order_pages = int(order_count / self.page_size) + 1
        if page < 0:
            page = 0
        orders = all_orders.order_by(models.Order.timestamp.desc()).offset(self.page_size * page).limit(self.page_size)
        return orders, order_pages

    @util.timed
    def get_postings(self, user, contract, page=0):
        import time

        last = time.time()

        all_postings = self.session.query(models.Posting).filter_by(
            username=user.username).filter_by(
            contract_id=contract.id)

        now = time.time()
        log.msg("Elapsed: %0.2fms" % ((now - last) * 1000))
        last = now

        postings_count = all_postings.count()

        now = time.time()
        log.msg("Elapsed: %0.2fms" % ((now - last) * 1000))
        last = now

        postings_pages = int(postings_count / self.page_size) + 1
        if page < 0:
            page = 0

        postings = all_postings.join(models.Posting.journal).order_by(models.Journal.timestamp.desc()).offset(
            self.page_size * page).limit(self.page_size)

        now = time.time()
        log.msg("Elapsed: %0.2fms" % ((now - last) * 1000))

        return postings, postings_pages

    def change_permission_group(self, username, id):
        """Change the permission group for a user

        :param username: The user we are changing
        :type username: str
        :param id: the id of the new permission group
        :type id: int
        """
        log.msg("Changing permission group for %s to %d" % (username, id))
        return self.accountant.change_permission_group(username, id)

    def change_fee_group(self, username, id):
        """Change the permission group for a user

        :param username: The user we are changing
        :type username: str
        :param id: the id of the new permission group
        :type id: int
        """
        log.msg("Changing fee group for %s to %d" % (username, id))
        return self.accountant.change_fee_group(username, id)

    def modify_fee_group(self, id, name, aggressive_factor, passive_factor, withdraw_factor, deposit_factor):
        """Change the permission group for a user

        :param username: The user we are changing
        :type username: str
        :param id: the id of the new permission group
        :type id: int
        """
        log.msg("Modifying fee group %d" % id)

        try:
            group = self.session.query(models.FeeGroup).filter_by(id=id).one()
            group.name = name
            group.aggressive_factor = aggressive_factor
            group.passive_factor = passive_factor
            group.withdraw_factor = withdraw_factor
            group.deposit_factor = deposit_factor
            self.session.commit()
        except Exception as e:
            self.session.rollback()
            raise e

        self.accountant.reload_fee_group(None, group.id)

    def new_fee_group(self, name, aggressive_factor, passive_factor, withdraw_factor, deposit_factor):
        try:
            log.msg("Creating new fee group: %s" % name)
            fee_group = models.FeeGroup(name, aggressive_factor, passive_factor, withdraw_factor, deposit_factor)
            self.session.add(fee_group)
            self.session.commit()
        except Exception as e:
            self.session.rollback()
            log.err("Error: %s" % e)
            raise e

    def new_permission_group(self, name, permissions):
        """Create a new permission group

        :param name: the new group's name
        :type name: str
        """

        try:
            log.msg("Creating new permission group %s" % name)
            permission_group = models.PermissionGroup(name, permissions)
            self.session.add(permission_group)
            self.session.commit()
        except Exception as e:
            log.err("Error: %s" % e)
            self.session.rollback()
            raise e

    def process_withdrawal(self, id, online=False, cancel=False, admin_username=None):
        return self.cashier.process_withdrawal(id, online=online, cancel=cancel, admin_username=admin_username)

    def liquidate_all(self, username):
        self.accountant_slow.liquidate_all(username)

    def liquidate_position(self, username, ticker):
        self.accountant_slow.liquidate_position(username, ticker)


class AdminAPI(Resource):
    isLeaf = True

    def __init__(self, administrator, avatarId, avatarLevel):
        self.administrator = administrator
        self.avatarId = avatarId
        self.avatarLevel = avatarLevel

    def log(self, request, data):
        """Log the request

        """
        log.msg(
            self.avatarId,
            request.getClientIP(),
            request.getUser(),
            request.method,
            request.uri,
            request.clientproto,
            request.code,
            request.sentLength or "-",
            request.getHeader("referer") or "-",
            request.getHeader("user-agent") or "-",
            json.dumps(request.args),
            data)

    def process_request(self, request, data=None):
<<<<<<< HEAD
        if self.avatarLevel < 5:
            raise Exception("Insufficient privileges to run Admin API")
=======
        if self.avatarLevel < 4:
            raise INSUFFICIENT_PERMISSIONS
>>>>>>> 3676d3b6

        resources = {'/api/withdrawals': self.withdrawals,
                     '/api/deposits': self.deposits,
                     '/api/process_withdrawal': self.process_withdrawal,
                     '/api/manual_deposit': self.manual_deposit,
                     '/api/rescan_address': self.rescan_address,
                     '/api/clear_contract': self.clear_contract,
        }
        if request.path in resources:
            return resources[request.path](request, data)
        else:
            raise INVALID_REQUEST

    def withdrawals(self, request, data):
        withdrawals = self.administrator.get_withdrawals()
        return defer.succeed([w.dict for w in withdrawals if w.pending])

    def deposits(self, request, data):
        deposits = self.administrator.get_deposits()
        return defer.succeed([d.dict for d in deposits])

    def rescan_address(self, request, data):
        self.administrator.rescan_address(data['address'])
        return defer.succeed(None)

    def clear_contract(self, request, data):
        if 'price' not in data:
            d = self.administrator.clear_contract(data['ticker'])
        else:
            d = self.administrator.clear_contract(data['ticker'], float(data['price']))

        def process_done(result):
            request.write(json.dumps({'result': True}))
            request.finish()

        d.addCallback(process_done)
        return NOT_DONE_YET

    def process_withdrawal(self, request, data):
        if 'cancel' in data:
            cancel = data['cancel']
            if cancel is True:
                online = False
        else:
            cancel = False
            if 'online' in data:
                online = data['online']
            else:
                online = False

        return self.administrator.process_withdrawal(int(data['id']), online=online, cancel=cancel,
                                              admin_username=self.avatarId)

    def manual_deposit(self, request, data):
        return self.administrator.manual_deposit(data['address'], float(data['quantity']), self.avatarId)

    def render(self, request):
        data = request.content.read()
        self.log(request, data)
        request.setHeader('content-type', 'application/json')
        try:
            if request.method == "GET":
                d = self.process_request(request)
            else:
                parsed_data = json.loads(data)
                d = self.process_request(request, data=parsed_data)

            def process_result(result):
                final_result = {'success': True, 'result': result}
                return final_result

            def process_error(failure):
                failure.trap(SputnikException)
                log.err(failure)
                return {'success': False, 'error': failure.value.args}

            def deliver_result(result):
                request.write(json.dumps(result, sort_keys=True, indent=4, separators=(',', ': ')))
                request.finish()

<<<<<<< HEAD
        if result == NOT_DONE_YET:
            return result
        else:
=======
            d.addCallback(process_result).addErrback(process_error).addCallback(deliver_result)
            return NOT_DONE_YET
        except AdministratorException as e:
            log.err(e)
            result = {'success': False, 'error': e.args}
>>>>>>> 3676d3b6
            return json.dumps(result, sort_keys=True,
                              indent=4, separators=(',', ': '))

class AdminWebUI(Resource):
    isLeaf = False

    def __init__(self, administrator, avatarId, avatarLevel, digest_factory, base_uri):
        """The web Resource that front-ends the administrator

        :param administrator: the actual administrator
        :type administrator: dealer_proxy_async
        :param avatarId: The admin user that is logging in
        :type avatarId: str
        :param avatarLevel: what is this admin user's level
        :type avatarLevel: int
        :param digest_factory: The factory that tells us about auth details
        """

        self.administrator = administrator
        self.avatarId = avatarId
        self.avatarLevel = avatarLevel
        self.jinja_env = Environment(loader=FileSystemLoader(self.administrator.component.template_dir),
                                     autoescape=True)
        self.digest_factory = digest_factory
        self.base_uri = base_uri
        Resource.__init__(self)

    def check_referer(self, request):
        if self.base_uri is not None:
            referer = request.getHeader("referer")
            if referer is None or not referer.startswith(self.base_uri):
                log.err("Referer check failed: %s" % referer)
                return False
            else:
                return True
        else:
            return True


    def calc_ha1(self, password, username=None):
        """Calculate the HA1 for a password so we can store it in the DB

        :param password: the plaintext password
        :type password: str
        :param username: the user to consider, if None, use the avatarId
        :type username: str
        :returns: str
        """

        if username is None:
            username = self.avatarId

        realm = self.digest_factory.digest.authenticationRealm
        return calcHA1('md5', username, realm, password, None, None)

    def getChild(self, path, request):
        """return myself

        """
        return self

    def log(self, request):
        """Log the request

        """
        log.msg(
            self.avatarId,
            request.getClientIP(),
            request.getUser(),
            request.method,
            request.uri,
            request.clientproto,
            request.code,
            request.sentLength or "-",
            request.getHeader("referer") or "-",
            request.getHeader("user-agent") or "-",
            json.dumps(request.args))

    def render(self, request):
        """Render the request

        """
        self.log(request)
        if request.path != '/':
            if not self.check_referer(request):
                return redirectTo('/', request)

        resources = [
                    # Level 0
                    { '/': self.admin,
                      '/reset_admin_password': self.reset_admin_password
                    },
                    # Level 1
                     {'/': self.user_list,
                      '/user_details': self.user_details,
                      '/user_orders': self.user_orders,
                      '/user_postings': self.user_postings,
                      '/rescan_address': self.rescan_address,
                      '/admin': self.admin,
                      '/contracts': self.contracts,
                      '/mail_statement': self.mail_statement,
                     },
                    # Level 2
                     {'/reset_password': self.reset_password,
                      '/permission_groups': self.permission_groups,
                      '/change_permission_group': self.change_permission_group,
                      '/fee_groups': self.fee_groups,
                     },
                    # Level 3
                     {'/balance_sheet': self.balance_sheet,
                      '/ledger': self.ledger,
                      '/new_permission_group': self.new_permission_group,
                      '/edit_contract': self.edit_contract,
                      '/change_fee_group': self.change_fee_group,
                      '/new_fee_group': self.new_fee_group,
                      '/modify_fee_group': self.modify_fee_group,
                     },
                    # Level 4
                     {
                      '/process_withdrawal': self.process_withdrawal,
                      '/withdrawals': self.withdrawals,
                      '/deposits': self.deposits,
                      '/order_book': self.order_book,
                      '/manual_deposit': self.manual_deposit,
                      '/cancel_order': self.cancel_order,
                      '/margins': self.margins
                     },
                    # Level 5
                     {'/admin_list': self.admin_list,
                      '/new_admin_user': self.new_admin_user,
                      '/set_admin_level': self.set_admin_level,
                      '/force_reset_admin_password': self.force_reset_admin_password,
                      '/transfer_position': self.transfer_position,
                      '/adjust_position': self.adjust_position,
                      '/liquidate_all': self.liquidate_all,
                      '/liquidate_position': self.liquidate_position,
                      '/clear_contract': self.clear_contract}]
        
        resource_list = {}
        for level in range(0, self.avatarLevel + 1):
            resource_list.update(resources[level])
        try:

            try:
                resource = resource_list[request.path]
            except KeyError:
                return self.invalid_request(request)

            try:
                return resource(request)
            except ValueError:
                raise INVALID_QUANTITY

        except SputnikException as e:
            return self.error_request(request, e.args)

    def invalid_request(self, request):
        log.err("Invalid request received: %s" % request)
        t = self.jinja_env.get_template("invalid_request.html")
        return t.render().encode('utf-8')

<<<<<<< HEAD
    def margins(self, request):
        d = self.administrator.get_margins()
        def show_margins(margins):
            t = self.jinja_env.get_template('margins.html')
            rendered = t.render(margins=margins)
            request.write(rendered.encode('utf-8'))
            request.finish()

        d.addCallback(show_margins)
        return NOT_DONE_YET
=======
    def error_callback(self, failure, request):
        failure.trap(SputnikException)
        log.err("SputnikException in deferred for request: %s" % request)
        log.err(failure)
        msg = self.error_request(request, failure.value.args)
        request.write(msg)
        request.finish()

    def error_request(self, request, error):
        log.err("Error %s received for request %s" % (error, request))
        t = self.jinja_env.get_template("error.html")
        return t.render(error=error).encode('utf-8')
>>>>>>> 3676d3b6

    def process_withdrawal(self, request):
        if 'cancel' in request.args:
            cancel = True
            online = False
        else:
            cancel = False
            if 'online' in request.args:
                online = True
            else:
                online = False

        d = self.administrator.process_withdrawal(int(request.args['id'][0]), online=online, cancel=cancel,
                                                  admin_username=self.avatarId)
        def _cb(result, request):
            request.write(redirectTo("/user_details?username=%s" % request.args['username'][0], request))
            request.finish()

        d.addCallback(_cb, request).addErrback(self.error_callback, request)
        return NOT_DONE_YET

    def mail_statement(self, request):
        self.administrator.expire_all()

        self.administrator.mail_statement(request.args['username'][0])
        return redirectTo("/user_details?username=%s" % request.args['username'][0], request)
    
    def permission_groups(self, request):
        """Get the permission groups page

        """
        self.administrator.expire_all()
        permission_groups = self.administrator.get_permission_groups()
        t = self.jinja_env.get_template('permission_groups.html')
        return t.render(permission_groups=permission_groups).encode('utf-8')

    def new_permission_group(self, request):
        """Create a new permission group and then return the permission groups page

        """
        if 'permissions' in request.args:
            permissions = request.args['permissions']
        else:
            permissions = []
        self.administrator.new_permission_group(request.args['name'][0], permissions)
        return redirectTo('/permission_groups', request)


    def change_permission_group(self, request):
        """Change a user's permission group and then return the user details page

        """
        username = request.args['username'][0]
        id = int(request.args['id'][0])
        d = self.administrator.change_permission_group(username, id)
        def _cb(result, request):
            request.write(redirectTo("/user_details?username=%s" % request.args['username'][0], request))
            request.finish()

        d.addCallback(_cb, request).addErrback(self.error_callback, request)
        return NOT_DONE_YET

    def fee_groups(self, request):
        fee_groups = self.administrator.get_fee_groups()
        fee_group_problems = self.administrator.check_fee_groups(fee_groups)
        t = self.jinja_env.get_template('fee_groups.html')
        return t.render(fee_groups=fee_groups, fee_group_problems=fee_group_problems).encode('utf-8')

    def change_fee_group(self, request):
        username = request.args['username'][0]
        id = int(request.args['id'][0])
        d = self.administrator.change_fee_group(username, id)
        def _cb(result, request):
            request.write(redirectTo("/user_details?username=%s" % request.args['username'][0], request))
            request.finish()

        d.addCallback(_cb, request).addErrback(self.error_callback, request)
        return NOT_DONE_YET

    def modify_fee_group(self, request):
        id = int(request.args['id'][0])
        name = request.args['name'][0]
        aggressive_factor = int(request.args['aggressive_factor'][0])
        passive_factor = int(request.args['passive_factor'][0])
        withdraw_factor = int(request.args['withdraw_factor'][0])
        deposit_factor = int(request.args['deposit_factor'][0])
        self.administrator.modify_fee_group(id, name, aggressive_factor, passive_factor, withdraw_factor, deposit_factor)
        return redirectTo('/fee_groups', request)

    def new_fee_group(self, request):
        name = request.args['name'][0]
        aggressive_factor = int(request.args['aggressive_factor'][0])
        passive_factor = int(request.args['passive_factor'][0])
        withdraw_factor = int(request.args['withdraw_factor'][0])
        deposit_factor = int(request.args['deposit_factor'][0])
        self.administrator.new_fee_group(name, aggressive_factor, passive_factor, withdraw_factor, deposit_factor)
        return redirectTo('/fee_groups', request)

    def contracts(self, request):
        contracts = self.administrator.get_contracts()
        t = self.jinja_env.get_template('contracts.html')
        return t.render(contracts=contracts).encode('utf-8')

    def edit_contract(self, request):
        ticker = request.args['ticker'][0]
        args = {}
        for key in ["description", "full_description", "cold_wallet_address", "deposit_instructions"]:
            if key in request.args:
                args[key] = request.args[key][0].decode('utf-8')

        for key in ["fees", "hot_wallet_limit", "deposit_base_fee", "deposit_bps_fee", "withdraw_base_fee",
                    "withdraw_bps_fee"]:
            if key in request.args:
                args[key] = int(request.args[key][0])

        if "expiration" in request.args:
            args['expiration'] = parser.parse(request.args['expiration'][0])

        if "period" in request.args:
            try:
                args['period'] = timedelta(days=int(request.args['period'][0]))
            except ValueError:
                log.msg("%s not a valid period" % request.args['period'][0])

        self.administrator.edit_contract(ticker, args)
        return redirectTo('/contracts', request)

    def clear_contract(self, request):
<<<<<<< HEAD
        if 'price' in request.args:
            d = self.administrator.clear_contract(request.args['ticker'][0], float(request.args['price'][0]))
        else:
            d = self.administrator.clear_contract(request.args['ticker'][0])

        def clearing_done(result):
            request.write(redirectTo('/contracts', request).encode('utf-8'))
            request.finish()

        d.addCallback(clearing_done)
        return NOT_DONE_YET

    def liquidate_all(self, request):
        self.administrator.liquidate_all(request.args['username'][0])
        return redirectTo('/margins', request)

    def liquidate_position(self, request):
        self.administrator.liquidate_position(request.args['username'][0], request.args['ticker'][0])
        return redirectTo('/user_details?username=%s' % request.args['username'][0], request)
=======
        d = self.administrator.clear_contract(request.args['ticker'][0], float(request.args['price'][0]))
        def _cb(result, request):
            request.write(redirectTo("/contracts", request))
            request.finish()

        d.addCallback(_cb, request).addErrback(self.error_callback, request)
        return NOT_DONE_YET
>>>>>>> 3676d3b6

    def withdrawals(self, request):
        withdrawals = self.administrator.get_withdrawals()
        t = self.jinja_env.get_template('withdrawals.html')
        return t.render(withdrawals=withdrawals).encode('utf-8')

    def deposits(self, request):
        deposits = self.administrator.get_deposits()
        t = self.jinja_env.get_template('deposits.html')
        return t.render(deposits=deposits).encode('utf-8')

    def order_book(self, request):
        ticker = request.args['ticker'][0]
        d = self.administrator.get_order_book(ticker)

        def got_order_book(order_book):
            t = self.jinja_env.get_template('order_book.html')
            rendered = t.render(ticker=ticker, order_book=order_book)
            request.write(rendered.encode('utf-8'))
            request.finish()

        d.addCallback(got_order_book).addErrback(self.error_callback, request)
        return NOT_DONE_YET

    def cancel_order(self, request):
        id = int(request.args['id'][0])
        username = request.args['username'][0]
        d = self.administrator.cancel_order(username, id)

        def _cb(result, request):
            request.write(redirectTo("/order_book?ticker=%s" % request.args['ticker'][0], request))
            request.finish()

        d.addCallback(_cb, request).addErrback(self.error_callback, request)
        return NOT_DONE_YET

    def ledger(self, request):
        """Show use the details of a single jounral entry

        """
        self.administrator.expire_all()
        journal_id = request.args['id'][0]
        journal = self.administrator.get_journal(journal_id)
        t = self.jinja_env.get_template('ledger.html')
        return t.render(journal=journal).encode('utf-8')

    def user_list(self, request):
        """Give us a list of all the users

        """
        # We dont need to expire here because the user_list doesn't show
        # anything that is modified by anyone but the administrator
        users = self.administrator.get_users()
        t = self.jinja_env.get_template('user_list.html')
        return t.render(users=users).encode('utf-8')

    def reset_password(self, request):
        """Reset someone's password with the given plaintext

        """
        self.administrator.reset_password_plaintext(request.args['username'][0], request.args['new_password'][0])
        return redirectTo("/user_details?username=%s" % request.args['username'][0], request)

    def reset_admin_password(self, request):
        """Reset an administrator password if we know the old password

        """
        self.administrator.reset_admin_password(self.avatarId, self.calc_ha1(request.args['old_password'][0]),
                                                self.calc_ha1(request.args['new_password'][0]))
        return redirectTo('/admin', request)

    def force_reset_admin_password(self, request):
        """Reset an administrator password even if we don't know the old password

        """
        self.administrator.force_reset_admin_password(request.args['username'][0], self.calc_ha1(request.args['password'][0],
                                                                                           username=
                                                                                           request.args['username'][0]))

        return redirectTo('/admin_list', request)

    def admin(self, request):
        """Give me the page where I can edit my admin password

        """
        t = self.jinja_env.get_template('admin.html')
        return t.render(username=self.avatarId).encode('utf-8')

    @util.timed
    def user_orders(self, request):
        user = self.administrator.get_user(request.args['username'][0])
        page = int(request.args['page'][0])
        orders, order_pages = self.administrator.get_orders(user, page)
        t = self.jinja_env.get_template('user_orders.html')
        rendered = t.render(user=user, orders=orders, order_pages=order_pages, orders_page=page,
                            min_range=max(page - 10, 0), max_range=min(order_pages, page + 10))
        return rendered.encode('utf-8')

    @util.timed
    def user_postings(self, request):
        user = self.administrator.get_user(request.args['username'][0])
        page = int(request.args['page'][0])
        contract = self.administrator.get_contract(request.args['ticker'][0])
        position = self.administrator.get_position(user, contract)
        postings, posting_pages = self.administrator.get_postings(user, contract, page=page)
        t = self.jinja_env.get_template('user_postings.html')
        postings_by_ticker = {contract.ticker: {'postings': postings,
                                                'posting_pages': posting_pages,
                                                'page': page,
                                                'min_range': max(page - 10, 0),
                                                'max_range': min(posting_pages, page + 10)}}
        rendered = t.render(user=user, position=position, postings_by_ticker=postings_by_ticker)
        return rendered.encode('utf-8')


    @util.timed
    def user_details(self, request):
        """Show all the details for a particular user

        """
        # We are getting trades and positions which things other than the administrator
        # are modifying, so we need to do an expire here
        self.administrator.expire_all()

        user = self.administrator.get_user(request.args['username'][0])
        permission_groups = self.administrator.get_permission_groups()
        zendesk_domain = self.administrator.component.zendesk_domain

        if 'orders_page' in request.args:
            orders_page = int(request.args['orders_page'][0])
        else:
            orders_page = 0

        orders, order_pages = self.administrator.get_orders(user, page=orders_page)
        fee_groups = self.administrator.get_fee_groups()

        t = self.jinja_env.get_template('user_details.html')
        rendered = t.render(user=user,
                            zendesk_domain=zendesk_domain,
                            fee_groups=fee_groups,
                            debug=self.administrator.component.debug, permission_groups=permission_groups,
                            orders=orders, order_pages=order_pages, orders_page=orders_page,
                            min_range=max(orders_page - 10, 0), max_range=min(order_pages, orders_page + 10))
        return rendered.encode('utf-8')

    def adjust_position(self, request):
        """Adjust a user's position then go back to his detail page

        """
        d = self.administrator.adjust_position(request.args['username'][0], request.args['contract'][0],
                                           float(request.args['quantity'][0]), self.avatarId)
        def _cb(result, request):
            request.write(redirectTo("/user_details?username=%s" % request.args['username'][0], request))
            request.finish()

        d.addCallback(_cb, request).addErrback(self.error_callback, request)
        return NOT_DONE_YET

    def transfer_position(self, request):
        """Transfer a position from a user and go back to his details page

        """

        d = self.administrator.transfer_position(request.args['contract'][0], request.args['from_user'][0],
                                             request.args['to_user'][0], float(request.args['quantity'][0]),
                                             "%s (%s)" % (request.args['note'][0], self.avatarId))
        def _cb(result, request):
            request.write(redirectTo("/user_details?username=%s" % request.args['username'][0], request))
            request.finish()

        d.addCallback(_cb, request).addErrback(self.error_callback, request)
        return NOT_DONE_YET

    def rescan_address(self, request):
        """Send a message to the cashier to rescan an address

        """
        self.administrator.rescan_address(request.args['address'][0])
        return redirectTo("/user_details?username=%s" % request.args['username'][0], request)

    def manual_deposit(self, request):
        """Tell the cashier that an address received a certain amount of money

        """
        d = self.administrator.manual_deposit(request.args['address'][0], float(request.args['quantity'][0]), self.avatarId)
        def _cb(result, request):
            request.write(redirectTo("/user_details?username=%s" % request.args['username'][0], request))
            request.finish()

        d.addCallback(_cb, request).addErrback(self.error_callback, request)
        return NOT_DONE_YET

    def admin_list(self, request):
        """List all the admin users

        """
        admin_users = self.administrator.get_admin_users()
        t = self.jinja_env.get_template('admin_list.html')
        return t.render(admin_users=admin_users).encode('utf-8')

    def new_admin_user(self, request):
        """Create a new admin user, then return list of admin users

        """
        self.administrator.new_admin_user(request.args['username'][0], self.calc_ha1(request.args['password'][0],
                                                                                     username=request.args['username'][
                                                                                         0]),
                                          int(request.args['level'][0]))
        return redirectTo('/admin_list', request)

    def set_admin_level(self, request):
        """Set the level of a certain admin user, and then return the list of admin users

        """
        self.administrator.set_admin_level(request.args['username'][0], int(request.args['level'][0]))
        return redirectTo('/admin_list', request)

    def balance_sheet(self, request):
        """Display the full balance sheet of the system

        """

        balance_sheet = self.administrator.get_balance_sheet()

        t = self.jinja_env.get_template('balance_sheet.html')
        rendered = t.render(balance_sheet=balance_sheet, timestamp=util.timestamp_to_dt(balance_sheet['timestamp']))
        return rendered.encode('utf-8')


class AdminWebExport(ComponentExport):
    def __init__(self, administrator):
        self.administrator = administrator
        ComponentExport.__init__(self, administrator)

    @session_aware
    def get_withdrawals(self):
        return self.administrator.get_withdrawals()

    @session_aware
    def get_deposits(self):
        return self.administrator.get_deposits()

    @session_aware
    def rescan_address(self, address):
        return self.administrator.cashier.rescan_address(address)

    @session_aware
    def process_withdrawal(self, id, online, cancel, admin_username):
        return self.administrator.process_withdrawal(id, online, cancel, admin_username=admin_username)

    @session_aware
    def expire_all(self):
        return self.administrator.expire_all()

    @session_aware
    def new_permission_group(self, name, permissions):
        return self.administrator.new_permission_group(name, permissions)

    @session_aware
    def change_permission_group(self, username, id):
        return self.administrator.change_permission_group(username, id)

    @session_aware
    def get_fee_groups(self):
        return self.administrator.get_fee_groups()

    @session_aware
    def check_fee_groups(self, fee_groups):
        return self.administrator.check_fee_groups(fee_groups)

    @session_aware
    def change_fee_group(self, username, id):
        return self.administrator.change_fee_group(username, id)

    @session_aware
    def modify_fee_group(self, id, name, aggressive_factor, passive_factor, withdraw_factor, deposit_factor):
        return self.administrator.modify_fee_group(id, name, aggressive_factor, passive_factor, withdraw_factor, deposit_factor)

    @session_aware
    def new_fee_group(self, name, aggressive_factor, passive_factor, withdraw_factor, deposit_factor):
        return self.administrator.new_fee_group(name, aggressive_factor, passive_factor, withdraw_factor, deposit_factor)

    @session_aware
    def get_contracts(self):
        return self.administrator.get_contracts()

    @session_aware
    def edit_contract(self, ticker, args):
        return self.administrator.edit_contract(ticker, args)

    @session_aware
    def clear_contract(self, ticker, price):
        return self.administrator.clear_contract(ticker, price)

    @session_aware
    def get_order_book(self, ticker):
        return self.administrator.get_order_book(ticker)

    @session_aware
    def cancel_order(self, username, id):
        return self.administrator.cancel_order(username, id)

    @session_aware
    def get_journal(self, id):
        return self.administrator.get_journal(id)

    @session_aware
    def get_users(self):
        return self.administrator.get_users()

    @session_aware
    def reset_password_plaintext(self, username, new_password):
        return self.administrator.reset_password_plaintext(username, new_password)

    @session_aware
    def reset_admin_password(self, username, old_password_hash, new_password_hash):
        return self.administrator.reset_admin_password(username, old_password_hash=old_password_hash,
                                                       new_password_hash=new_password_hash)

    @session_aware
    def get_user(self, username):
        return self.administrator.get_user(username)

    @session_aware
    def new_admin_user(self, username, password_hash, level):
        return self.administrator.new_admin_user(username, password_hash, level)

    @session_aware
    def set_admin_level(self, username, level):
        return self.administrator.set_admin_level(username, level)

    @session_aware
    def get_permission_groups(self):
        return self.administrator.get_permission_groups()

    @session_aware
    def transfer_position(self, ticker, from_user, to_user, quantity_ui, note):
        return self.administrator.transfer_position(ticker, from_user, to_user, quantity_ui, note)

    @session_aware
    def adjust_position(self, username, ticker, quantity, admin_username):
        return self.administrator.adjust_position(username, ticker, quantity, admin_username=admin_username)

    @session_aware
    def get_contract(self, ticker):
        return self.administrator.get_contract(ticker)

    @session_aware
    def get_orders(self, user, page):
        return self.administrator.get_orders(user, page)

    @session_aware
    def manual_deposit(self, address, quantity, admin_username):
        return self.administrator.manual_deposit(address, quantity, admin_username=admin_username)

    @session_aware
    def force_reset_admin_password(self, username, password_hash):
        return self.administrator.force_reset_admin_password(username, password_hash)

    @session_aware
    def get_balance_sheet(self):
        return self.administrator.get_balance_sheet()

    @session_aware
    def get_admin_users(self):
        return self.administrator.get_admin_users()

    @session_aware
    def get_position(self, user, contract):
        return self.administrator.get_position(user, contract)

    @session_aware
    def get_postings(self, user, contract, page):
        return self.administrator.get_postings(user, contract, page)



class PasswordChecker(object):
    """Checks admin users passwords against the hash stored in the db

    """
    implements(ICredentialsChecker)
    credentialInterfaces = (IUsernameDigestHash,)

    def __init__(self, session):
        """
        :param session: The sql alchemy session
        """
        self.session = session

    def requestAvatarId(self, credentials):
        """
        :param credentials: The username & password that the user is attempting
        :returns: deferred
        """

        username = credentials.username
        try:
            admin_user = self.session.query(models.AdminUser).filter_by(username=username).one()
        except NoResultFound as e:
            return defer.fail(credError.UnauthorizedLogin("No such administrator"))
        except Exception as e:
            log.err(e)
            self.session.rollback()
            raise e

        # Allow login if there is no password. Use this for
        # setup only
        if admin_user.password_hash == "":
            return defer.succeed(username)

        if credentials.checkHash(admin_user.password_hash):
            return defer.succeed(username)
        else:
            return defer.fail(credError.UnauthorizedLogin("Bad password"))


class SimpleRealm(object):
    implements(IRealm)

    def __init__(self, administrator, session, digest_factory, admin_base_uri):
        self.administrator = administrator
        self.session = session
        self.digest_factory = digest_factory
        self.admin_base_uri = admin_base_uri

    def requestAvatar(self, avatarId, mind, *interfaces):
        if IResource in interfaces:
            try:
                user = self.session.query(models.AdminUser).filter_by(username=avatarId).one()
                # If the pw isn't set yet, only allow level 0 access
                if user.password_hash == "":
                    avatarLevel = 0
                else:
                    avatarLevel = user.level
            except Exception as e:
                self.session.rollback()
                print "Exception: %s" % e

            ui_resource = AdminWebUI(self.administrator, avatarId, avatarLevel, self.digest_factory, self.admin_base_uri)
            api_resource = AdminAPI(self.administrator, avatarId, avatarLevel)
            ui_resource.putChild('api', api_resource)

            return IResource, ui_resource, lambda: None
        else:
            raise NotImplementedError


class WebserverExport(ComponentExport):
    """
    For security reasons, the webserver only has access to a limit subset of
        the administrator functionality. This is exposed here.
    """

    def __init__(self, administrator):
        self.administrator = administrator
        ComponentExport.__init__(self, administrator)

    @export
    @session_aware
    @schema("rpc/administrator.json#get_new_api_credentials")
    def get_new_api_credentials(self, username, expiration):
        return self.administrator.get_new_api_credentials(username, expiration)

    @export
    @session_aware
    @schema("rpc/administrator.json#check_and_update_api_nonce")
    def check_and_update_api_nonce(self, username, nonce):
        return self.administrator.check_and_update_api_nonce(username, nonce)

    @export
    @session_aware
    @schema("rpc/administrator.json#make_account")
    def make_account(self, username, password):
        return self.administrator.make_account(username, password)

    @export
    @session_aware
    @schema("rpc/administrator.json#change_profile")
    def change_profile(self, username, profile):
        return self.administrator.change_profile(username, profile)

    @export
    @session_aware
    @schema("rpc/administrator.json#reset_password_hash")
    def reset_password_hash(self, username, old_password_hash, new_password_hash, token=None):
        return self.administrator.reset_password_hash(username, old_password_hash, new_password_hash, token=token)

    @export
    @session_aware
    @schema("rpc/administrator.json#get_reset_token")
    def get_reset_token(self, username):
        return self.administrator.get_reset_token(username)

    @export
    @session_aware
    @schema("rpc/administrator.json#register_support_ticket")
    def register_support_ticket(self, username, nonce, type, foreign_key):
        return self.administrator.register_support_ticket(username, nonce, type, foreign_key)

    @export
    @session_aware
    @schema("rpc/administrator.json#request_support_nonce")
    def request_support_nonce(self, username, type):
        return self.administrator.request_support_nonce(username, type)

    @export
    @session_aware
    @schema("rpc/administrator.json#get_audit")
    def get_audit(self):
        return self.administrator.get_audit()

    @export
    @session_aware
    @schema("rpc/administrator.json#get_profile")
    def get_profile(self, username):
        return self.administrator.get_profile(username)

class CronExport(ComponentExport):
    def __init__(self, administrator):
        self.administrator = administrator
        ComponentExport.__init__(self, administrator)

    @export
    @session_aware
    @schema("rpc/administrator.json#mail_statements")
    def mail_statements(self, period):
        return self.administrator.mail_statements(period)


class TicketServerExport(ComponentExport):
    """The administrator exposes these functions to the TicketServer

    """

    def __init__(self, administrator):
        self.administrator = administrator
        ComponentExport.__init__(self, administrator)

    @export
    @session_aware
    @schema("rpc/administrator.json#check_support_nonce")
    def check_support_nonce(self, username, nonce, type):
        return self.administrator.check_support_nonce(username, nonce, type)

    @export
    @session_aware
    @schema("rpc/administrator.json#register_support_ticket")
    def register_support_ticket(self, username, nonce, type, foreign_key):
        return self.administrator.register_support_ticket(username, nonce, type, foreign_key)


if __name__ == "__main__":
    log.startLogging(sys.stdout)

    session = database.make_session()

    debug = config.getboolean("administrator", "debug")
    accountant = AccountantProxy("dealer",
                                 config.get("accountant", "administrator_export"),
                                 config.getint("accountant", "administrator_export_base_port"))

<<<<<<< HEAD
    # Slow accountant with 20 minute timeout
    accountant_slow = AccountantProxy("dealer",
                                 config.get("accountant", "administrator_export"),
                                 config.getint("accountant", "administrator_export_base_port"),
                                 timeout=60*20)

    cashier = push_proxy_async(config.get("cashier", "administrator_export"))
=======
    cashier = dealer_proxy_async(config.get("cashier", "administrator_export"))
>>>>>>> 3676d3b6
    watchdog(config.get("watchdog", "administrator"))
    webserver = dealer_proxy_async(config.get("webserver", "administrator_export"))

    if config.getboolean("webserver", "ssl"):
        protocol = 'https'
    else:
        protocol = 'http'

    base_uri = "%s://%s:%d" % (protocol,
                               config.get("webserver", "www_address"),
                               config.getint("webserver", "www_port"))
    from_email = config.get("administrator", "email")
    zendesk_domain = config.get("ticketserver", "zendesk_domain")

    user_limit = config.getint("administrator", "user_limit")
    bs_cache_update = config.getint("administrator", "bs_cache_update")
    mtm_period = config.getint("administrator", "mtm_period")

    engine_base_port = config.getint("engine", "administrator_base_port")
    engines = {}
    for contract in session.query(models.Contract).filter_by(active=True):
        engines[contract.ticker] = dealer_proxy_async("tcp://127.0.0.1:%d" %
                                                      (engine_base_port + int(contract.id)))

    administrator = Administrator(session, accountant, cashier, engines,
                                  zendesk_domain,
                                  accountant_slow, webserver,
                                  debug=debug, base_uri=base_uri,
                                  sendmail=Sendmail(from_email),
                                  user_limit=user_limit,
                                  bs_cache_update_period=bs_cache_update,
                                  mtm_period=mtm_period,
                                  )

    webserver_export = WebserverExport(administrator)
    ticketserver_export = TicketServerExport(administrator)
    cron_export = CronExport(administrator)

    router_share_async(webserver_export,
                       config.get("administrator", "webserver_export"))
    router_share_async(ticketserver_export,
                       config.get("administrator", "ticketserver_export"))
    router_share_async(cron_export,
                       config.get("administrator", "cron_export"))

    checkers = [PasswordChecker(session)]
    digest_factory = DigestCredentialFactory('md5', 'Sputnik Admin Interface')
    admin_base_uri = "%s://%s:%d" % (protocol,
                                     config.get("webserver", "www_address"),
                                     config.getint("administrator", "UI_port"))

    wrapper = HTTPAuthSessionWrapper(Portal(SimpleRealm(AdminWebExport(administrator), session, digest_factory,
                                                        admin_base_uri),
                                            checkers),
                                     [digest_factory])

    # SSL
    if config.getboolean("webserver", "ssl"):
        key = config.get("webserver", "ssl_key")
        cert = config.get("webserver", "ssl_cert")
        cert_chain = config.get("webserver", "ssl_cert_chain")
        contextFactory = ChainedOpenSSLContextFactory(key, cert_chain)
        reactor.listenSSL(config.getint("administrator", "UI_port"), Site(resource=wrapper),
                          contextFactory,
                          interface=config.get("administrator", "interface"))
    else:
        reactor.listenTCP(config.getint("administrator", "UI_port"), Site(resource=wrapper),
                          interface=config.get("administrator", "interface"))

    # Ticketserver

    administrator_for_ticketserver =  dealer_proxy_async(config.get("administrator", "ticketserver_export"))
    zendesk = Zendesk(config.get("ticketserver", "zendesk_domain"),
                      config.get("ticketserver", "zendesk_token"),
                      config.get("ticketserver", "zendesk_email"))

    if config.getboolean("ticketserver", "enable_blockscore"):
        blockscore = BlockScore(config.get("ticketserver", "blockscore_api_key"))
    else:
        blockscore = None

    ticketserver =  TicketServer(administrator_for_ticketserver, zendesk, blockscore=blockscore)

    interface = config.get("webserver", "interface")
    if config.getboolean("webserver", "www"):
        web_dir = File(config.get("webserver", "www_root"))
        web_dir.putChild('ticket_server', ticketserver)
        web = Site(web_dir)
        port = config.getint("webserver", "www_port")
        if config.getboolean("webserver", "ssl"):
            reactor.listenSSL(port, web, contextFactory, interface=interface)
        else:
            reactor.listenTCP(port, web, interface=interface)
    else:
        base_resource = Resource()
        base_resource.putChild('ticket_server', ticketserver)
        reactor.listenTCP(config.getint("ticketserver", "ticketserver_port"), Site(base_resource),
                                        interface="127.0.0.1")


    reactor.run()
<|MERGE_RESOLUTION|>--- conflicted
+++ resolved
@@ -41,11 +41,8 @@
 from sqlalchemy.orm.exc import NoResultFound
 from dateutil import parser
 from datetime import timedelta
-<<<<<<< HEAD
-=======
 from autobahn.wamp.auth import derive_key
 from twisted.web.static import File
->>>>>>> 3676d3b6
 
 import config
 import database
@@ -858,11 +855,11 @@
         uid = util.get_uid()
         if not from_user or not to_user:
             raise NO_USERNAME_SPECIFIED
-
+        
         d1 = self.accountant.transfer_position(from_user, ticker, 'debit', quantity, note, uid)
         d2 = self.accountant.transfer_position(to_user, ticker, 'credit', quantity, note, uid)
         return defer.gatherResults([d1, d2], consumeErrors=True).addErrback(self.clear_first_error)
-
+    
     def mtm_futures(self):
         self.session.expire(self.session.query(models.Contract))
         futures = self.session.query(models.Contract).filter_by(contract_type="futures",
@@ -885,7 +882,6 @@
         if not contract.active:
             raise CONTRACT_NOT_ACTIVE
 
-<<<<<<< HEAD
         d = defer.DeferredList(self.accountant_slow.clear_contract(None, ticker, price, uid))
 
         # If the contract is expired, mark it inactive or reset it
@@ -911,25 +907,6 @@
 
                     self.accountant.reload_contract(None, ticker)
                     self.webserver.reload_contract(ticker)
-=======
-        # Mark contract inactive
-        try:
-            contract.active = False
-            self.session.add(contract)
-            self.session.commit()
-        except Exception as e:
-            log.err("Unable to mark contract inactive %s" % e)
-            raise e
-        else:
-            d = self.accountant.clear_contract(None, ticker, price, uid)
-            # TODO: if this is an early clearing, reactivate the contract after clear_contract is done
-            # We need to make sure that the timeout here is long, because clear_contract
-            # won't return for a while
-            #
-            # How do we ensure that the accountants know that it is reactivated?
-            # send a ZMQ message to them all?
-            return d
->>>>>>> 3676d3b6
 
                 d.addCallback(adjust_expiration)
 
@@ -1260,13 +1237,8 @@
             data)
 
     def process_request(self, request, data=None):
-<<<<<<< HEAD
-        if self.avatarLevel < 5:
-            raise Exception("Insufficient privileges to run Admin API")
-=======
         if self.avatarLevel < 4:
             raise INSUFFICIENT_PERMISSIONS
->>>>>>> 3676d3b6
 
         resources = {'/api/withdrawals': self.withdrawals,
                      '/api/deposits': self.deposits,
@@ -1347,17 +1319,11 @@
                 request.write(json.dumps(result, sort_keys=True, indent=4, separators=(',', ': ')))
                 request.finish()
 
-<<<<<<< HEAD
-        if result == NOT_DONE_YET:
-            return result
-        else:
-=======
             d.addCallback(process_result).addErrback(process_error).addCallback(deliver_result)
             return NOT_DONE_YET
         except AdministratorException as e:
             log.err(e)
             result = {'success': False, 'error': e.args}
->>>>>>> 3676d3b6
             return json.dumps(result, sort_keys=True,
                               indent=4, separators=(',', ': '))
 
@@ -1519,7 +1485,6 @@
         t = self.jinja_env.get_template("invalid_request.html")
         return t.render().encode('utf-8')
 
-<<<<<<< HEAD
     def margins(self, request):
         d = self.administrator.get_margins()
         def show_margins(margins):
@@ -1530,7 +1495,7 @@
 
         d.addCallback(show_margins)
         return NOT_DONE_YET
-=======
+
     def error_callback(self, failure, request):
         failure.trap(SputnikException)
         log.err("SputnikException in deferred for request: %s" % request)
@@ -1543,7 +1508,6 @@
         log.err("Error %s received for request %s" % (error, request))
         t = self.jinja_env.get_template("error.html")
         return t.render(error=error).encode('utf-8')
->>>>>>> 3676d3b6
 
     def process_withdrawal(self, request):
         if 'cancel' in request.args:
@@ -1672,7 +1636,6 @@
         return redirectTo('/contracts', request)
 
     def clear_contract(self, request):
-<<<<<<< HEAD
         if 'price' in request.args:
             d = self.administrator.clear_contract(request.args['ticker'][0], float(request.args['price'][0]))
         else:
@@ -1692,15 +1655,6 @@
     def liquidate_position(self, request):
         self.administrator.liquidate_position(request.args['username'][0], request.args['ticker'][0])
         return redirectTo('/user_details?username=%s' % request.args['username'][0], request)
-=======
-        d = self.administrator.clear_contract(request.args['ticker'][0], float(request.args['price'][0]))
-        def _cb(result, request):
-            request.write(redirectTo("/contracts", request))
-            request.finish()
-
-        d.addCallback(_cb, request).addErrback(self.error_callback, request)
-        return NOT_DONE_YET
->>>>>>> 3676d3b6
 
     def withdrawals(self, request):
         withdrawals = self.administrator.get_withdrawals()
@@ -2263,17 +2217,13 @@
                                  config.get("accountant", "administrator_export"),
                                  config.getint("accountant", "administrator_export_base_port"))
 
-<<<<<<< HEAD
     # Slow accountant with 20 minute timeout
     accountant_slow = AccountantProxy("dealer",
                                  config.get("accountant", "administrator_export"),
                                  config.getint("accountant", "administrator_export_base_port"),
                                  timeout=60*20)
 
-    cashier = push_proxy_async(config.get("cashier", "administrator_export"))
-=======
     cashier = dealer_proxy_async(config.get("cashier", "administrator_export"))
->>>>>>> 3676d3b6
     watchdog(config.get("watchdog", "administrator"))
     webserver = dealer_proxy_async(config.get("webserver", "administrator_export"))
 
