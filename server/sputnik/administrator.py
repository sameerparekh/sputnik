--- conflicted
+++ resolved
@@ -89,15 +89,12 @@
         self.session.commit()
         return True
 
-<<<<<<< HEAD
 class AdminWebUI(Resource):
     def render_GET(self):
         return "Here be admin interface!"
 
-class WebserverLink:
-=======
+
 class WebserverExport:
->>>>>>> 591f1da2
     """
     For security reasons, the webserver only has access to a limit subset of
         the administrator functionality. This is exposed here.
@@ -117,15 +114,9 @@
 if __name__ == "__main__":
     session = database.make_session()
     administrator = Administrator(session)
-<<<<<<< HEAD
-    webserver_link = WebserverLink(administrator)
-    router_share_async(webserver_link,
-                       config.get("administrator", "webserver_link"))
-=======
     webserver_export = WebserverExport(administrator)
     router_share_async(webserver_export,
         config.get("administrator", "webserver_export"))
->>>>>>> 591f1da2
 
     admin_ui = AdminWebUI()
     reactor.listenTCP(config.get("administrator", "UI_port"), Site(admin_ui), interface=config.get("administrator", "interface"))
