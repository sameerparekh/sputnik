--- conflicted
+++ resolved
@@ -101,13 +101,8 @@
     """
 
     def __init__(self, session, accountant, cashier, engines,
-<<<<<<< HEAD
-                 zendesk_domain,
+                 zendesk_domain, accountant_slow, webserver,
                  debug=False, base_uri=None, messenger=None,
-=======
-                 zendesk_domain, accountant_slow, webserver,
-                 debug=False, base_uri=None, sendmail=None,
->>>>>>> 5279f69f
                  template_dir='admin_templates',
                  user_limit=500,
                  bitgo=None,
@@ -2668,8 +2663,14 @@
         engines[contract.ticker] = dealer_proxy_async("tcp://127.0.0.1:%d" %
                                                       (engine_base_port + int(contract.id)))
 
-<<<<<<< HEAD
-    sendmail = Sendmail(from_email)
+    bitgo_config = {'use_production': not config.getboolean("cashier", "testnet"),
+                    'client_id': config.get("bitgo", "client_id"),
+                    'client_secret': config.get("bitgo", "client_secret")}
+
+    bitgo = BitGo(**bitgo_config)
+    bitgo_private_key_file = config.get("cashier", "bitgo_private_key_file")
+
+    sendmail = Sendmail(administrator_email)
     if config.getboolean("administrator", "nexmo_enable"):
         nexmo = Nexmo(config.get("administrator", "nexmo_api_key"),
                     config.get("administrator", "nexmo_api_secret"),
@@ -2677,24 +2678,12 @@
         messenger = Messenger(sendmail, nexmo)
     else:
         messenger = Messenger(sendmail)
-=======
-    bitgo_config = {'use_production': not config.getboolean("cashier", "testnet"),
-                    'client_id': config.get("bitgo", "client_id"),
-                    'client_secret': config.get("bitgo", "client_secret")}
-
-    bitgo = BitGo(**bitgo_config)
-    bitgo_private_key_file = config.get("cashier", "bitgo_private_key_file")
->>>>>>> 5279f69f
 
     administrator = Administrator(session, accountant, cashier, engines,
                                   zendesk_domain,
                                   accountant_slow, webserver,
                                   debug=debug, base_uri=base_uri,
-<<<<<<< HEAD
                                   messenger=messenger,
-=======
-                                  sendmail=Sendmail(administrator_email),
->>>>>>> 5279f69f
                                   user_limit=user_limit,
                                   bs_cache_update_period=bs_cache_update,
                                   bitgo=bitgo,
