--- conflicted
+++ resolved
@@ -171,7 +171,7 @@
         #user.email = profile.get("email", user.email)
         user.nickname = profile.get("nickname", user.nickname)
         user.locale = profile.get("locale", user.locale)
-<<<<<<< HEAD
+        user.phone = profile.get("phone", user.phone)
 
         # User notifications
         if 'notifications' in profile:
@@ -187,11 +187,6 @@
                 for method in [m for m in methods if m not in notifications]:
                     new_notification = models.Notification(username, type, method)
                     self.session.add(new_notification)
-=======
-        user.phone = profile.get("phone", user.phone)
-        user.contact_preference = profile.get("contact_preference", user.contact_preference)
-        self.session.merge(user)
->>>>>>> 1b6b174b
 
         self.session.commit()
         log.msg("Profile changed for %s to %s/%s - %s" % (user.username, user.email, user.nickname, user.notifications))
