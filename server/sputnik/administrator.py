--- conflicted
+++ resolved
@@ -117,14 +117,10 @@
         else:
             self.update_bs_cache()
 
-<<<<<<< HEAD
         if mtm_period is not None:
             self.mtm_process = LoopingCall(self.mtm_futures)
             self.mtm_process.start(mtm_period, now=False)
 
-    @session_aware
-=======
->>>>>>> 1347c635
     def make_account(self, username, password):
         """Makes a user account with the given password
 
