--- conflicted
+++ resolved
@@ -871,14 +871,10 @@
 
         :returns: list -- models.Position
         """
-<<<<<<< HEAD
-        positions = self.session.query(models.Position)
-=======
         if username is None:
             positions = self.session.query(models.Position)
         else:
             positions = self.session.query(models.Position).filter_by(username=username)
->>>>>>> e63b8127
         return positions
 
     def get_position(self, user, ticker):
