#!/usr/bin/python

"""
The administrator modifies database objects. It is allowed to access User
    objects. For other objects it delegates to appropriate services. This
    ensures there are no race conditions.

The interface is exposed with ZMQ RPC running under Twisted. Many of the RPC
    calls block, but performance is not crucial here.

"""

import config
import database
import models
import collections
from webserver import ChainedOpenSSLContextFactory

from zmq_util import export, router_share_async, dealer_proxy_async, push_proxy_async

from twisted.web.resource import Resource, IResource
from twisted.web.server import Site
from twisted.web.guard import HTTPAuthSessionWrapper, DigestCredentialFactory
from twisted.web.error import Error

from zope.interface import implements

from twisted.internet import reactor, defer
from twisted.cred.portal import IRealm, Portal
from twisted.cred.checkers import AllowAnonymousAccess, ICredentialsChecker
from twisted.cred.credentials import IUsernameDigestHash
from twisted.cred import error as credError
from twisted.cred._digest import calcHA1
from jinja2 import Environment, FileSystemLoader
import json

import logging


import string, Crypto.Random.random
from sqlalchemy.orm.exc import NoResultFound

from autobahn.wamp1.protocol import WampCraProtocol
import hashlib

class AdministratorException(Exception): pass

USERNAME_TAKEN = AdministratorException(1, "Username is already taken.")
NO_SUCH_USER = AdministratorException(2, "No such user.")
FAILED_PASSWORD_CHANGE = AdministratorException(3, "Password does not match")
OUT_OF_ADDRESSES = AdministratorException(999, "Ran out of addresses.")
USER_LIMIT_REACHED = AdministratorException(5, "User limit reached")
<<<<<<< HEAD
TICKET_EXISTS = AdministratorException(8, "Ticket already exists")
=======
ADMIN_USERNAME_TAKEN = AdministratorException(6, "Administrator username is already taken")
>>>>>>> b10bd4bf



def session_aware(func):
    def new_func(self, *args, **kwargs):
        try:
            return func(self, *args, **kwargs)
        except Exception, e:
            self.session.rollback()
            raise e
    return new_func

class Administrator:
    """
    The main administrator class. This makes changes to the database.
    """

    def __init__(self, session, accountant, cashier, debug=False):
        self.session = session
        self.accountant = accountant
        self.cashier = cashier
        self.debug = debug

    @session_aware
    def make_account(self, username, password):
        user_count = self.session.query(models.User).count()
        # TODO: Make this configurable
        if user_count > 100:
            logging.error("User limit reached")
            raise USER_LIMIT_REACHED

        existing = self.session.query(models.User).filter_by(
            username=username).first()
        if existing:
            logging.error("Account creation failed: %s username is taken" % username)
            raise USERNAME_TAKEN

        user = models.User(username, password)
        self.session.add(user)

        contracts = self.session.query(models.Contract).filter_by(
            contract_type='cash').all()
        for contract in contracts:
            position = models.Position(user, contract)
            self.session.add(position)

        address = self.session.query(models.Addresses).filter_by(
            active=False, user=None).first()
        if not address:
            # TODO: create a new address for the user
            logging.error("Account creating failed for %s: insufficient addresses" % username)
            raise OUT_OF_ADDRESSES
        address.user = user
        address.active = True

        self.session.commit()
        logging.info("Account created for %s" % username)
        return True

    @session_aware
    def change_profile(self, username, profile):
        user = self.session.query(models.User).filter_by(
            username=username).one()
        if not user:
            raise NO_SUCH_USER

        user.email = profile.get("email", user.email)
        user.nickname = profile.get("nickname", user.nickname)
        self.session.merge(user)

        self.session.commit()
        logging.info("Profile changed for %s to %s/%s" % (user.username, user.email, user.nickname))
        return True

    @session_aware
    def reset_password_plaintext(self, username, new_password):
        user = self.session.query(models.User).filter_by(username=username).one()
        if not user:
            raise NO_SUCH_USER

        alphabet = string.digits + string.lowercase
        num = Crypto.Random.random.getrandbits(64)
        salt = ""
        while num != 0:
            num, i = divmod(num, len(alphabet))
            salt = alphabet[i] + salt
        extra = {"salt":salt, "keylen":32, "iterations":1000}
        password = WampCraProtocol.deriveKey(new_password, extra)
        user.password = "%s:%s" % (salt, password)
        self.session.add(user)
        self.session.commit()
        return True

    @session_aware
    def reset_password_hash(self, username, old_password_hash, new_password_hash):
        user = self.session.query(models.User).filter_by(username=username).one()
        if not user:
            raise NO_SUCH_USER

        [salt, hash] = user.password.split(':')

        if hash != old_password_hash:
            raise FAILED_PASSWORD_CHANGE

        user.password = "%s:%s" % (salt, new_password_hash)

        self.session.add(user)
        self.session.commit()
        return True

    @session_aware
    def register_support_ticket(self, username, foreign_key, type):
        ticket_exists = self.session.query(models.SupportTicket).filter_by(foreign_key=foreign_key).count()
        if ticket_exists > 0:
            raise TICKET_EXISTS
        else:
            ticket = models.SupportTicket(username, foreign_key, type)
            self.session.add(ticket)
            self.session.commit()
            return True

    def expire_all(self):
        self.session.expire_all()

    def get_users(self):
        users = self.session.query(models.User).all()
        return users

    def get_admin_users(self):
        admin_users = self.session.query(models.AdminUser).all()
        return admin_users

    def get_user(self, username):
        user = self.session.query(models.User).filter_by(username=username).one()
        return user

    @session_aware
    def set_admin_level(self, username, level):
        user = self.session.query(models.AdminUser).filter_by(username=username).one()
        user.level = level
        self.session.add(user)
        self.session.commit()
        return True

    @session_aware
    def new_admin_user(self, username, password, level):
        if self.session.query(models.AdminUser).filter_by(username=username).count() > 0:
            raise ADMIN_USERNAME_TAKEN

        user = models.AdminUser(username, password, level)
        self.session.add(user)
        self.session.commit()
        return True

    @session_aware
    def reset_admin_password(self, username, old_password_hash, new_password_hash):
        try:
            user = self.session.query(models.AdminUser).filter_by(username=username).one()
        except NoResultFound:
            raise NO_SUCH_USER

        # If the pw is blank, don't check
        if user.password_hash != "":
            if user.password_hash != old_password_hash:
                raise FAILED_PASSWORD_CHANGE

        user.password_hash = new_password_hash
        self.session.add(user)
        self.session.commit()
        return True

    @session_aware
    def force_reset_admin_password(self, username, new_password_hash):
        try:
            user = self.session.query(models.AdminUser).filter_by(username=username).one()
        except NoResultFound:
            raise NO_SUCH_USER

        user.password_hash = new_password_hash
        self.session.add(user)
        self.session.commit()
        return True

    def get_positions(self):
        positions = self.session.query(models.Position).all()
        return positions

    def get_journal(self, journal_id):
        journal = self.session.query(models.Journal).filter_by(id=journal_id).one()
        return journal

    def adjust_position(self, username, ticker, quantity, description):
        logging.debug("Calling adjust position for %s: %s/%d - %s" % (username, ticker, quantity, description))
        self.accountant.adjust_position(username, ticker, quantity, description)

    def transfer_position(self, ticker, from_user, to_user, quantity, from_description='User', to_description='User'):
        logging.debug("Transferring %d of %s from %s/%s to %s/%s" % (
            quantity, ticker, from_user, from_description, to_user, to_description))
        self.accountant.transfer_position(ticker, from_user, to_user, quantity, from_description, to_description)

    def get_permission_groups(self):
        permission_groups = self.session.query(models.PermissionGroup).all()
        return permission_groups

    def change_permission_group(self, username, id):
        logging.debug("Changing permission group for %s to %d" % (username, id))
        self.accountant.change_permission_group(username, id)

    def new_permission_group(self, name):
        logging.debug("Creating new permission group %s" % name)
        self.accountant.new_permission_group(name)

    def modify_permission_group(self, id, permissions):
        logging.debug("Modifying permission group %d to %s" % (id, permissions))
        self.accountant.modify_permission_group(id, permissions)


class AdminWebUI(Resource):
    isLeaf = True
    def __init__(self, administrator, avatarId, avatarLevel, digest_factory):
        self.administrator = administrator
        self.avatarId = avatarId
        self.avatarLevel = avatarLevel
        self.jinja_env = Environment(loader=FileSystemLoader('admin_templates'))
        self.digest_factory = digest_factory
        Resource.__init__(self)


    def calc_ha1(self, password, username=None):
        if username is None:
            username = self.avatarId

        realm = self.digest_factory.digest.authenticationRealm
        return calcHA1('md5', username, realm, password, None, None)

    def getChild(self, path, request):
        self.log(request)
        return self

    def log(self, request):
        line = '%s %s %s "%s %s %s" %d %s "%s" "%s" "%s" %s'
        logging.info(line,
                     self.avatarId,
                     request.getClientIP(),
                     request.getUser(),
                     request.method,
                     request.uri,
                     request.clientproto,
                     request.code,
                     request.sentLength or "-",
                     request.getHeader("referer") or "-",
                     request.getHeader("user-agent") or "-",
                     request.getHeader("authorization") or "-",
                     json.dumps(request.args))

    def render(self, request):
        self.log(request)
<<<<<<< HEAD
        if request.path in ['/user_list', '/']:
            # Level 1
            return self.user_list().encode('utf-8')
        elif request.path == '/balance_sheet':
            # Level 0
            return self.balance_sheet().encode('utf-8')
        elif request.path == '/adjust_position' and self.administrator.debug:
            # Level 5
            return self.adjust_position(request).encode('utf-8')
        elif request.path == '/user_details':
            return self.user_details(request).encode('utf-8')
        elif request.path == '/ledger':
            return self.ledger(request).encode('utf-8')
        elif request.path == '/rescan_address':
            return self.rescan_address(request).encode('utf-8')
        elif request.path == '/reset_password':
            # Level 2
            return self.reset_password(request).encode('utf-8')
        elif request.path == '/change_permission_group':
            # Level 3
            return self.change_permission_group(request).encode('utf-8')
        elif request.path == '/transfer_position':
            # Level 4
            return self.transfer_position(request).encode('utf-8')
        elif request.path == '/permission_groups':
            # Level 2
            return self.permission_groups(request).encode('utf-8')
        elif request.path == '/modify_permission_group':
            # Level 4
            return self.modify_permission_group(request).encode('utf-8')
        elif request.path == '/new_permission_group':
            # Level 4
            return self.new_permission_group(request).encode('utf-8')
        else:
            return "Request received: %s" % request.uri
=======
        resources = [
                    # Level 0
                    { '/': self.admin,
                      '/reset_admin_password': self.reset_admin_password
                    },
                    # Level 1
                     {'/': self.user_list,
                      '/user_details': self.user_details,
                      '/rescan_address': self.rescan_address,
                      '/admin': self.admin,
                     },
                    # Level 2
                     {'/reset_password': self.reset_password},
                    # Level 3
                     {'/balance_sheet': self.balance_sheet,
                      '/ledger': self.ledger },
                    # Level 4
                     {'/transfer_position': self.transfer_position},
                    # Level 5
                     {'/admin_list': self.admin_list,
                      '/new_admin_user': self.new_admin_user,
                      '/set_admin_level': self.set_admin_level,
                      '/force_reset_admin_password': self.force_reset_admin_password,
                      '/adjust_position': self.adjust_position}]
        resource_list = {}
        for level in range(0, self.avatarLevel+1):
            resource_list.update(resources[level])
        try:
            resource = resource_list[request.path]
            return resource(request).encode('utf-8')
        except KeyError:
            # Take me to /
            request.path = '/'
            return self.render(request)
>>>>>>> b10bd4bf

    def permission_groups(self, request):
        self.administrator.expire_all()
        permission_groups = self.administrator.get_permission_groups()
        t = self.jinja_env.get_template('permission_groups.html')
        return t.render(permission_groups=permission_groups)

    def new_permission_group(self, request):
        self.administrator.new_permission_group(request.args['name'][0])
        return self.permission_groups(request)

    def modify_permission_group(self, request):
        id = int(request.args['id'][0])
        if 'permissions' in request.args:
            permissions = request.args['permissions']
        else:
            permissions = []
        self.administrator.modify_permission_group(id, permissions)
        return self.permission_groups(request)

    def change_permission_group(self, request):
        username = request.args['username'][0]
        id = int(request.args['id'][0])
        self.administrator.change_permission_group(username, id)
        return self.user_details(request)

    def ledger(self, request):
        journal_id = request.args['id'][0]
        journal = self.administrator.get_journal(journal_id)
        t = self.jinja_env.get_template('ledger.html')
        return t.render(journal=journal)

    def user_list(self, request):
        # We dont need to expire here because the user_list doesn't show
        # anything that is modified by anyone but the administrator
        users = self.administrator.get_users()
        t = self.jinja_env.get_template('user_list.html')
        return t.render(users=users)

    def reset_password(self, request):
        self.administrator.reset_password_plaintext(request.args['username'][0], request.args['new_password'][0])
        return self.user_details(request)

    def reset_admin_password(self, request):
        self.administrator.reset_admin_password(self.avatarId, self.calc_ha1(request.args['old_password'][0]),
                                                self.calc_ha1(request.args['new_password'][0]))
        return self.admin(request)

    def force_reset_admin_password(self, request):
        self.administrator.reset_admin_password(request.args['username'][0], self.calc_ha1(request.args['password'][0],
                                                                                      username=request.args['username'][0]))

        return self.admin_list(request)

    def admin(self, request):
        t = self.jinja_env.get_template('admin.html')
        return t.render(username=self.avatarId)

    def user_details(self, request):
        # We are getting trades and positions which things other than the administrator
        # are modifying, so we need to do an expire here
        self.administrator.expire_all()

        user = self.administrator.get_user(request.args['username'][0])
        permission_groups = self.administrator.get_permission_groups()
        t = self.jinja_env.get_template('user_details.html')
        rendered = t.render(user=user, debug=self.administrator.debug, permission_groups=permission_groups)
        return rendered

    def adjust_position(self, request):
        self.administrator.adjust_position(request.args['username'][0], request.args['contract'][0],
                                           int(request.args['quantity'][0]), request.args['description'][0])
        return self.user_details(request)

    def transfer_position(self, request):
        self.administrator.transfer_position(request.args['contract'][0], request.args['from_user'][0],
                                             request.args['to_user'][0], int(request.args['quantity'][0]),
                                             request.args['from_description'][0], request.args['to_description'][0])
        return self.user_details(request)

    def rescan_address(self, request):
        self.administrator.cashier.rescan_address(request.args['address'][0])
        return self.user_details(request)

<<<<<<< HEAD
    def balance_sheet(self):
=======
    def admin_list(self, request):
        admin_users = self.administrator.get_admin_users()
        t = self.jinja_env.get_template('admin_list.html')
        return t.render(admin_users=admin_users)

    def new_admin_user(self, request):
        self.administrator.new_admin_user(request.args['username'][0], self.calc_ha1(request.args['password'][0],
                                                                                     username=request.args['username'][0]),
                                          int(request.args['level'][0]))
        return self.admin_list(request)

    def set_admin_level(self, request):
        self.administrator.set_admin_level(request.args['username'][0], int(request.args['level'][0]))
        return self.admin_list(request)

    def balance_sheet(self, request):
        # We are getting trades and positions which things other than the administrator
        # are modifying, so we need to do an expire here
        self.administrator.expire_all()
>>>>>>> b10bd4bf
        # TODO: Do this in SQLalchemy
        self.administrator.expire_all()
        positions = self.administrator.get_positions()
        asset_totals = collections.defaultdict(int)
        liability_totals = collections.defaultdict(int)
        assets_by_ticker = collections.defaultdict(list)
        liabilities_by_ticker = collections.defaultdict(list)

        for position in positions:
            if position.position is not None:
                if position.position_type == 'Asset':
                    asset_totals[position.contract.ticker] += position.position
                    assets_by_ticker[position.contract.ticker].append(position)
                else:
                    liability_totals[position.contract.ticker] += position.position
                    liabilities_by_ticker[position.contract.ticker].append(position)

        t = self.jinja_env.get_template('balance_sheet.html')
        rendered = t.render(assets_by_ticker=assets_by_ticker, asset_totals=asset_totals,
                            liabilities_by_ticker=liabilities_by_ticker, liability_totals=liability_totals)
        return rendered

class PasswordChecker(object):
    implements(ICredentialsChecker)
    credentialInterfaces = (IUsernameDigestHash,)

    def __init__(self, session):
        self.session = session

    def requestAvatarId(self, credentials):
        username = credentials.username
        try:
            admin_user = self.session.query(models.AdminUser).filter_by(username=username).one()
        except NoResultFound as e:
            return defer.fail(credError.UnauthorizedLogin("No such administrator"))

        # Allow login if there is no password. Use this for
        # setup only
        if admin_user.password_hash == "":
            return defer.succeed(username)

        if credentials.checkHash(admin_user.password_hash):
            return defer.succeed(username)
        else:
            return defer.fail(credError.UnauthorizedLogin("Bad password"))

class SimpleRealm(object):
    implements(IRealm)

    def __init__(self, administrator, session, digest_factory):
        self.administrator = administrator
        self.session = session
        self.digest_factory = digest_factory

    def requestAvatar(self, avatarId, mind, *interfaces):
        if IResource in interfaces:
            try:
                user = self.session.query(models.AdminUser).filter_by(username=avatarId).one()
                # If the pw isn't set yet, only allow level 0 access
                if user.password_hash == "":
                    avatarLevel = 0
                else:
                    avatarLevel = user.level
            except Exception as e:
                print "Exception: %s" % e

            return IResource, AdminWebUI(self.administrator, avatarId, avatarLevel, self.digest_factory), lambda: None
        else:
            raise NotImplementedError

class WebserverExport:
    """
    For security reasons, the webserver only has access to a limit subset of
        the administrator functionality. This is exposed here.
    """

    def __init__(self, administrator):
        self.administrator = administrator

    @export
    def make_account(self, username, password):
        return self.administrator.make_account(username, password)

    @export
    def change_profile(self, username, profile):
        return self.administrator.change_profile(username, profile)

    @export
    def reset_password_hash(self, username, old_password_hash, new_password_hash):
        return self.administrator.reset_password_hash(username, old_password_hash, new_password_hash)

    @export
    def register_support_ticket(self, username, foreign_key, type):
        return self.administrator.register_support_ticket(username, foreign_key, type)

    @export
    def get_permissions(self, username):
        return self.administrator.get_permissions(username)

if __name__ == "__main__":
    logging.basicConfig(format='%(asctime)s - %(levelname)s - %(funcName)s() %(lineno)d:\t %(message)s', level=logging.DEBUG)

    session = database.make_session()

    debug = config.getboolean("administrator", "debug")
    accountant = dealer_proxy_async(config.get("accountant", "administrator_export"))
    cashier = push_proxy_async(config.get("cashier", "administrator_export"))

    administrator = Administrator(session, accountant, cashier, debug)
    webserver_export = WebserverExport(administrator)

    router_share_async(webserver_export,
        config.get("administrator", "webserver_export"))

    checkers = [PasswordChecker(session)]
    digest_factory = DigestCredentialFactory('md5', 'Sputnik Admin Interface')
    wrapper = HTTPAuthSessionWrapper(Portal(SimpleRealm(administrator, session, digest_factory),
                                 checkers),
            [digest_factory])

    # SSL
    if config.getboolean("webserver", "ssl"):
        key = config.get("webserver", "ssl_key")
        cert = config.get("webserver", "ssl_cert")
        cert_chain = config.get("webserver", "ssl_cert_chain")
        contextFactory = ChainedOpenSSLContextFactory(key, cert_chain)
        reactor.listenSSL(config.getint("administrator", "UI_port"), Site(resource=wrapper),
                          contextFactory,
                          interface=config.get("administrator", "interface"))
    else:
        reactor.listenTCP(config.getint("administrator", "UI_port"), Site(resource=wrapper),
                          interface=config.get("administrator", "interface"))

    reactor.run()
<|MERGE_RESOLUTION|>--- conflicted
+++ resolved
@@ -35,13 +35,10 @@
 import json
 
 import logging
-
-
 import string, Crypto.Random.random
 from sqlalchemy.orm.exc import NoResultFound
 
 from autobahn.wamp1.protocol import WampCraProtocol
-import hashlib
 
 class AdministratorException(Exception): pass
 
@@ -50,11 +47,8 @@
 FAILED_PASSWORD_CHANGE = AdministratorException(3, "Password does not match")
 OUT_OF_ADDRESSES = AdministratorException(999, "Ran out of addresses.")
 USER_LIMIT_REACHED = AdministratorException(5, "User limit reached")
-<<<<<<< HEAD
+ADMIN_USERNAME_TAKEN = AdministratorException(6, "Administrator username is already taken")
 TICKET_EXISTS = AdministratorException(8, "Ticket already exists")
-=======
-ADMIN_USERNAME_TAKEN = AdministratorException(6, "Administrator username is already taken")
->>>>>>> b10bd4bf
 
 
 
@@ -312,43 +306,6 @@
 
     def render(self, request):
         self.log(request)
-<<<<<<< HEAD
-        if request.path in ['/user_list', '/']:
-            # Level 1
-            return self.user_list().encode('utf-8')
-        elif request.path == '/balance_sheet':
-            # Level 0
-            return self.balance_sheet().encode('utf-8')
-        elif request.path == '/adjust_position' and self.administrator.debug:
-            # Level 5
-            return self.adjust_position(request).encode('utf-8')
-        elif request.path == '/user_details':
-            return self.user_details(request).encode('utf-8')
-        elif request.path == '/ledger':
-            return self.ledger(request).encode('utf-8')
-        elif request.path == '/rescan_address':
-            return self.rescan_address(request).encode('utf-8')
-        elif request.path == '/reset_password':
-            # Level 2
-            return self.reset_password(request).encode('utf-8')
-        elif request.path == '/change_permission_group':
-            # Level 3
-            return self.change_permission_group(request).encode('utf-8')
-        elif request.path == '/transfer_position':
-            # Level 4
-            return self.transfer_position(request).encode('utf-8')
-        elif request.path == '/permission_groups':
-            # Level 2
-            return self.permission_groups(request).encode('utf-8')
-        elif request.path == '/modify_permission_group':
-            # Level 4
-            return self.modify_permission_group(request).encode('utf-8')
-        elif request.path == '/new_permission_group':
-            # Level 4
-            return self.new_permission_group(request).encode('utf-8')
-        else:
-            return "Request received: %s" % request.uri
-=======
         resources = [
                     # Level 0
                     { '/': self.admin,
@@ -361,10 +318,16 @@
                       '/admin': self.admin,
                      },
                     # Level 2
-                     {'/reset_password': self.reset_password},
+                     {'/reset_password': self.reset_password,
+                      '/permission_groups': self.permission_groups,
+                      '/change_permission_group': self.change_permission_group
+                     },
                     # Level 3
                      {'/balance_sheet': self.balance_sheet,
-                      '/ledger': self.ledger },
+                      '/ledger': self.ledger,
+                      '/new_permission_group': self.new_permission_group,
+                      '/modify_permission_group': self.modify_permission_group
+                     },
                     # Level 4
                      {'/transfer_position': self.transfer_position},
                     # Level 5
@@ -373,6 +336,7 @@
                       '/set_admin_level': self.set_admin_level,
                       '/force_reset_admin_password': self.force_reset_admin_password,
                       '/adjust_position': self.adjust_position}]
+        
         resource_list = {}
         for level in range(0, self.avatarLevel+1):
             resource_list.update(resources[level])
@@ -383,7 +347,6 @@
             # Take me to /
             request.path = '/'
             return self.render(request)
->>>>>>> b10bd4bf
 
     def permission_groups(self, request):
         self.administrator.expire_all()
@@ -468,9 +431,6 @@
         self.administrator.cashier.rescan_address(request.args['address'][0])
         return self.user_details(request)
 
-<<<<<<< HEAD
-    def balance_sheet(self):
-=======
     def admin_list(self, request):
         admin_users = self.administrator.get_admin_users()
         t = self.jinja_env.get_template('admin_list.html')
@@ -490,9 +450,7 @@
         # We are getting trades and positions which things other than the administrator
         # are modifying, so we need to do an expire here
         self.administrator.expire_all()
->>>>>>> b10bd4bf
         # TODO: Do this in SQLalchemy
-        self.administrator.expire_all()
         positions = self.administrator.get_positions()
         asset_totals = collections.defaultdict(int)
         liability_totals = collections.defaultdict(int)
