#!/usr/bin/python

"""
The administrator modifies database objects. It is allowed to access User
    objects. For other objects it delegates to appropriate services. This
    ensures there are no race conditions.

The interface is exposed with ZMQ RPC running under Twisted. Many of the RPC
    calls block, but performance is not crucial here.

"""

import config
import database
import models
import collections
from webserver import ChainedOpenSSLContextFactory
from zendesk import Zendesk

from zmq_util import export, router_share_async, dealer_proxy_async, push_proxy_async

from twisted.web.resource import Resource, IResource
from twisted.web.server import Site, NOT_DONE_YET
from twisted.web.guard import HTTPAuthSessionWrapper, DigestCredentialFactory
from twisted.web.error import Error
from twisted.web.server import NOT_DONE_YET
import cgi

from zope.interface import implements

from twisted.internet import reactor, defer
from twisted.cred.portal import IRealm, Portal
from twisted.cred.checkers import AllowAnonymousAccess, ICredentialsChecker
from twisted.cred.credentials import IUsernameDigestHash
from twisted.cred import error as credError
from twisted.cred._digest import calcHA1
from jinja2 import Environment, FileSystemLoader
import json

import logging
import string, Crypto.Random.random
from sqlalchemy.orm.exc import NoResultFound

from autobahn.wamp1.protocol import WampCraProtocol

class AdministratorException(Exception): pass

USERNAME_TAKEN = AdministratorException(1, "Username is already taken.")
NO_SUCH_USER = AdministratorException(2, "No such user.")
FAILED_PASSWORD_CHANGE = AdministratorException(3, "Password does not match")
OUT_OF_ADDRESSES = AdministratorException(999, "Ran out of addresses.")
USER_LIMIT_REACHED = AdministratorException(5, "User limit reached")
ADMIN_USERNAME_TAKEN = AdministratorException(6, "Administrator username is already taken")
TICKET_EXISTS = AdministratorException(8, "Ticket already exists")



def session_aware(func):
    def new_func(self, *args, **kwargs):
        try:
            return func(self, *args, **kwargs)
        except Exception, e:
            self.session.rollback()
            raise e
    return new_func

class Administrator:
    """
    The main administrator class. This makes changes to the database.
    """

    def __init__(self, session, accountant, cashier, zendesk, debug=False):
        self.session = session
        self.accountant = accountant
        self.cashier = cashier
        self.zendesk = zendesk
        self.debug = debug

    @session_aware
    def make_account(self, username, password):
        user_count = self.session.query(models.User).count()
        # TODO: Make this configurable
        if user_count > 100:
            logging.error("User limit reached")
            raise USER_LIMIT_REACHED

        existing = self.session.query(models.User).filter_by(
            username=username).first()
        if existing:
            logging.error("Account creation failed: %s username is taken" % username)
            raise USERNAME_TAKEN

        user = models.User(username, password)
        self.session.add(user)

        contracts = self.session.query(models.Contract).filter_by(
            contract_type='cash').all()
        for contract in contracts:
            position = models.Position(user, contract)
            self.session.add(position)

        address = self.session.query(models.Addresses).filter_by(
            active=False, user=None).first()
        if not address:
            # TODO: create a new address for the user
            logging.error("Account creating failed for %s: insufficient addresses" % username)
            raise OUT_OF_ADDRESSES
        address.user = user
        address.active = True

        self.session.commit()
        logging.info("Account created for %s" % username)
        return True

    @session_aware
    def change_profile(self, username, profile):
        user = self.session.query(models.User).filter_by(
            username=username).one()
        if not user:
            raise NO_SUCH_USER

        user.email = profile.get("email", user.email)
        user.nickname = profile.get("nickname", user.nickname)
        self.session.merge(user)

        self.session.commit()
        logging.info("Profile changed for %s to %s/%s" % (user.username, user.email, user.nickname))
        return True

    @session_aware
    def reset_password_plaintext(self, username, new_password):
        user = self.session.query(models.User).filter_by(username=username).one()
        if not user:
            raise NO_SUCH_USER

        alphabet = string.digits + string.lowercase
        num = Crypto.Random.random.getrandbits(64)
        salt = ""
        while num != 0:
            num, i = divmod(num, len(alphabet))
            salt = alphabet[i] + salt
        extra = {"salt":salt, "keylen":32, "iterations":1000}
        password = WampCraProtocol.deriveKey(new_password, extra)
        user.password = "%s:%s" % (salt, password)
        self.session.add(user)
        self.session.commit()
        return True

    @session_aware
    def reset_password_hash(self, username, old_password_hash, new_password_hash):
        user = self.session.query(models.User).filter_by(username=username).one()
        if not user:
            raise NO_SUCH_USER

        [salt, hash] = user.password.split(':')

        if hash != old_password_hash:
            raise FAILED_PASSWORD_CHANGE

        user.password = "%s:%s" % (salt, new_password_hash)

        self.session.add(user)
        self.session.commit()
        return True

    def expire_all(self):
        self.session.expire_all()

    def get_users(self):
        users = self.session.query(models.User).all()
        return users

    def get_admin_users(self):
        admin_users = self.session.query(models.AdminUser).all()
        return admin_users

    def get_user(self, username):
        user = self.session.query(models.User).filter_by(username=username).one()
        return user

    @session_aware
    def create_kyc_ticket(self, username, attachments):
        try:
            user = self.session.query(models.User).filter_by(username=username).one()
        except NoResultFound:
            raise NO_SUCH_USER

        def store_in_db(ticket_number):
            ticket = models.SupportTicket(username, ticket_number, 'Compliance')
            self.session.add(ticket)
            self.session.commit()
            return True

        d = self.zendesk.create_ticket(user, "New compliance document submission", "Please see documents attached",
                                       attachments)
        d.addCallback(store_in_db)
        return d

    @session_aware
    def set_admin_level(self, username, level):
        user = self.session.query(models.AdminUser).filter_by(username=username).one()
        user.level = level
        self.session.add(user)
        self.session.commit()
        return True

    @session_aware
    def new_admin_user(self, username, password, level):
        if self.session.query(models.AdminUser).filter_by(username=username).count() > 0:
            raise ADMIN_USERNAME_TAKEN

        user = models.AdminUser(username, password, level)
        self.session.add(user)
        self.session.commit()
        return True

    @session_aware
    def reset_admin_password(self, username, old_password_hash, new_password_hash):
        try:
            user = self.session.query(models.AdminUser).filter_by(username=username).one()
        except NoResultFound:
            raise NO_SUCH_USER

        # If the pw is blank, don't check
        if user.password_hash != "":
            if user.password_hash != old_password_hash:
                raise FAILED_PASSWORD_CHANGE

        user.password_hash = new_password_hash
        self.session.add(user)
        self.session.commit()
        return True

    @session_aware
    def force_reset_admin_password(self, username, new_password_hash):
        try:
            user = self.session.query(models.AdminUser).filter_by(username=username).one()
        except NoResultFound:
            raise NO_SUCH_USER

        user.password_hash = new_password_hash
        self.session.add(user)
        self.session.commit()
        return True

    def get_positions(self):
        positions = self.session.query(models.Position).all()
        return positions

    def get_journal(self, journal_id):
        journal = self.session.query(models.Journal).filter_by(id=journal_id).one()
        return journal

    def adjust_position(self, username, ticker, quantity, description):
        logging.debug("Calling adjust position for %s: %s/%d - %s" % (username, ticker, quantity, description))
        self.accountant.adjust_position(username, ticker, quantity, description)

    def transfer_position(self, ticker, from_user, to_user, quantity, from_description='User', to_description='User'):
        logging.debug("Transferring %d of %s from %s/%s to %s/%s" % (
            quantity, ticker, from_user, from_description, to_user, to_description))
        self.accountant.transfer_position(ticker, from_user, to_user, quantity, from_description, to_description)

<<<<<<< HEAD
    def get_balance_sheet(self):
        return self.accountant.get_balance_sheet()
=======
    def get_permission_groups(self):
        permission_groups = self.session.query(models.PermissionGroup).all()
        return permission_groups

    def change_permission_group(self, username, id):
        logging.debug("Changing permission group for %s to %d" % (username, id))
        self.accountant.change_permission_group(username, id)

    def new_permission_group(self, name):
        logging.debug("Creating new permission group %s" % name)
        self.accountant.new_permission_group(name)

    def modify_permission_group(self, id, permissions):
        logging.debug("Modifying permission group %d to %s" % (id, permissions))
        self.accountant.modify_permission_group(id, permissions)

class TicketServer(Resource):
    isLeaf = True
    def __init__(self, administrator):
        self.administrator = administrator
        Resource.__init__(self)

    def getChild(self, path, request):
        self.log(request)
        return self

    def create_kyc_ticket(self, request):
        headers = request.getAllHeaders()
        fields = cgi.FieldStorage(
                    fp = request.content,
                    headers = headers,
                    environ= {'REQUEST_METHOD': request.method,
                              'CONTENT_TYPE': headers['content-type'] }
                    )

        username = fields['username'].value
        attachments = []
        file_fields = fields['file']
        if not isinstance(file_fields, list):
            file_fields = [file_fields]

        for field in file_fields:
            attachments.append({"filename": field.filename,
                                "data": field.value,
                                "type": field.type})

        d = self.administrator.create_kyc_ticket(username, attachments)

        def _cb(result):
            request.write("Complete")
            request.finish()

        d.addCallbacks(_cb)
        return NOT_DONE_YET

    def render(self, request):
            if request.path == '/create_kyc_ticket':
                return self.create_kyc_ticket(request)
            else:
                return None
>>>>>>> 5d772575

class AdminWebUI(Resource):
    isLeaf = True
    def __init__(self, administrator, avatarId, avatarLevel, digest_factory):
        self.administrator = administrator
        self.avatarId = avatarId
        self.avatarLevel = avatarLevel
        self.jinja_env = Environment(loader=FileSystemLoader('admin_templates'),
                                     autoescape=True)
        self.digest_factory = digest_factory
        Resource.__init__(self)


    def calc_ha1(self, password, username=None):
        if username is None:
            username = self.avatarId

        realm = self.digest_factory.digest.authenticationRealm
        return calcHA1('md5', username, realm, password, None, None)

    def getChild(self, path, request):
        self.log(request)
        return self

    def log(self, request):
        line = '%s %s %s "%s %s %s" %d %s "%s" "%s" "%s" %s'
        logging.info(line,
                     self.avatarId,
                     request.getClientIP(),
                     request.getUser(),
                     request.method,
                     request.uri,
                     request.clientproto,
                     request.code,
                     request.sentLength or "-",
                     request.getHeader("referer") or "-",
                     request.getHeader("user-agent") or "-",
                     request.getHeader("authorization") or "-",
                     json.dumps(request.args))

    def render(self, request):
        self.log(request)
<<<<<<< HEAD
        if request.path in ['/user_list', '/']:
            # Level 1
            return self.user_list()
        elif request.path == '/balance_sheet':
            # Level 0
            return self.balance_sheet(request)
        elif request.path == '/adjust_position' and self.administrator.debug:
            # Level 5
            return self.adjust_position(request)
        elif request.path == '/user_details':
            return self.user_details(request)
        elif request.path == '/ledger':
            return self.ledger(request)
        elif request.path == '/rescan_address':
            return self.rescan_address(request)
        elif request.path == '/reset_password':
            # Level 2
            return self.reset_password(request)
        elif request.path == '/transfer_position':
            # Level 4
            return self.transfer_position(request)
=======
        resources = [
                    # Level 0
                    { '/': self.admin,
                      '/reset_admin_password': self.reset_admin_password
                    },
                    # Level 1
                     {'/': self.user_list,
                      '/user_details': self.user_details,
                      '/rescan_address': self.rescan_address,
                      '/admin': self.admin,
                     },
                    # Level 2
                     {'/reset_password': self.reset_password,
                      '/permission_groups': self.permission_groups,
                      '/change_permission_group': self.change_permission_group
                     },
                    # Level 3
                     {'/balance_sheet': self.balance_sheet,
                      '/ledger': self.ledger,
                      '/new_permission_group': self.new_permission_group,
                      '/modify_permission_group': self.modify_permission_group
                     },
                    # Level 4
                     {'/transfer_position': self.transfer_position},
                    # Level 5
                     {'/admin_list': self.admin_list,
                      '/new_admin_user': self.new_admin_user,
                      '/set_admin_level': self.set_admin_level,
                      '/force_reset_admin_password': self.force_reset_admin_password,
                      '/adjust_position': self.adjust_position}]
        
        resource_list = {}
        for level in range(0, self.avatarLevel+1):
            resource_list.update(resources[level])
        try:
            resource = resource_list[request.path]
            return resource(request).encode('utf-8')
        except KeyError:
            # Take me to /
            request.path = '/'
            return self.render(request)

    def permission_groups(self, request):
        self.administrator.expire_all()
        permission_groups = self.administrator.get_permission_groups()
        t = self.jinja_env.get_template('permission_groups.html')
        return t.render(permission_groups=permission_groups)

    def new_permission_group(self, request):
        self.administrator.new_permission_group(request.args['name'][0])
        return self.permission_groups(request)

    def modify_permission_group(self, request):
        id = int(request.args['id'][0])
        if 'permissions' in request.args:
            permissions = request.args['permissions']
>>>>>>> 5d772575
        else:
            permissions = []
        self.administrator.modify_permission_group(id, permissions)
        return self.permission_groups(request)

    def change_permission_group(self, request):
        username = request.args['username'][0]
        id = int(request.args['id'][0])
        self.administrator.change_permission_group(username, id)
        return self.user_details(request)

    def ledger(self, request):
        journal_id = request.args['id'][0]
        journal = self.administrator.get_journal(journal_id)
        t = self.jinja_env.get_template('ledger.html')
        return t.render(journal=journal).encode('utf-8')

    def user_list(self, request):
        # We dont need to expire here because the user_list doesn't show
        # anything that is modified by anyone but the administrator
        users = self.administrator.get_users()
        t = self.jinja_env.get_template('user_list.html')
        return t.render(users=users).encode('utf-8')

    def reset_password(self, request):
        self.administrator.reset_password_plaintext(request.args['username'][0], request.args['new_password'][0])
        return self.user_details(request)

    def reset_admin_password(self, request):
        self.administrator.reset_admin_password(self.avatarId, self.calc_ha1(request.args['old_password'][0]),
                                                self.calc_ha1(request.args['new_password'][0]))
        return self.admin(request)

    def force_reset_admin_password(self, request):
        self.administrator.reset_admin_password(request.args['username'][0], self.calc_ha1(request.args['password'][0],
                                                                                      username=request.args['username'][0]))

        return self.admin_list(request)

    def admin(self, request):
        t = self.jinja_env.get_template('admin.html')
        return t.render(username=self.avatarId)

    def user_details(self, request):
        # We are getting trades and positions which things other than the administrator
        # are modifying, so we need to do an expire here
        self.administrator.expire_all()

        user = self.administrator.get_user(request.args['username'][0])
        permission_groups = self.administrator.get_permission_groups()
        t = self.jinja_env.get_template('user_details.html')
<<<<<<< HEAD
        rendered = t.render(user=user, debug=self.administrator.debug)
        return rendered.encode('utf-8')
=======
        rendered = t.render(user=user, debug=self.administrator.debug, permission_groups=permission_groups)
        return rendered
>>>>>>> 5d772575

    def adjust_position(self, request):
        self.administrator.adjust_position(request.args['username'][0], request.args['contract'][0],
                                           int(request.args['quantity'][0]), request.args['description'][0])
        return self.user_details(request)

    def transfer_position(self, request):
        self.administrator.transfer_position(request.args['contract'][0], request.args['from_user'][0],
                                             request.args['to_user'][0], int(request.args['quantity'][0]),
                                             request.args['from_description'][0], request.args['to_description'][0])
        return self.user_details(request)

    def rescan_address(self, request):
        self.administrator.cashier.rescan_address(request.args['address'][0])
        return self.user_details(request)

<<<<<<< HEAD
    def balance_sheet(self, request):
        def _cb(balance_sheet):
            t = self.jinja_env.get_template('balance_sheet.html')
            rendered = t.render(balance_sheet=balance_sheet)
            request.write(rendered.encode('utf-8'))
            request.finish()

        self.administrator.get_balance_sheet().addCallbacks(_cb)
        return NOT_DONE_YET
=======
    def admin_list(self, request):
        admin_users = self.administrator.get_admin_users()
        t = self.jinja_env.get_template('admin_list.html')
        return t.render(admin_users=admin_users)

    def new_admin_user(self, request):
        self.administrator.new_admin_user(request.args['username'][0], self.calc_ha1(request.args['password'][0],
                                                                                     username=request.args['username'][0]),
                                          int(request.args['level'][0]))
        return self.admin_list(request)

    def set_admin_level(self, request):
        self.administrator.set_admin_level(request.args['username'][0], int(request.args['level'][0]))
        return self.admin_list(request)

    def balance_sheet(self, request):
        # We are getting trades and positions which things other than the administrator
        # are modifying, so we need to do an expire here
        self.administrator.expire_all()
        # TODO: Do this in SQLalchemy
        positions = self.administrator.get_positions()
        asset_totals = collections.defaultdict(int)
        liability_totals = collections.defaultdict(int)
        assets_by_ticker = collections.defaultdict(list)
        liabilities_by_ticker = collections.defaultdict(list)

        for position in positions:
            if position.position is not None:
                if position.position_type == 'Asset':
                    asset_totals[position.contract.ticker] += position.position
                    assets_by_ticker[position.contract.ticker].append(position)
                else:
                    liability_totals[position.contract.ticker] += position.position
                    liabilities_by_ticker[position.contract.ticker].append(position)

        t = self.jinja_env.get_template('balance_sheet.html')
        rendered = t.render(assets_by_ticker=assets_by_ticker, asset_totals=asset_totals,
                            liabilities_by_ticker=liabilities_by_ticker, liability_totals=liability_totals)
        return rendered
>>>>>>> 5d772575

class PasswordChecker(object):
    implements(ICredentialsChecker)
    credentialInterfaces = (IUsernameDigestHash,)

    def __init__(self, session):
        self.session = session

    def requestAvatarId(self, credentials):
        username = credentials.username
        try:
            admin_user = self.session.query(models.AdminUser).filter_by(username=username).one()
        except NoResultFound as e:
            return defer.fail(credError.UnauthorizedLogin("No such administrator"))

        # Allow login if there is no password. Use this for
        # setup only
        if admin_user.password_hash == "":
            return defer.succeed(username)

        if credentials.checkHash(admin_user.password_hash):
            return defer.succeed(username)
        else:
            return defer.fail(credError.UnauthorizedLogin("Bad password"))

class SimpleRealm(object):
    implements(IRealm)

    def __init__(self, administrator, session, digest_factory):
        self.administrator = administrator
        self.session = session
        self.digest_factory = digest_factory

    def requestAvatar(self, avatarId, mind, *interfaces):
        if IResource in interfaces:
            try:
                user = self.session.query(models.AdminUser).filter_by(username=avatarId).one()
                # If the pw isn't set yet, only allow level 0 access
                if user.password_hash == "":
                    avatarLevel = 0
                else:
                    avatarLevel = user.level
            except Exception as e:
                print "Exception: %s" % e

            return IResource, AdminWebUI(self.administrator, avatarId, avatarLevel, self.digest_factory), lambda: None
        else:
            raise NotImplementedError

class WebserverExport:
    """
    For security reasons, the webserver only has access to a limit subset of
        the administrator functionality. This is exposed here.
    """

    def __init__(self, administrator):
        self.administrator = administrator

    @export
    def make_account(self, username, password):
        return self.administrator.make_account(username, password)

    @export
    def change_profile(self, username, profile):
        return self.administrator.change_profile(username, profile)

    @export
    def reset_password_hash(self, username, old_password_hash, new_password_hash):
        return self.administrator.reset_password_hash(username, old_password_hash, new_password_hash)

    @export
    def register_support_ticket(self, username, foreign_key, type):
        return self.administrator.register_support_ticket(username, foreign_key, type)

    @export
    def get_permissions(self, username):
        return self.administrator.get_permissions(username)

if __name__ == "__main__":
    logging.basicConfig(format='%(asctime)s - %(levelname)s - %(funcName)s() %(lineno)d:\t %(message)s', level=logging.DEBUG)

    session = database.make_session()

    debug = config.getboolean("administrator", "debug")
    accountant = dealer_proxy_async(config.get("accountant", "administrator_export"))
    cashier = push_proxy_async(config.get("cashier", "administrator_export"))

    zendesk = Zendesk(config.get("administrator", "zendesk_domain"),
                      config.get("administrator", "zendesk_token"),
                      config.get("administrator", "zendesk_email"))

    administrator = Administrator(session, accountant, cashier, zendesk, debug)
    webserver_export = WebserverExport(administrator)

    router_share_async(webserver_export,
        config.get("administrator", "webserver_export"))

    checkers = [PasswordChecker(session)]
    digest_factory = DigestCredentialFactory('md5', 'Sputnik Admin Interface')
    wrapper = HTTPAuthSessionWrapper(Portal(SimpleRealm(administrator, session, digest_factory),
                                 checkers),
            [digest_factory])

    ticket_server = TicketServer(administrator)

    # SSL
    if config.getboolean("webserver", "ssl"):
        key = config.get("webserver", "ssl_key")
        cert = config.get("webserver", "ssl_cert")
        cert_chain = config.get("webserver", "ssl_cert_chain")
        contextFactory = ChainedOpenSSLContextFactory(key, cert_chain)
        reactor.listenSSL(config.getint("administrator", "UI_port"), Site(resource=wrapper),
                          contextFactory,
                          interface=config.get("administrator", "interface"))

        reactor.listenSSL(config.getint("administrator", "ticket_port"), Site(resource=ticket_server),
                                        contextFactory,
                                        interface=config.get("administrator", "interface"))
    else:
        reactor.listenTCP(config.getint("administrator", "UI_port"), Site(resource=wrapper),
                          interface=config.get("administrator", "interface"))

        reactor.listenTCP(config.getint("administrator", "ticket_port"), Site(ticket_server),
                                        interface=config.get("administrator", "interface"))

    reactor.run()
<|MERGE_RESOLUTION|>--- conflicted
+++ resolved
@@ -20,7 +20,7 @@
 from zmq_util import export, router_share_async, dealer_proxy_async, push_proxy_async
 
 from twisted.web.resource import Resource, IResource
-from twisted.web.server import Site, NOT_DONE_YET
+from twisted.web.server import Site
 from twisted.web.guard import HTTPAuthSessionWrapper, DigestCredentialFactory
 from twisted.web.error import Error
 from twisted.web.server import NOT_DONE_YET
@@ -260,10 +260,8 @@
             quantity, ticker, from_user, from_description, to_user, to_description))
         self.accountant.transfer_position(ticker, from_user, to_user, quantity, from_description, to_description)
 
-<<<<<<< HEAD
     def get_balance_sheet(self):
         return self.accountant.get_balance_sheet()
-=======
     def get_permission_groups(self):
         permission_groups = self.session.query(models.PermissionGroup).all()
         return permission_groups
@@ -324,7 +322,6 @@
                 return self.create_kyc_ticket(request)
             else:
                 return None
->>>>>>> 5d772575
 
 class AdminWebUI(Resource):
     isLeaf = True
@@ -367,29 +364,6 @@
 
     def render(self, request):
         self.log(request)
-<<<<<<< HEAD
-        if request.path in ['/user_list', '/']:
-            # Level 1
-            return self.user_list()
-        elif request.path == '/balance_sheet':
-            # Level 0
-            return self.balance_sheet(request)
-        elif request.path == '/adjust_position' and self.administrator.debug:
-            # Level 5
-            return self.adjust_position(request)
-        elif request.path == '/user_details':
-            return self.user_details(request)
-        elif request.path == '/ledger':
-            return self.ledger(request)
-        elif request.path == '/rescan_address':
-            return self.rescan_address(request)
-        elif request.path == '/reset_password':
-            # Level 2
-            return self.reset_password(request)
-        elif request.path == '/transfer_position':
-            # Level 4
-            return self.transfer_position(request)
-=======
         resources = [
                     # Level 0
                     { '/': self.admin,
@@ -446,7 +420,6 @@
         id = int(request.args['id'][0])
         if 'permissions' in request.args:
             permissions = request.args['permissions']
->>>>>>> 5d772575
         else:
             permissions = []
         self.administrator.modify_permission_group(id, permissions)
@@ -462,14 +435,14 @@
         journal_id = request.args['id'][0]
         journal = self.administrator.get_journal(journal_id)
         t = self.jinja_env.get_template('ledger.html')
-        return t.render(journal=journal).encode('utf-8')
+        return t.render(journal=journal)
 
     def user_list(self, request):
         # We dont need to expire here because the user_list doesn't show
         # anything that is modified by anyone but the administrator
         users = self.administrator.get_users()
         t = self.jinja_env.get_template('user_list.html')
-        return t.render(users=users).encode('utf-8')
+        return t.render(users=users)
 
     def reset_password(self, request):
         self.administrator.reset_password_plaintext(request.args['username'][0], request.args['new_password'][0])
@@ -498,13 +471,8 @@
         user = self.administrator.get_user(request.args['username'][0])
         permission_groups = self.administrator.get_permission_groups()
         t = self.jinja_env.get_template('user_details.html')
-<<<<<<< HEAD
-        rendered = t.render(user=user, debug=self.administrator.debug)
-        return rendered.encode('utf-8')
-=======
         rendered = t.render(user=user, debug=self.administrator.debug, permission_groups=permission_groups)
         return rendered
->>>>>>> 5d772575
 
     def adjust_position(self, request):
         self.administrator.adjust_position(request.args['username'][0], request.args['contract'][0],
@@ -521,17 +489,13 @@
         self.administrator.cashier.rescan_address(request.args['address'][0])
         return self.user_details(request)
 
-<<<<<<< HEAD
     def balance_sheet(self, request):
         def _cb(balance_sheet):
             t = self.jinja_env.get_template('balance_sheet.html')
             rendered = t.render(balance_sheet=balance_sheet)
             request.write(rendered.encode('utf-8'))
             request.finish()
-
-        self.administrator.get_balance_sheet().addCallbacks(_cb)
-        return NOT_DONE_YET
-=======
+            
     def admin_list(self, request):
         admin_users = self.administrator.get_admin_users()
         t = self.jinja_env.get_template('admin_list.html')
@@ -558,20 +522,8 @@
         assets_by_ticker = collections.defaultdict(list)
         liabilities_by_ticker = collections.defaultdict(list)
 
-        for position in positions:
-            if position.position is not None:
-                if position.position_type == 'Asset':
-                    asset_totals[position.contract.ticker] += position.position
-                    assets_by_ticker[position.contract.ticker].append(position)
-                else:
-                    liability_totals[position.contract.ticker] += position.position
-                    liabilities_by_ticker[position.contract.ticker].append(position)
-
-        t = self.jinja_env.get_template('balance_sheet.html')
-        rendered = t.render(assets_by_ticker=assets_by_ticker, asset_totals=asset_totals,
-                            liabilities_by_ticker=liabilities_by_ticker, liability_totals=liability_totals)
-        return rendered
->>>>>>> 5d772575
+        self.administrator.get_balance_sheet().addCallbacks(_cb)
+        return NOT_DONE_YET
 
 class PasswordChecker(object):
     implements(ICredentialsChecker)
