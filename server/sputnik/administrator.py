#!/usr/bin/python

"""
The administrator modifies database objects. It is allowed to access User
    objects. For other objects it delegates to appropriate services. This
    ensures there are no race conditions.

The interface is exposed with ZMQ RPC running under Twisted. Many of the RPC
    calls block, but performance is not crucial here.

"""

import config
import database
import models
import collections

from zmq_util import export, router_share_async, dealer_proxy_async

from twisted.web.resource import Resource
from twisted.web.server import Site
from twisted.internet import reactor

from jinja2 import Environment, FileSystemLoader

import logging
import autobahn, string, Crypto.Random.random

class AdministratorException(Exception): pass

USERNAME_TAKEN = AdministratorException(1, "Username is already taken.")
NO_SUCH_USER = AdministratorException(2, "No such user.")
FAILED_PASSWORD_CHANGE = AdministratorException(3, "Password does not match")
OUT_OF_ADDRESSES = AdministratorException(999, "Ran out of addresses.")



def session_aware(func):
    def new_func(self, *args, **kwargs):
        try:
            return func(self, *args, **kwargs)
        except Exception, e:
            self.session.rollback()
            raise e
    return new_func

class Administrator:
    """
    The main administrator class. This makes changes to the database.
    """

    def __init__(self, session, accountant, debug=False):
        self.session = session
        self.accountant = accountant
        self.debug = debug

    @session_aware
    def make_account(self, username, password):
        existing = self.session.query(models.User).filter_by(
            username=username).first()
        if existing:
            logging.error("Account creation failed: %s username is taken" % username)
            raise USERNAME_TAKEN

        user = models.User(username, password)
        self.session.add(user)

        contracts = self.session.query(models.Contract).filter_by(
            contract_type='cash').all()
        for contract in contracts:
            position = models.Position(user, contract)
            self.session.add(position)

        address = self.session.query(models.Addresses).filter_by(
            active=False, user=None).first()
        if not address:
            # TODO: create a new address for the user
            logging.error("Account creating failed for %s: insufficient addresses" % username)
            raise OUT_OF_ADDRESSES
        address.user = user
        address.active = True

        self.session.commit()
        logging.info("Account created for %s" % username)
        return True

    @session_aware
    def change_profile(self, username, profile):
        user = self.session.query(models.User).filter_by(
            username=username).one()
        if not user:
            raise NO_SUCH_USER

        user.email = profile.get("email", user.email)
        user.nickname = profile.get("nickname", user.nickname)
        self.session.merge(user)

        self.session.commit()
        logging.info("Profile changed for %s to %s/%s" % (user.username, user.email, user.nickname))
        return True

    @session_aware
    def reset_password_plaintext(self, username, new_password):
        user = self.session.query(models.User).filter_by(username=username).one()
        if not user:
            raise NO_SUCH_USER

        alphabet = string.digits + string.lowercase
        num = Crypto.Random.random.getrandbits(64)
        salt = ""
        while num != 0:
            num, i = divmod(num, len(alphabet))
            salt = alphabet[i] + salt
        extra = {"salt":salt, "keylen":32, "iterations":1000}
        password = autobahn.wamp.WampCraProtocol.deriveKey(new_password, extra)
        user.password = "%s:%s" % (salt, password)
        self.session.add(user)
        self.session.commit()
        return True

    @session_aware
    def reset_password_hash(self, username, old_password_hash, new_password_hash):
        user = self.session.query(models.User).filter_by(username=username).one()
        if not user:
            raise NO_SUCH_USER

        [salt, hash] = user.password.split(':')

        if hash != old_password_hash:
            raise FAILED_PASSWORD_CHANGE

        user.password = "%s:%s" % (salt, new_password_hash)

        self.session.add(user)
        self.session.commit()
        return True

    def expire_all(self):
        self.session.expire_all()

    def get_users(self):
        users = self.session.query(models.User).all()
        return users

    def get_user(self, username):
        user = self.session.query(models.User).filter(models.User.username == username).one()
        return user

    def get_positions(self):
        positions = self.session.query(models.Position).all()
        return positions

    def adjust_position(self, username, ticker, adjustment):
        logging.debug("Calling adjust position for %s: %s/%d" % (username, ticker, adjustment))
        self.accountant.adjust_position(username, ticker, adjustment)

class AdminWebUI(Resource):
    isLeaf = True
    def __init__(self, administrator):
        self.administrator = administrator
        self.jinja_env = Environment(loader=FileSystemLoader('admin_templates'))
        Resource.__init__(self)

    def render(self, request):
        if request.path in ['/user_list', '/']:
            return self.user_list().encode('utf-8')
        elif request.path == '/audit':
            return self.audit().encode('utf-8')
        elif request.path == '/adjust_position' and self.administrator.debug:
            return self.adjust_position(request).encode('utf-8')
        elif request.path == '/user_details':
            return self.user_details(request).encode('utf-8')
        elif request.path == '/reset_password':
            return self.reset_password(request).encode('utf-8')
        else:
            return "Request received: %s" % request.uri

    def user_list(self):
        # We dont need to expire here because the user_list doesn't show
        # anything that is modified by anyone but the administrator
        users = self.administrator.get_users()
<<<<<<< HEAD
        t = Template(open('admin_templates/user_list.html').read())
=======
        t = self.jinja_env.get_template('user_list.html')
>>>>>>> 0b4953c0
        return t.render(users=users)

    def reset_password(self, request):
        self.administrator.reset_password_plaintext(request.args['username'][0], request.args['new_password'][0])
        return self.user_details(request)

    def user_details(self, request):
        # We are getting trades and positions which things other than the administrator
        # are modifying, so we need to do an expire here
        self.administrator.expire_all()

        user = self.administrator.get_user(request.args['username'][0])
        t = self.jinja_env.get_template('user_details.html')
        rendered = t.render(user=user, debug=self.administrator.debug)
        return rendered

    def adjust_position(self, request):
        self.administrator.adjust_position(request.args['username'][0], request.args['contract'][0],
                                           int(request.args['adjustment'][0]))
        return self.user_details(request)

    def audit(self):
        # We are getting trades and positions which things other than the administrator
        # are modifying, so we need to do an expire here
        self.administrator.expire_all()
        # TODO: Do this in SQLalchemy
        positions = self.administrator.get_positions()
        position_totals = collections.defaultdict(int)
        for position in positions:
            if position.position is not None:
                position_totals[position.contract.ticker] += position.position

        t = self.jinja_env.get_template('audit.html')
        rendered = t.render(position_totals=position_totals)
        return rendered

class WebserverExport:
    """
    For security reasons, the webserver only has access to a limit subset of
        the administrator functionality. This is exposed here.
    """

    def __init__(self, administrator):
        self.administrator = administrator

    @export
    def make_account(self, username, password):
        return self.administrator.make_account(username, password)

    @export
    def change_profile(self, username, profile):
        return self.administrator.change_profile(username, profile)

    @export
    def reset_password_hash(self, username, old_password_hash, new_password_hash):
        return self.administrator.reset_password_hash(username, old_password_hash, new_password_hash)

if __name__ == "__main__":
    logging.basicConfig(level=logging.DEBUG)

    session = database.make_session()

    debug = config.getboolean("administrator", "debug")
    accountant = dealer_proxy_async(config.get("accountant", "administrator_export"))

    administrator = Administrator(session, accountant, debug)
    webserver_export = WebserverExport(administrator)

    router_share_async(webserver_export,
        config.get("administrator", "webserver_export"))

    admin_ui = AdminWebUI(administrator)

    reactor.listenTCP(config.getint("administrator", "UI_port"), Site(admin_ui),
                      interface=config.get("administrator", "interface"))
    reactor.run()
<|MERGE_RESOLUTION|>--- conflicted
+++ resolved
@@ -179,11 +179,7 @@
         # We dont need to expire here because the user_list doesn't show
         # anything that is modified by anyone but the administrator
         users = self.administrator.get_users()
-<<<<<<< HEAD
-        t = Template(open('admin_templates/user_list.html').read())
-=======
         t = self.jinja_env.get_template('user_list.html')
->>>>>>> 0b4953c0
         return t.render(users=users)
 
     def reset_password(self, request):
