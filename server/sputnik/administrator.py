#!/usr/bin/python

"""
The administrator modifies database objects. It is allowed to access User
    objects. For other objects it delegates to appropriate services. This
    ensures there are no race conditions.

The interface is exposed with ZMQ RPC running under Twisted. Many of the RPC
    calls block, but performance is not crucial here.

"""

import sys
import collections
from datetime import datetime
import json
import copy
import string
import pickle
import Crypto.Random.random
import Crypto.Random.random
from dateutil import parser

from twisted.web.resource import Resource, IResource
from twisted.web.server import Site
from twisted.web.guard import HTTPAuthSessionWrapper, DigestCredentialFactory
from twisted.web.server import NOT_DONE_YET
from twisted.web.util import redirectTo
from twisted.internet.task import LoopingCall
from zope.interface import implements
from twisted.internet import reactor, defer
from twisted.python import log
from twisted.cred.portal import IRealm, Portal
from twisted.cred.checkers import ICredentialsChecker
from twisted.cred.credentials import IUsernameDigestHash
from twisted.cred import error as credError
from twisted.cred._digest import calcHA1
from jinja2 import Environment, FileSystemLoader
import sqlalchemy.orm.exc
from sqlalchemy import func
from sqlalchemy.orm.exc import NoResultFound
<<<<<<< HEAD
from autobahn.wamp1.protocol import WampCraProtocol
from dateutil import parser
from datetime import timedelta
=======
from autobahn.wamp.auth import derive_key
from twisted.web.static import File
>>>>>>> 77fb891a

import config
import database
import models
from util import ChainedOpenSSLContextFactory
import util
from sendmail import Sendmail
from watchdog import watchdog

from accountant import AccountantProxy

from exception import *

from zmq_util import export, router_share_async, dealer_proxy_async, push_proxy_async, ComponentExport
from rpc_schema import schema
<<<<<<< HEAD
from dateutil import relativedelta


class AdministratorException(SputnikException): pass
=======
from zendesk import Zendesk
from blockscore import BlockScore
from ticketserver import TicketServer
import base64
from Crypto.Random.random import getrandbits
>>>>>>> 77fb891a


USERNAME_TAKEN = AdministratorException("exceptions/administrator/username_taken")
NO_SUCH_USER = AdministratorException("exceptions/administrator/no_such_user")
PASSWORD_MISMATCH = AdministratorException("exceptions/administrator/password_mismatch")
INVALID_TOKEN = AdministratorException("exceptions/administrator/invalid_token")
EXPIRED_TOKEN = AdministratorException("exceptions/administrator/expired_token")
TICKET_EXISTS = AdministratorException("exceptions/administrator/ticket_exists")
USER_LIMIT_REACHED = AdministratorException("exceptions/administrator/user_limit_reached")
ADMIN_USERNAME_TAKEN = AdministratorException("exceptions/administrator/admin_username_taken")
INVALID_SUPPORT_NONCE = AdministratorException("exceptions/administrator/invalid_support_nonce")
SUPPORT_NONCE_USED = AdministratorException("exceptions/administrator/support_nonce_used")
INVALID_CURRENCY_QUANTITY = AdministratorException("exceptions/administrator/invalid_currency_quantity")
INVALID_REQUEST = AdministratorException("exceptions/administrator/invalid_request")
INSUFFICIENT_PERMISSIONS = AdministratorException("exceptions/administrator/insufficient_permissions")
NO_USERNAME_SPECIFIED = AdministratorException("exceptions/administrator/no_username_specified")
INVALID_QUANTITY = AdministratorException("exceptions/administrator/invalid_quantity")
CONTRACT_NOT_ACTIVE = AdministratorException("exceptions/administrator/contract_not_active")
MALICIOUS_LOOKING_INPUT = AdministratorException("exceptions/administrator/malicious_looking_input")

from util import session_aware


class Administrator:
    """
    The main administrator class. This makes changes to the database.
    """

    def __init__(self, session, accountant, cashier, engines,
                 zendesk_domain,
                 debug=False, base_uri=None, sendmail=None,
                 template_dir='admin_templates',
                 user_limit=500,
                 bs_cache_update_period=86400):
        """Set up the administrator

        :param session: the sqlAlchemy session
        :param accountant: The exposed fns on the accountant
        :type accountant: dealer_proxy_async
        :param cashier: The exposed fns on the cashier
        :type cashier: dealer_proxy_async
        :param debug: Are we going to permit weird things like position adjusts?
        :type debug: bool
        """
        self.session = session
        self.accountant = accountant
        self.cashier = cashier
        self.engines = engines
        self.zendesk_domain = zendesk_domain
        self.debug = debug
        self.template_dir = template_dir
        self.jinja_env = Environment(loader=FileSystemLoader(template_dir))
        self.base_uri = base_uri
        self.sendmail = sendmail
        self.user_limit = user_limit
        self.page_size = 10

        self.load_bs_cache()
        # Initialize the balance sheet cache
        if bs_cache_update_period is not None:
            self.bs_updater = LoopingCall(self.update_bs_cache)
            self.bs_updater.start(bs_cache_update_period, now=True)
        else:
            self.update_bs_cache()

    def make_account(self, username, password):
        """Makes a user account with the given password

        :param username: The new username
        :type username: str
        :param password: The new password hash with salt
        :type password: str
        :returns: bool
        :raises: USER_LIMIT_REACHED, USERNAME_TAKEN, OUT_OF_ADDRESSES
        """
        if self.malicious_looking(username):
            raise MALICIOUS_LOOKING_INPUT

        user_count = self.session.query(models.User).count()
        if user_count > self.user_limit:
            log.err("User limit reached")
            raise USER_LIMIT_REACHED

        existing = self.session.query(models.User).filter_by(
            username=username).first()
        if existing:
            log.err("Account creation failed: %s username is taken" % username)
            raise USERNAME_TAKEN

        user = models.User(username, password)
        user.email = username
        self.session.add(user)

        contracts = self.session.query(models.Contract).filter_by(
            contract_type='cash').all()
        for contract in contracts:
            position = models.Position(user, contract)
            self.session.add(position)

        self.session.commit()

        # Send registration mail
        t = util.get_locale_template(user.locale, self.jinja_env, 'registration.{locale}.email')
        content = t.render(user=user, base_uri=self.base_uri).encode('utf-8')

        # Now email
        log.msg("Sending mail: %s" % content)
        s = self.sendmail.send_mail(content, to_address=user.email,
                                    subject='Welcome!')

        log.msg("Account created for %s" % username)
        return True


    def malicious_looking(self, w):
        """

        :param w:
        :returns: bool
        """
        return any(x in w for x in '<>&')

    def change_profile(self, username, profile):
        """Changes the profile of a user

        :param username: The user
        :type username: str
        :param profile: The profile details to use
        :type profile: dict
        :returns:
        :raises: NO_SUCH_USER
        """
        user = self.session.query(models.User).filter_by(
            username=username).one()
        if not user:
            raise NO_SUCH_USER

        # Don't permit changing email
        #user.email = profile.get("email", user.email)
        user.nickname = profile.get("nickname", user.nickname)
        user.locale = profile.get("locale", user.locale)

        if self.malicious_looking(profile.get('email', '')) or self.malicious_looking(profile.get('nickname', '')):
            raise MALICIOUS_LOOKING_INPUT

        # User notifications
        if 'notifications' in profile:
            # Remove notifications not in profile from db
            for notification in user.notifications:
                if notification.type in profile['notifications']:
                    if notification.method not in profile['notifications'][notification.type]:
                            self.session.delete(notification)

            # Add notifications in the profile that are not in db
            for type, methods in profile['notifications'].iteritems():
                notifications = [n.method for n in user.notifications if n.type == type]
                for method in [m for m in methods if m not in notifications]:
                    new_notification = models.Notification(username, type, method)
                    self.session.add(new_notification)

        self.session.commit()
        log.msg("Profile changed for %s to %s/%s - %s" % (user.username, user.email, user.nickname, user.notifications))
        return True

    def get_profile(self, username):
        user = self.session.query(models.User).filter_by(username=username).one()
        if not user:
            raise NO_SUCH_USER

        notifications = {}
        for notification in user.notifications:
            if notification.type not in notifications:
                notifications[notification.type] = [notification.method]
            else:
                notifications[notification.type].append(notification.method)

        profile = {'email': user.email,
                   'nickname': user.nickname,
                   'locale': user.locale,
                   'audit_secret': user.audit_secret,
                   'notifications': notifications
        }
        return profile

    def get_new_api_credentials(self, username, expiration):
        user = self.session.query(models.User).filter_by(username=username).one()
        if not user:
            raise NO_SUCH_USER

        user.api_key = base64.b64encode(("%064X" % getrandbits(256)).decode("hex"))
        user.api_expiration = util.timestamp_to_dt(expiration)
        user.api_secret = base64.b64encode(("%064X" % getrandbits(256)).decode("hex"))

        self.session.commit()
        return {'key': user.api_key, 'secret': user.api_secret, 'expiration': util.dt_to_timestamp(user.api_expiration)}

    def check_and_update_api_nonce(self, username, nonce):
        user = self.session.query(models.User).filter_by(username=username).one()
        if not user:
            raise NO_SUCH_USER

        if nonce <= user.api_nonce:
            return False
        else:
            user.api_nonce = nonce
            self.session.commit()
            return True

    def check_token(self, username, input_token):
        """Check to see if a password reset token is valid

        :param username: The user it is for
        :type username: str
        :param input_token: the token we are checking
        :type input_token: str
        :returns: models.ResetToken
        :raises: INVALID_TOKEN, EXPIRED_TOKEN
        """
        token_good = False
        found_tokens = self.session.query(models.ResetToken).filter_by(token=input_token, username=username).all()
        if not len(found_tokens):
            raise INVALID_TOKEN
        for token in found_tokens:
            if token.expiration > datetime.utcnow() and not token.used:
                token_good = True
                break

        if not token_good:
            raise EXPIRED_TOKEN

        return token

    def reset_password_plaintext(self, username, new_password):
        """Reset's a user's password to the given plaintext

        :param username: the user
        :type username: str
        :param new_password: the new password, in the clear
        :type new_password: str
        :returns: bool
        :raises: NO_SUCH_USER
        """
        user = self.session.query(models.User).filter_by(username=username).one()
        if not user:
            raise NO_SUCH_USER

        alphabet = string.digits + string.lowercase
        num = Crypto.Random.random.getrandbits(64)
        salt = ""
        while num != 0:
            num, i = divmod(num, len(alphabet))
            salt = alphabet[i] + salt

        password = derive_key(new_password, salt, iterations=1000, keylen=32)
        user.password = "%s:%s" % (salt, password)
        self.session.add(user)
        self.session.commit()
        return True

    def reset_password_hash(self, username, old_password_hash, new_password_hash, token=None):
        """Reset a user's password, make sure the old password or the token gets checked

        :param username: The user
        :type username: str
        :param old_password_hash: The old password hash if we don't have a token
        :type old_password_hash: str
        :param new_password_hash: The new password hash using the same salt as the old one
        :type new_password_hash: str
        :param token: The reset token which we can use to eliminate the old pw check
        :type token: str
        :returns: bool
        :raises: NO_SUCH_USER, FAILED_PASSWORD_CHANGE
        """
        try:
            user = self.session.query(models.User).filter_by(username=username).one()
        except sqlalchemy.orm.exc.NoResultFound:
            raise NO_SUCH_USER

        if user.password != old_password_hash and token is None:
            raise PASSWORD_MISMATCH
        elif user.password != old_password_hash:
            # Check token
            token = self.check_token(username, token)
            token.used = True
            self.session.add(token)

        user.password = new_password_hash

        self.session.add(user)
        self.session.commit()
        return True

    def get_reset_token(self, username, hours_to_expiry=2):
        """Get a reset token for a user, send him a mail with the token

        :param username: the user
        :type username: str
        :param hours_to_expiry: how long will this token be valid
        :type hours_to_expiry: int
        :returns: bool
        """
        try:
            user = self.session.query(models.User).filter(models.User.username == username).one()
        except sqlalchemy.orm.exc.NoResultFound:
            # If we have no user, we will silently fail because we don't want to
            # create a username oracle
            # We should log this though
            log.msg("get_reset_token: No such user %s" % username)
            return True

        token = models.ResetToken(username, hours_to_expiry)
        self.session.add(token)
        self.session.commit()

        log.msg("Created token: %s" % token)
        # Now email the token
        t = util.get_locale_template(user.locale, self.jinja_env, 'reset_password.{locale}.email')
        content = t.render(token=token.token, expiration=token.expiration.strftime("%Y-%m-%d %H:%M:%S %Z"),
                           user=user, base_uri=self.base_uri).encode('utf-8')

        # Now email the token
        log.msg("Sending mail: %s" % content)
        s = self.sendmail.send_mail(content, to_address=user.email,
                                    subject='Reset password link enclosed')

        return True

    def expire_all(self):
        """Use this to expire all objects in the session, because other processes may have updated things in the db

        """
        self.session.expire_all()

    def get_users(self):
        """Give us an array of all the users

        :returns: list -- list of models.User
        """
        users = self.session.query(models.User).all()
        return users

    def get_admin_users(self):
        """Give us an array of all the admin users

        :returns: list -- list of models.AdminUser
        """
        admin_users = self.session.query(models.AdminUser).all()
        return admin_users

    def get_user(self, username):
        """Give us the details of a particular user

        :param username: the user
        :type username: str
        :returns: models.User
        """
        user = self.session.query(models.User).filter_by(username=username).one()

        return user

    def mail_statements(self, period, now=None):
        self.expire_all()

        if now is None:
            now = datetime.utcnow()

        if period == "daily":
            yesterday = now - timedelta(days=1)
            yesterday_bod = datetime(yesterday.year, yesterday.month, yesterday.day)
            today_bod = datetime(now.year, now.month, now.day)
            yesterday_eod = today_bod - timedelta(microseconds=1)

            from_timestamp = util.dt_to_timestamp(yesterday_bod)
            to_timestamp = util.dt_to_timestamp(yesterday_eod)
        elif period == "weekly":
            recent_sunday = now + relativedelta.relativedelta(weekday=relativedelta.SU(-1))
            second_recent_sunday = now + relativedelta.relativedelta(weekday=relativedelta.SU(-2))
            last_week_start = datetime(second_recent_sunday.year, second_recent_sunday.month, second_recent_sunday.day)
            this_week_start = datetime(recent_sunday.year, recent_sunday.month, recent_sunday.day)
            last_week_end = this_week_start - timedelta(microseconds=1)

            from_timestamp = util.dt_to_timestamp(last_week_start)
            to_timestamp = util.dt_to_timestamp(last_week_end)
        elif period == "monthly":
            last_month = now + relativedelta.relativedelta(months=-1)
            last_month_bom = datetime(last_month.year, last_month.month, 1)
            this_month_bom = datetime(now.year, now.month, 1)
            last_month_eom = this_month_bom - timedelta(microseconds=1)

            from_timestamp = util.dt_to_timestamp(last_month_bom)
            to_timestamp = util.dt_to_timestamp(last_month_eom)
        else:
            raise AdministratorException("Period not supported: %s" % period)

        users = self.session.query(models.User)
        user_list = []

        for user in users:
            if period in [notification.type for notification in user.notifications if notification.method == "email"]:
                self.mail_statement(user.username, from_timestamp, to_timestamp)
                user_list.append(user.username)

        return user_list

    @util.timed
    def mail_statement(self, username, from_timestamp=None, to_timestamp=None):
        now = datetime.utcnow()
        user = self.get_user(username)

        if to_timestamp is None:
            end = now
        else:
            end = util.timestamp_to_dt(to_timestamp)

        if from_timestamp is None:
            start = end + relativedelta.relativedelta(months=-1)
        else:
            start = util.timestamp_to_dt(from_timestamp)

        log.msg("mailing statement for %s from %s to %s" % (username, start, end))

        # Get beginning balances
        balances = self.session.query(func.sum(models.Posting.quantity).label("balance"),
                                      func.max(models.Journal.timestamp).label("max_timestamp"),
                                      models.Contract).filter(models.Posting.username == username).filter(
                                        models.Journal.id==models.Posting.journal_id).filter(
                                        models.Posting.contract_id==models.Contract.id).filter(
                                        models.Journal.timestamp < start).group_by(models.Contract)


        transaction_info = collections.defaultdict(list)
        beginning_balance_info = collections.defaultdict(int)
        totals_by_type = collections.defaultdict(lambda: collections.defaultdict(int))
        totals_by_type_fmt = collections.defaultdict(dict)
        details = {}

        # get all positions
        positions = self.session.query(models.Position).filter_by(username=username)
        for position in positions:
            contract = position.contract

            # Find the balance in balances
            running_balance = 0
            for balance in balances:
                if balance.Contract == contract:
                    running_balance = balance.balance
                    break

            details[contract.ticker] = {
                'transactions': [],
                'totals_by_type': collections.defaultdict(int),
                'totals_by_type_fmt': {},
                'beginning_balance': running_balance,
                'beginning_balance_fmt': util.quantity_fmt(contract, running_balance),
                'ending_balance': running_balance,
                'ending_balance_fmt': util.quantity_fmt(contract, running_balance)
            }
            # Get transactions during period
            transactions = self.session.query(models.Posting, models.Journal).filter(
                models.Journal.id==models.Posting.journal_id).filter(
                models.Journal.timestamp >= start).filter(
                models.Journal.timestamp <= end).filter(models.Posting.username==username).filter(
                models.Posting.contract_id == contract.id).order_by(
                models.Journal.timestamp)

            for transaction in transactions:
                running_balance += transaction.Posting.quantity
                details[contract.ticker]['totals_by_type'][transaction.Journal.type] += transaction.Posting.quantity

                if transaction.Posting.quantity < 0:
                    if user.type == 'Asset':
                        direction = 'credit'
                    else:
                        direction = 'debit'
                else:
                    if user.type == 'Asset':
                        direction = 'debit'
                    else:
                        direction = 'credit'

                details[contract.ticker]['transactions'].append({'contract': contract.ticker,
                                                                         'timestamp': transaction.Journal.timestamp,
                                                                         'quantity': abs(transaction.Posting.quantity),
                                                                         'quantity_fmt': util.quantity_fmt(
                                                                             contract,
                                                                             abs(transaction.Posting.quantity)),
                                                                         'direction': direction,
                                                                         'balance': running_balance,
                                                                         'balance_fmt': util.quantity_fmt(
                                                                             contract, running_balance),
                                                                         'note': transaction.Posting.note,
                                                                         'type': transaction.Journal.type
                })
                details[contract.ticker]['ending_balance'] = running_balance
                details[contract.ticker]['ending_balance_fmt'] = util.quantity_fmt(contract, running_balance)

            for type, total in details[contract.ticker]['totals_by_type'].iteritems():
                details[contract.ticker]['totals_by_type_fmt'][type] = util.quantity_fmt(contract, total)

        t = self.jinja_env.get_template('transaction_statement.email')
        content = t.render(user=user,
                           start=start,
                           end=end,
                           details=details).encode('utf-8')
        log.msg("Sending statement to user at %s" % user.email)
        self.sendmail.send_mail(content, subject="Your statement", to_address=user.email)

    def request_support_nonce(self, username, type):
        """Get a nonce so we can submit a support ticket

        :param username: The user
        :type username: str
        :param type: The type of ticket
        :type type: str
        :returns: str -- the nonce for the user
        """
        ticket = models.SupportTicket(username, type)
        self.session.add(ticket)
        self.session.commit()
        return ticket.nonce

    def check_support_nonce(self, username, nonce, type):
        """Checks to see if a support nonce is valid for the user and type

        :param username: the user
        :type username: str
        :param nonce: The nonce we are checking
        :type nonce: str
        :param type: the type of the ticket
        :type type: str
        :returns: dict -- the user's username, email, and nickname
        :raises: INVALID_SUPPORT_NONCE, SUPPORT_NONCE_USED
        """
        log.msg("Checking nonce for %s: %s/%s" % (username, nonce, type))
        try:
            ticket = self.session.query(models.SupportTicket).filter_by(username=username, nonce=nonce, type=type).one()
        except NoResultFound:
            raise INVALID_SUPPORT_NONCE

        if ticket.foreign_key is not None:
            raise SUPPORT_NONCE_USED

        return {'username': ticket.user.username,
                'email': ticket.user.email,
                'nickname': ticket.user.nickname}

    def register_support_ticket(self, username, nonce, type, foreign_key):
        """Register a support ticket where the nonce was stored

        :param username: the user
        :type username: str
        :param nonce: the nonce
        :type nonce: str
        :param type: The type of ticket
        :type type: str
        :param foreign_key: the key which lets us access the ticket on the support interface
        :type foreign_key: str
        :returns: bool
        """
        if self.check_support_nonce(username, nonce, type):
            ticket = self.session.query(models.SupportTicket).filter_by(username=username, nonce=nonce, type=type).one()
            ticket.foreign_key = foreign_key
            self.session.add(ticket)
            self.session.commit()
            log.msg("Registered foreign key: %s for %s" % (foreign_key, username))
            return True

    def set_admin_level(self, username, level):
        """Sets the level of control that the admin user has

        :param username: the admin user
        :type username: str
        :param level: the new level we want
        :type level: int
        :returns: bool
        """
        user = self.session.query(models.AdminUser).filter_by(username=username).one()
        user.level = level
        self.session.add(user)
        self.session.commit()
        return True

    def new_admin_user(self, username, password_hash, level):
        """Create a new admin user with a certain password_hash

        :param username: the new  username
        :type username: str
        :param password_hash: the password hash for the new user
        :type password_hash: str
        :param level: the new user's admin level
        :type level: int
        :returns: bool
        """

        if self.session.query(models.AdminUser).filter_by(username=username).count() > 0:
            raise ADMIN_USERNAME_TAKEN

        user = models.AdminUser(username, password_hash, level)
        self.session.add(user)
        self.session.commit()
        log.msg("Admin user %s created" % username)
        return True

    def reset_admin_password(self, username, old_password_hash, new_password_hash):
        """Reset the admin password ensuring we knew the old password

        :param username: The admin user
        :type username: str
        :param old_password_hash: the old password hash
        :type old_password_hash: str
        :param new_password_hash: the new hash
        :type new_password_hash: str
        :returns: bool
        :raises: FAILED_PASSWORD_CHANGE, NO_SUCH_USER
        """
        try:
            user = self.session.query(models.AdminUser).filter_by(username=username).one()
        except NoResultFound:
            raise NO_SUCH_USER

        # If the pw is blank, don't check
        if user.password_hash != "":
            if user.password_hash != old_password_hash:
                raise PASSWORD_MISMATCH

        user.password_hash = new_password_hash
        self.session.add(user)
        self.session.commit()
        log.msg("Admin user %s has password reset" % username)
        return True

    def force_reset_admin_password(self, username, new_password_hash):
        """Change an admin password even if we don't know the old password

        :param username: The admin user
        :type username: str
        :param new_password_hash: the new password hash
        :type new_password_hash: str
        :returns: bool
        :raises: NO_SUCH_USER
        """
        try:
            user = self.session.query(models.AdminUser).filter_by(username=username).one()
        except NoResultFound:
            raise NO_SUCH_USER

        user.password_hash = new_password_hash
        self.session.add(user)
        self.session.commit()
        log.msg("Admin user %s has password force reset" % username)
        return True

    def get_positions(self):
        """Get all the positions that exist

        :returns: list -- models.Position
        """
        positions = self.session.query(models.Position).all()
        return positions

    def get_position(self, user, ticker):
        contract = self.get_contract(ticker)
        position = self.session.query(models.Position).filter_by(user=user, contract=contract).one()
        return position

    def get_order_book(self, ticker):
        d = self.engines[ticker].get_order_book()

        def reconcile_with_db(order_book):
            contract = self.get_contract(ticker)
            self.session.expire_all()
            orders = self.session.query(models.Order).filter_by(
                contract=contract, is_cancelled=False, accepted=True,
                dispatched=True).filter(models.Order.quantity_left > 0)
            ordermap = {}
            for order in orders:
                id_str = str(order.id)
                ordermap[id_str] = order
                if id_str not in order_book[order.side]:
                    order_book[order.side][id_str] = order.to_webserver()
                    order_book[order.side][id_str]['username'] = order.username
                    order_book[order.side][id_str]['errors'] = 'Not In Book'
                else:
                    if order.quantity_left != order_book[order.side][id_str]['quantity_left']:
                        order_book[order.side][id_str]['errors'] = 'DB quantity_left: %s' % util.quantity_fmt(contract,
                                                                                                              order.quantity_left)

            for side, orders in order_book.iteritems():
                for id, order in orders.iteritems():
                    order['timestamp'] = util.timestamp_to_dt(order['timestamp'])
                    if id not in ordermap:
                        order['errors'] = "Not in DB"
                    order["quantity_fmt"] = util.quantity_fmt(contract, order['quantity'])
                    order["quantity_left_fmt"] = util.quantity_fmt(contract, order['quantity_left'])
                    order["price_fmt"] = util.price_fmt(contract, order['price'])

            return order_book


        d.addCallback(reconcile_with_db)
        return d

    def cancel_order(self, username, id):
        return self.accountant.cancel_order(username, id)

    def get_journal(self, journal_id):
        """Get a journal given its id

        :param journal_id: the id of the journal we want
        :type journal_id: int
        :returns: models.Journal
        """
        journal = self.session.query(models.Journal).filter_by(id=journal_id).one()
        return journal

    def adjust_position(self, username, ticker, quantity_ui, admin_username):
        """Adjust the position for a user

        :param username: the user we are adjusting
        :type username: str
        :param ticker: the ticker of the contract
        :type ticker: str
        :param quantity_ui: the delta in user friendly units
        :type quantity_ui: int
        """
        contract = util.get_contract(self.session, ticker)
        quantity = util.quantity_to_wire(contract, quantity_ui)

        log.msg("Calling adjust position for %s: %s/%d" % (username, ticker, quantity))
        return self.accountant.adjust_position(username, ticker, quantity, admin_username)

    def clear_first_error(self, failure):
        failure.trap(defer.FirstError)
        return failure.value.args[0]

    def transfer_position(self, ticker, from_user, to_user, quantity_ui, note):
        """Transfer a position from one user to another

        :param ticker: the contract
        :type ticker: str
        :param from_user: the user we are taking from
        :type from_user: str
        :param to_user: the user we are transferring to
        :type to_user: str
        :param quantity_ui: how much are we transferring in user friendly units
        :type quantity_ui: int
        """
        contract = util.get_contract(self.session, ticker)
        quantity = util.quantity_to_wire(contract, quantity_ui)

        log.msg("Transferring %d of %s from %s to %s" % (
            quantity, ticker, from_user, to_user))
        uid = util.get_uid()
        if not from_user or not to_user:
            raise NO_USERNAME_SPECIFIED

        d1 = self.accountant.transfer_position(from_user, ticker, 'debit', quantity, note, uid)
        d2 = self.accountant.transfer_position(to_user, ticker, 'credit', quantity, note, uid)
        return defer.gatherResults([d1, d2], consumeErrors=True).addErrback(self.clear_first_error)

    def clear_contract(self, ticker, price_ui):
        contract = util.get_contract(self.session, ticker)
        price = util.price_to_wire(contract, price_ui)
        uid = util.get_uid()

        # Don't try to clear if the contract is not active
        if not contract.active:
            raise CONTRACT_NOT_ACTIVE

        # Mark contract inactive
        try:
            contract.active = False
            self.session.add(contract)
            self.session.commit()
        except Exception as e:
            log.err("Unable to mark contract inactive %s" % e)
            raise e
        else:
            d = self.accountant.clear_contract(None, ticker, price, uid)
            # TODO: if this is an early clearing, reactivate the contract after clear_contract is done
            # We need to make sure that the timeout here is long, because clear_contract
            # won't return for a while
            #
            # How do we ensure that the accountants know that it is reactivated?
            # send a ZMQ message to them all?
            return d


    def manual_deposit(self, address, quantity_ui, admin_username):
        address_db = self.session.query(models.Addresses).filter_by(address=address).one()
        quantity = util.quantity_to_wire(address_db.contract, quantity_ui)
        if quantity % address_db.contract.lot_size != 0:
            log.err("Manual deposit for invalid quantity: %d" % quantity)
            raise INVALID_CURRENCY_QUANTITY

        log.msg("Manual deposit of %d to %s" % (quantity, address))
        return self.accountant.deposit_cash(address_db.username, address, quantity, total=False, admin_username=admin_username)

    def get_balance_sheet(self):
        """Gets the balance sheet

        :returns: dict -- the balance sheet
        """
        return copy.deepcopy(self.bs_cache)

    def load_bs_cache(self):
        try:
            with open('/tmp/balance_sheet_cache.pickle', 'r') as f:
                self.bs_cache = pickle.load(f)
                log.msg("Loaded balance sheet")
        except IOError:
            self.bs_cache = {}

    def dump_bs_cache(self):
        with open('/tmp/balance_sheet_cache.pickle', 'w') as f:
            pickle.dump(self.bs_cache, f)
            log.msg("Saved balance sheet")

    @util.timed
    def update_bs_cache(self):
        now = datetime.utcnow()
        timestamp = util.dt_to_timestamp(now)

        balance_sheet = {'Asset': collections.defaultdict(lambda: {'positions_by_user': {},
                                                                   'total': 0,
                                                                   'positions_raw': []}),
                         'Liability': collections.defaultdict(lambda: {'positions_by_user': {},
                                                                       'total': 0,
                                                                       'positions_raw': []})}

        # # Build the balance sheet from scratch with a single query
        # if 'timestamp' in self.bs_cache:
        #     bs_query = self.session.query(models.Posting.username,
        #                                   models.Posting.contract_id,
        #                                   func.sum(models.Posting.quantity).label('position'),
        #                                   func.max(models.Journal.timestamp).label('last_timestamp')).filter(
        #         models.Journal.id == models.Posting.journal_id).filter(
        #         models.Journal.timestamp > util.timestamp_to_dt(self.bs_cache['timestamp'])).group_by(
        #         models.Posting.username,
        #         models.Posting.contract_id)
        #
        #     # Copy the cached balance sheet over, without losing any defaultdict-ness, also update the hashes
        #     for side in ["Asset", "Liability"]:
        #         if side in self.bs_cache:
        #             for contract in self.bs_cache[side]:
        #                 for username, position_details in self.bs_cache[side][contract]['positions_by_user'].iteritems():
        #                     user = self.get_user(username)
        #                     position_details['hash'] = user.user_hash(timestamp)
        #                     balance_sheet[side][contract]['positions_by_user'][username] = position_details
        #
        # else:
        bs_query = self.session.query(models.Posting.username,
                                      models.Posting.contract_id,
                                      func.sum(models.Posting.quantity).label('position')).group_by(
            models.Posting.username,
            models.Posting.contract_id)

        for row in bs_query:
            user = self.get_user(row.username)
            contract = self.get_contract(row.contract_id)
            if row.username in balance_sheet[user.type][contract.ticker]['positions_by_user']:
                position = balance_sheet[user.type][contract.ticker]['positions_by_user'][row.username][
                               'position'] + row.position
            else:
                position = row.position

            position_details = {'username': row.username,
                                'hash': user.user_hash(timestamp),
                                'position': position,
                                'position_fmt': util.quantity_fmt(contract, position),
                                'timestamp': timestamp}

            balance_sheet[user.type][contract.ticker]['positions_by_user'][row.username] = position_details

        for side, sheet in balance_sheet.iteritems():
            for ticker, details in sheet.iteritems():
                contract = self.get_contract(ticker)

                details['total'] = sum(
                    [r['position'] for r in balance_sheet[side][ticker]['positions_by_user'].values()])
                details['positions_raw'] = balance_sheet[side][ticker]['positions_by_user'].values()
                details['contract'] = contract.ticker
                details['total_fmt'] = util.quantity_fmt(contract, details['total'])

        balance_sheet['timestamp'] = timestamp
        self.bs_cache = {}
        for side, sheet in balance_sheet.iteritems():
            if isinstance(sheet, collections.defaultdict):
                self.bs_cache[side] = dict(sheet)
            else:
                self.bs_cache[side] = sheet

        self.dump_bs_cache()

    def get_audit(self):
        """Gets the audit, which is the balance sheet but scrubbed of usernames

        :returns: dict -- the audit
        """

        balance_sheet = self.get_balance_sheet()
        for side in ["Asset", "Liability"]:
            for ticker, details in balance_sheet[side].iteritems():
                details['positions'] = []
                for position in details['positions_raw']:
                    details['positions'].append((position['hash'], position['position_fmt']))
                del details['positions_raw']
                del details['positions_by_user']
                del details['total']

        return balance_sheet

    def get_permission_groups(self):
        """Get all the permission groups

        :returns: list -- models.PermissionGroup
        """
        permission_groups = self.session.query(models.PermissionGroup).all()
        return permission_groups

    def get_fee_groups(self):
        fee_groups = self.session.query(models.FeeGroup).all()
        return fee_groups

    def check_fee_groups(self, fee_groups):
        fee_problems = []
        for aggressive_group in fee_groups:
            for passive_group in fee_groups:
                total_factor = aggressive_group.aggressive_factor + passive_group.passive_factor
                if total_factor < 0:
                    fee_problems.append({'aggressive_group': aggressive_group,
                                         'passive_group': passive_group,
                                         'total_factor': total_factor})
        return fee_problems

    def get_contracts(self):
        contracts = self.session.query(models.Contract).filter_by(active=True).all()
        return contracts

    def get_contract(self, ticker):
        contract = util.get_contract(self.session, ticker)
        return contract

    def edit_contract(self, ticker, args):
        contract = self.get_contract(ticker)
        for key, value in args.iteritems():
            setattr(contract, key, value)

        self.session.commit()

    def get_withdrawals(self):
        withdrawals = self.session.query(models.Withdrawal).all()
        return withdrawals

    def get_deposits(self):
        addresses = self.session.query(models.Addresses).filter(models.Addresses.username != None).all()
        return addresses

    @util.timed
    def get_orders(self, user, page=0):
        all_orders = self.session.query(models.Order).filter_by(user=user)
        order_count = all_orders.count()
        order_pages = int(order_count / self.page_size) + 1
        if page < 0:
            page = 0
        orders = all_orders.order_by(models.Order.timestamp.desc()).offset(self.page_size * page).limit(self.page_size)
        return orders, order_pages

    @util.timed
    def get_postings(self, user, contract, page=0):
        import time

        last = time.time()

        all_postings = self.session.query(models.Posting).filter_by(
            username=user.username).filter_by(
            contract_id=contract.id)

        now = time.time()
        log.msg("Elapsed: %0.2fms" % ((now - last) * 1000))
        last = now

        postings_count = all_postings.count()

        now = time.time()
        log.msg("Elapsed: %0.2fms" % ((now - last) * 1000))
        last = now

        postings_pages = int(postings_count / self.page_size) + 1
        if page < 0:
            page = 0

        postings = all_postings.join(models.Posting.journal).order_by(models.Journal.timestamp.desc()).offset(
            self.page_size * page).limit(self.page_size)

        now = time.time()
        log.msg("Elapsed: %0.2fms" % ((now - last) * 1000))

        return postings, postings_pages

    def change_permission_group(self, username, id):
        """Change the permission group for a user

        :param username: The user we are changing
        :type username: str
        :param id: the id of the new permission group
        :type id: int
        """
        log.msg("Changing permission group for %s to %d" % (username, id))
        return self.accountant.change_permission_group(username, id)

    def change_fee_group(self, username, id):
        """Change the permission group for a user

        :param username: The user we are changing
        :type username: str
        :param id: the id of the new permission group
        :type id: int
        """
        log.msg("Changing fee group for %s to %d" % (username, id))
        return self.accountant.change_fee_group(username, id)

    def modify_fee_group(self, id, name, aggressive_factor, passive_factor, withdraw_factor, deposit_factor):
        """Change the permission group for a user

        :param username: The user we are changing
        :type username: str
        :param id: the id of the new permission group
        :type id: int
        """
        log.msg("Modifying fee group %d" % id)

        try:
            group = self.session.query(models.FeeGroup).filter_by(id=id).one()
            group.name = name
            group.aggressive_factor = aggressive_factor
            group.passive_factor = passive_factor
            group.withdraw_factor = withdraw_factor
            group.deposit_factor = deposit_factor
            self.session.commit()
        except Exception as e:
            self.session.rollback()
            raise e

        self.accountant.reload_fee_group(None, group.id)

    def new_fee_group(self, name, aggressive_factor, passive_factor, withdraw_factor, deposit_factor):
        try:
            log.msg("Creating new fee group: %s" % name)
            fee_group = models.FeeGroup(name, aggressive_factor, passive_factor, withdraw_factor, deposit_factor)
            self.session.add(fee_group)
            self.session.commit()
        except Exception as e:
            self.session.rollback()
            log.err("Error: %s" % e)
            raise e

    def new_permission_group(self, name, permissions):
        """Create a new permission group

        :param name: the new group's name
        :type name: str
        """

        try:
            log.msg("Creating new permission group %s" % name)
            permission_group = models.PermissionGroup(name, permissions)
            self.session.add(permission_group)
            self.session.commit()
        except Exception as e:
            log.err("Error: %s" % e)
            self.session.rollback()
            raise e

    def process_withdrawal(self, id, online=False, cancel=False, admin_username=None):
        return self.cashier.process_withdrawal(id, online=online, cancel=cancel, admin_username=admin_username)


class AdminAPI(Resource):
    isLeaf = True

    def __init__(self, administrator, avatarId, avatarLevel):
        self.administrator = administrator
        self.avatarId = avatarId
        self.avatarLevel = avatarLevel

    def log(self, request, data):
        """Log the request

        """
        log.msg(
            self.avatarId,
            request.getClientIP(),
            request.getUser(),
            request.method,
            request.uri,
            request.clientproto,
            request.code,
            request.sentLength or "-",
            request.getHeader("referer") or "-",
            request.getHeader("user-agent") or "-",
            json.dumps(request.args),
            data)

    def process_request(self, request, data=None):
        if self.avatarLevel < 4:
            raise INSUFFICIENT_PERMISSIONS

        resources = {'/api/withdrawals': self.withdrawals,
                     '/api/deposits': self.deposits,
                     '/api/process_withdrawal': self.process_withdrawal,
                     '/api/manual_deposit': self.manual_deposit,
                     '/api/rescan_address': self.rescan_address,
        }
        if request.path in resources:
            return resources[request.path](request, data)
        else:
            raise INVALID_REQUEST

    def withdrawals(self, request, data):
        withdrawals = self.administrator.get_withdrawals()
        return defer.succeed([w.dict for w in withdrawals if w.pending])

    def deposits(self, request, data):
        deposits = self.administrator.get_deposits()
        return defer.succeed([d.dict for d in deposits])

    def rescan_address(self, request, data):
        self.administrator.rescan_address(data['address'])
        return defer.succeed(None)

    def process_withdrawal(self, request, data):
        if 'cancel' in data:
            cancel = data['cancel']
            if cancel is True:
                online = False
        else:
            cancel = False
            if 'online' in data:
                online = data['online']
            else:
                online = False

        return self.administrator.process_withdrawal(int(data['id']), online=online, cancel=cancel,
                                              admin_username=self.avatarId)

    def manual_deposit(self, request, data):
        return self.administrator.manual_deposit(data['address'], float(data['quantity']), self.avatarId)

    def render(self, request):
        data = request.content.read()
        self.log(request, data)
        request.setHeader('content-type', 'application/json')
        try:
            if request.method == "GET":
                d = self.process_request(request)
            else:
                parsed_data = json.loads(data)
                d = self.process_request(request, data=parsed_data)

            def process_result(result):
                final_result = {'success': True, 'result': result}
                return final_result

            def process_error(failure):
                failure.trap(SputnikException)
                log.err(failure)
                return {'success': False, 'error': failure.value.args}

            def deliver_result(result):
                request.write(json.dumps(result, sort_keys=True, indent=4, separators=(',', ': ')))
                request.finish()

            d.addCallback(process_result).addErrback(process_error).addCallback(deliver_result)
            return NOT_DONE_YET
        except AdministratorException as e:
            log.err(e)
            result = {'success': False, 'error': e.args}
            return json.dumps(result, sort_keys=True,
                              indent=4, separators=(',', ': '))

class AdminWebUI(Resource):
    isLeaf = False

    def __init__(self, administrator, avatarId, avatarLevel, digest_factory, base_uri):
        """The web Resource that front-ends the administrator

        :param administrator: the actual administrator
        :type administrator: dealer_proxy_async
        :param avatarId: The admin user that is logging in
        :type avatarId: str
        :param avatarLevel: what is this admin user's level
        :type avatarLevel: int
        :param digest_factory: The factory that tells us about auth details
        """

        self.administrator = administrator
        self.avatarId = avatarId
        self.avatarLevel = avatarLevel
        self.jinja_env = Environment(loader=FileSystemLoader(self.administrator.component.template_dir),
                                     autoescape=True)
        self.digest_factory = digest_factory
        self.base_uri = base_uri
        Resource.__init__(self)

    def check_referer(self, request):
        if self.base_uri is not None:
            referer = request.getHeader("referer")
            if referer is None or not referer.startswith(self.base_uri):
                log.err("Referer check failed: %s" % referer)
                return False
            else:
                return True
        else:
            return True


    def calc_ha1(self, password, username=None):
        """Calculate the HA1 for a password so we can store it in the DB

        :param password: the plaintext password
        :type password: str
        :param username: the user to consider, if None, use the avatarId
        :type username: str
        :returns: str
        """

        if username is None:
            username = self.avatarId

        realm = self.digest_factory.digest.authenticationRealm
        return calcHA1('md5', username, realm, password, None, None)

    def getChild(self, path, request):
        """return myself

        """
        return self

    def log(self, request):
        """Log the request

        """
        log.msg(
            self.avatarId,
            request.getClientIP(),
            request.getUser(),
            request.method,
            request.uri,
            request.clientproto,
            request.code,
            request.sentLength or "-",
            request.getHeader("referer") or "-",
            request.getHeader("user-agent") or "-",
            json.dumps(request.args))

    def render(self, request):
        """Render the request

        """
        self.log(request)
        if request.path != '/':
            if not self.check_referer(request):
                return redirectTo('/', request)

        resources = [
                    # Level 0
                    { '/': self.admin,
                      '/reset_admin_password': self.reset_admin_password
                    },
                    # Level 1
                     {'/': self.user_list,
                      '/user_details': self.user_details,
                      '/user_orders': self.user_orders,
                      '/user_postings': self.user_postings,
                      '/rescan_address': self.rescan_address,
                      '/admin': self.admin,
                      '/contracts': self.contracts,
                      '/mail_statement': self.mail_statement,
                     },
                    # Level 2
                     {'/reset_password': self.reset_password,
                      '/permission_groups': self.permission_groups,
                      '/change_permission_group': self.change_permission_group,
                      '/fee_groups': self.fee_groups,
                     },
                    # Level 3
                     {'/balance_sheet': self.balance_sheet,
                      '/ledger': self.ledger,
                      '/new_permission_group': self.new_permission_group,
                      '/edit_contract': self.edit_contract,
                      '/change_fee_group': self.change_fee_group,
                      '/new_fee_group': self.new_fee_group,
                      '/modify_fee_group': self.modify_fee_group,
                     },
                    # Level 4
                     {
                      '/process_withdrawal': self.process_withdrawal,
                      '/withdrawals': self.withdrawals,
                      '/deposits': self.deposits,
                      '/order_book': self.order_book,
                      '/manual_deposit': self.manual_deposit,
                      '/cancel_order': self.cancel_order},
                    # Level 5
                     {'/admin_list': self.admin_list,
                      '/new_admin_user': self.new_admin_user,
                      '/set_admin_level': self.set_admin_level,
                      '/force_reset_admin_password': self.force_reset_admin_password,
                      '/transfer_position': self.transfer_position,
                      '/adjust_position': self.adjust_position,
                      '/clear_contract': self.clear_contract}]
        
        resource_list = {}
        for level in range(0, self.avatarLevel + 1):
            resource_list.update(resources[level])
        try:

            try:
                resource = resource_list[request.path]
            except KeyError:
                return self.invalid_request(request)

            try:
                return resource(request)
            except ValueError:
                raise INVALID_QUANTITY

        except SputnikException as e:
            return self.error_request(request, e.args)

    def invalid_request(self, request):
        log.err("Invalid request received: %s" % request)
        t = self.jinja_env.get_template("invalid_request.html")
        return t.render().encode('utf-8')

    def error_callback(self, failure, request):
        failure.trap(SputnikException)
        log.err("SputnikException in deferred for request: %s" % request)
        log.err(failure)
        msg = self.error_request(request, failure.value.args)
        request.write(msg)
        request.finish()

    def error_request(self, request, error):
        log.err("Error %s received for request %s" % (error, request))
        t = self.jinja_env.get_template("error.html")
        return t.render(error=error).encode('utf-8')

    def process_withdrawal(self, request):
        if 'cancel' in request.args:
            cancel = True
            online = False
        else:
            cancel = False
            if 'online' in request.args:
                online = True
            else:
                online = False

        d = self.administrator.process_withdrawal(int(request.args['id'][0]), online=online, cancel=cancel,
                                                  admin_username=self.avatarId)
        def _cb(result, request):
            request.write(redirectTo("/user_details?username=%s" % request.args['username'][0], request))
            request.finish()

        d.addCallback(_cb, request).addErrback(self.error_callback, request)
        return NOT_DONE_YET

    def mail_statement(self, request):
        self.administrator.expire_all()

        self.administrator.mail_statement(request.args['username'][0])
        return redirectTo("/user_details?username=%s" % request.args['username'][0], request)
    
    def permission_groups(self, request):
        """Get the permission groups page

        """
        self.administrator.expire_all()
        permission_groups = self.administrator.get_permission_groups()
        t = self.jinja_env.get_template('permission_groups.html')
        return t.render(permission_groups=permission_groups).encode('utf-8')

    def new_permission_group(self, request):
        """Create a new permission group and then return the permission groups page

        """
        if 'permissions' in request.args:
            permissions = request.args['permissions']
        else:
            permissions = []
        self.administrator.new_permission_group(request.args['name'][0], permissions)
        return redirectTo('/permission_groups', request)


    def change_permission_group(self, request):
        """Change a user's permission group and then return the user details page

        """
        username = request.args['username'][0]
        id = int(request.args['id'][0])
        d = self.administrator.change_permission_group(username, id)
        def _cb(result, request):
            request.write(redirectTo("/user_details?username=%s" % request.args['username'][0], request))
            request.finish()

        d.addCallback(_cb, request).addErrback(self.error_callback, request)
        return NOT_DONE_YET

    def fee_groups(self, request):
        fee_groups = self.administrator.get_fee_groups()
        fee_group_problems = self.administrator.check_fee_groups(fee_groups)
        t = self.jinja_env.get_template('fee_groups.html')
        return t.render(fee_groups=fee_groups, fee_group_problems=fee_group_problems).encode('utf-8')

    def change_fee_group(self, request):
        username = request.args['username'][0]
        id = int(request.args['id'][0])
        d = self.administrator.change_fee_group(username, id)
        def _cb(result, request):
            request.write(redirectTo("/user_details?username=%s" % request.args['username'][0], request))
            request.finish()

        d.addCallback(_cb, request).addErrback(self.error_callback, request)
        return NOT_DONE_YET

    def modify_fee_group(self, request):
        id = int(request.args['id'][0])
        name = request.args['name'][0]
        aggressive_factor = int(request.args['aggressive_factor'][0])
        passive_factor = int(request.args['passive_factor'][0])
        withdraw_factor = int(request.args['withdraw_factor'][0])
        deposit_factor = int(request.args['deposit_factor'][0])
        self.administrator.modify_fee_group(id, name, aggressive_factor, passive_factor, withdraw_factor, deposit_factor)
        return redirectTo('/fee_groups', request)

    def new_fee_group(self, request):
        name = request.args['name'][0]
        aggressive_factor = int(request.args['aggressive_factor'][0])
        passive_factor = int(request.args['passive_factor'][0])
        withdraw_factor = int(request.args['withdraw_factor'][0])
        deposit_factor = int(request.args['deposit_factor'][0])
        self.administrator.new_fee_group(name, aggressive_factor, passive_factor, withdraw_factor, deposit_factor)
        return redirectTo('/fee_groups', request)

    def contracts(self, request):
        contracts = self.administrator.get_contracts()
        t = self.jinja_env.get_template('contracts.html')
        return t.render(contracts=contracts).encode('utf-8')

    def edit_contract(self, request):
        ticker = request.args['ticker'][0]
        args = {}
        for key in ["description", "full_description", "cold_wallet_address", "deposit_instructions"]:
            if key in request.args:
                args[key] = request.args[key][0].decode('utf-8')

        for key in ["fees", "hot_wallet_limit", "deposit_base_fee", "deposit_bps_fee", "withdraw_base_fee",
                    "withdraw_bps_fee"]:
            if key in request.args:
                args[key] = int(request.args[key][0])

        if "expiration" in request.args:
            args['expiration'] = parser.parse(request.args['expiration'][0])

        self.administrator.edit_contract(ticker, args)
        return redirectTo('/contracts', request)

    def clear_contract(self, request):
        d = self.administrator.clear_contract(request.args['ticker'][0], float(request.args['price'][0]))
        def _cb(result, request):
            request.write(redirectTo("/contracts", request))
            request.finish()

        d.addCallback(_cb, request).addErrback(self.error_callback, request)
        return NOT_DONE_YET

    def withdrawals(self, request):
        withdrawals = self.administrator.get_withdrawals()
        t = self.jinja_env.get_template('withdrawals.html')
        return t.render(withdrawals=withdrawals).encode('utf-8')

    def deposits(self, request):
        deposits = self.administrator.get_deposits()
        t = self.jinja_env.get_template('deposits.html')
        return t.render(deposits=deposits).encode('utf-8')

    def order_book(self, request):
        ticker = request.args['ticker'][0]
        d = self.administrator.get_order_book(ticker)

        def got_order_book(order_book):
            t = self.jinja_env.get_template('order_book.html')
            rendered = t.render(ticker=ticker, order_book=order_book)
            request.write(rendered.encode('utf-8'))
            request.finish()

        d.addCallback(got_order_book).addErrback(self.error_callback, request)
        return NOT_DONE_YET

    def cancel_order(self, request):
        id = int(request.args['id'][0])
        username = request.args['username'][0]
        d = self.administrator.cancel_order(username, id)

        def _cb(result, request):
            request.write(redirectTo("/order_book?ticker=%s" % request.args['ticker'][0], request))
            request.finish()

        d.addCallback(_cb, request).addErrback(self.error_callback, request)
        return NOT_DONE_YET

    def ledger(self, request):
        """Show use the details of a single jounral entry

        """
        self.administrator.expire_all()
        journal_id = request.args['id'][0]
        journal = self.administrator.get_journal(journal_id)
        t = self.jinja_env.get_template('ledger.html')
        return t.render(journal=journal).encode('utf-8')

    def user_list(self, request):
        """Give us a list of all the users

        """
        # We dont need to expire here because the user_list doesn't show
        # anything that is modified by anyone but the administrator
        users = self.administrator.get_users()
        t = self.jinja_env.get_template('user_list.html')
        return t.render(users=users).encode('utf-8')

    def reset_password(self, request):
        """Reset someone's password with the given plaintext

        """
        self.administrator.reset_password_plaintext(request.args['username'][0], request.args['new_password'][0])
        return redirectTo("/user_details?username=%s" % request.args['username'][0], request)

    def reset_admin_password(self, request):
        """Reset an administrator password if we know the old password

        """
        self.administrator.reset_admin_password(self.avatarId, self.calc_ha1(request.args['old_password'][0]),
                                                self.calc_ha1(request.args['new_password'][0]))
        return redirectTo('/admin', request)

    def force_reset_admin_password(self, request):
        """Reset an administrator password even if we don't know the old password

        """
        self.administrator.force_reset_admin_password(request.args['username'][0], self.calc_ha1(request.args['password'][0],
                                                                                           username=
                                                                                           request.args['username'][0]))

        return redirectTo('/admin_list', request)

    def admin(self, request):
        """Give me the page where I can edit my admin password

        """
        t = self.jinja_env.get_template('admin.html')
        return t.render(username=self.avatarId).encode('utf-8')

    @util.timed
    def user_orders(self, request):
        user = self.administrator.get_user(request.args['username'][0])
        page = int(request.args['page'][0])
        orders, order_pages = self.administrator.get_orders(user, page)
        t = self.jinja_env.get_template('user_orders.html')
        rendered = t.render(user=user, orders=orders, order_pages=order_pages, orders_page=page,
                            min_range=max(page - 10, 0), max_range=min(order_pages, page + 10))
        return rendered.encode('utf-8')

    @util.timed
    def user_postings(self, request):
        user = self.administrator.get_user(request.args['username'][0])
        page = int(request.args['page'][0])
        contract = self.administrator.get_contract(request.args['ticker'][0])
        position = self.administrator.get_position(user, contract)
        postings, posting_pages = self.administrator.get_postings(user, contract, page=page)
        t = self.jinja_env.get_template('user_postings.html')
        postings_by_ticker = {contract.ticker: {'postings': postings,
                                                'posting_pages': posting_pages,
                                                'page': page,
                                                'min_range': max(page - 10, 0),
                                                'max_range': min(posting_pages, page + 10)}}
        rendered = t.render(user=user, position=position, postings_by_ticker=postings_by_ticker)
        return rendered.encode('utf-8')


    @util.timed
    def user_details(self, request):
        """Show all the details for a particular user

        """
        # We are getting trades and positions which things other than the administrator
        # are modifying, so we need to do an expire here
        self.administrator.expire_all()

        user = self.administrator.get_user(request.args['username'][0])
        permission_groups = self.administrator.get_permission_groups()
        zendesk_domain = self.administrator.component.zendesk_domain

        if 'orders_page' in request.args:
            orders_page = int(request.args['orders_page'][0])
        else:
            orders_page = 0

        orders, order_pages = self.administrator.get_orders(user, page=orders_page)
        fee_groups = self.administrator.get_fee_groups()

        t = self.jinja_env.get_template('user_details.html')
        rendered = t.render(user=user,
                            zendesk_domain=zendesk_domain,
                            fee_groups=fee_groups,
                            debug=self.administrator.component.debug, permission_groups=permission_groups,
                            orders=orders, order_pages=order_pages, orders_page=orders_page,
                            min_range=max(orders_page - 10, 0), max_range=min(order_pages, orders_page + 10))
        return rendered.encode('utf-8')

    def adjust_position(self, request):
        """Adjust a user's position then go back to his detail page

        """
        d = self.administrator.adjust_position(request.args['username'][0], request.args['contract'][0],
                                           float(request.args['quantity'][0]), self.avatarId)
        def _cb(result, request):
            request.write(redirectTo("/user_details?username=%s" % request.args['username'][0], request))
            request.finish()

        d.addCallback(_cb, request).addErrback(self.error_callback, request)
        return NOT_DONE_YET

    def transfer_position(self, request):
        """Transfer a position from a user and go back to his details page

        """

        d = self.administrator.transfer_position(request.args['contract'][0], request.args['from_user'][0],
                                             request.args['to_user'][0], float(request.args['quantity'][0]),
                                             "%s (%s)" % (request.args['note'][0], self.avatarId))
        def _cb(result, request):
            request.write(redirectTo("/user_details?username=%s" % request.args['username'][0], request))
            request.finish()

        d.addCallback(_cb, request).addErrback(self.error_callback, request)
        return NOT_DONE_YET

    def rescan_address(self, request):
        """Send a message to the cashier to rescan an address

        """
        self.administrator.rescan_address(request.args['address'][0])
        return redirectTo("/user_details?username=%s" % request.args['username'][0], request)

    def manual_deposit(self, request):
        """Tell the cashier that an address received a certain amount of money

        """
        d = self.administrator.manual_deposit(request.args['address'][0], float(request.args['quantity'][0]), self.avatarId)
        def _cb(result, request):
            request.write(redirectTo("/user_details?username=%s" % request.args['username'][0], request))
            request.finish()

        d.addCallback(_cb, request).addErrback(self.error_callback, request)
        return NOT_DONE_YET

    def admin_list(self, request):
        """List all the admin users

        """
        admin_users = self.administrator.get_admin_users()
        t = self.jinja_env.get_template('admin_list.html')
        return t.render(admin_users=admin_users).encode('utf-8')

    def new_admin_user(self, request):
        """Create a new admin user, then return list of admin users

        """
        self.administrator.new_admin_user(request.args['username'][0], self.calc_ha1(request.args['password'][0],
                                                                                     username=request.args['username'][
                                                                                         0]),
                                          int(request.args['level'][0]))
        return redirectTo('/admin_list', request)

    def set_admin_level(self, request):
        """Set the level of a certain admin user, and then return the list of admin users

        """
        self.administrator.set_admin_level(request.args['username'][0], int(request.args['level'][0]))
        return redirectTo('/admin_list', request)

    def balance_sheet(self, request):
        """Display the full balance sheet of the system

        """

        balance_sheet = self.administrator.get_balance_sheet()

        t = self.jinja_env.get_template('balance_sheet.html')
        rendered = t.render(balance_sheet=balance_sheet, timestamp=util.timestamp_to_dt(balance_sheet['timestamp']))
        return rendered.encode('utf-8')


class AdminWebExport(ComponentExport):
    def __init__(self, administrator):
        self.administrator = administrator
        ComponentExport.__init__(self, administrator)

    @session_aware
    def get_withdrawals(self):
        return self.administrator.get_withdrawals()

    @session_aware
    def get_deposits(self):
        return self.administrator.get_deposits()

    @session_aware
    def rescan_address(self, address):
        return self.administrator.cashier.rescan_address(address)

    @session_aware
    def process_withdrawal(self, id, online, cancel, admin_username):
        return self.administrator.process_withdrawal(id, online, cancel, admin_username=admin_username)

    @session_aware
    def expire_all(self):
        return self.administrator.expire_all()

    @session_aware
    def new_permission_group(self, name, permissions):
        return self.administrator.new_permission_group(name, permissions)

    @session_aware
    def change_permission_group(self, username, id):
        return self.administrator.change_permission_group(username, id)

    @session_aware
    def get_fee_groups(self):
        return self.administrator.get_fee_groups()

    @session_aware
    def check_fee_groups(self, fee_groups):
        return self.administrator.check_fee_groups(fee_groups)

    @session_aware
    def change_fee_group(self, username, id):
        return self.administrator.change_fee_group(username, id)

    @session_aware
    def modify_fee_group(self, id, name, aggressive_factor, passive_factor, withdraw_factor, deposit_factor):
        return self.administrator.modify_fee_group(id, name, aggressive_factor, passive_factor, withdraw_factor, deposit_factor)

    @session_aware
    def new_fee_group(self, name, aggressive_factor, passive_factor, withdraw_factor, deposit_factor):
        return self.administrator.new_fee_group(name, aggressive_factor, passive_factor, withdraw_factor, deposit_factor)

    @session_aware
    def get_contracts(self):
        return self.administrator.get_contracts()

    @session_aware
    def edit_contract(self, ticker, args):
        return self.administrator.edit_contract(ticker, args)

    @session_aware
    def clear_contract(self, ticker, price):
        return self.administrator.clear_contract(ticker, price)

    @session_aware
    def get_order_book(self, ticker):
        return self.administrator.get_order_book(ticker)

    @session_aware
    def cancel_order(self, username, id):
        return self.administrator.cancel_order(username, id)

    @session_aware
    def get_journal(self, id):
        return self.administrator.get_journal(id)

    @session_aware
    def get_users(self):
        return self.administrator.get_users()

    @session_aware
    def reset_password_plaintext(self, username, new_password):
        return self.administrator.reset_password_plaintext(username, new_password)

    @session_aware
    def reset_admin_password(self, username, old_password_hash, new_password_hash):
        return self.administrator.reset_admin_password(username, old_password_hash=old_password_hash,
                                                       new_password_hash=new_password_hash)

    @session_aware
    def get_user(self, username):
        return self.administrator.get_user(username)

    @session_aware
    def new_admin_user(self, username, password_hash, level):
        return self.administrator.new_admin_user(username, password_hash, level)

    @session_aware
    def set_admin_level(self, username, level):
        return self.administrator.set_admin_level(username, level)

    @session_aware
    def get_permission_groups(self):
        return self.administrator.get_permission_groups()

    @session_aware
    def transfer_position(self, ticker, from_user, to_user, quantity_ui, note):
        return self.administrator.transfer_position(ticker, from_user, to_user, quantity_ui, note)

    @session_aware
    def adjust_position(self, username, ticker, quantity, admin_username):
        return self.administrator.adjust_position(username, ticker, quantity, admin_username=admin_username)

    @session_aware
    def get_contract(self, ticker):
        return self.administrator.get_contract(ticker)

    @session_aware
    def get_orders(self, user, page):
        return self.administrator.get_orders(user, page)

    @session_aware
    def manual_deposit(self, address, quantity, admin_username):
        return self.administrator.manual_deposit(address, quantity, admin_username=admin_username)

    @session_aware
    def force_reset_admin_password(self, username, password_hash):
        return self.administrator.force_reset_admin_password(username, password_hash)

    @session_aware
    def get_balance_sheet(self):
        return self.administrator.get_balance_sheet()

    @session_aware
    def get_admin_users(self):
        return self.administrator.get_admin_users()

    @session_aware
    def get_position(self, user, contract):
        return self.administrator.get_position(user, contract)

    @session_aware
    def get_postings(self, user, contract, page):
        return self.administrator.get_postings(user, contract, page)



class PasswordChecker(object):
    """Checks admin users passwords against the hash stored in the db

    """
    implements(ICredentialsChecker)
    credentialInterfaces = (IUsernameDigestHash,)

    def __init__(self, session):
        """
        :param session: The sql alchemy session
        """
        self.session = session

    def requestAvatarId(self, credentials):
        """
        :param credentials: The username & password that the user is attempting
        :returns: deferred
        """

        username = credentials.username
        try:
            admin_user = self.session.query(models.AdminUser).filter_by(username=username).one()
        except NoResultFound as e:
            return defer.fail(credError.UnauthorizedLogin("No such administrator"))
        except Exception as e:
            log.err(e)
            self.session.rollback()
            raise e

        # Allow login if there is no password. Use this for
        # setup only
        if admin_user.password_hash == "":
            return defer.succeed(username)

        if credentials.checkHash(admin_user.password_hash):
            return defer.succeed(username)
        else:
            return defer.fail(credError.UnauthorizedLogin("Bad password"))


class SimpleRealm(object):
    implements(IRealm)

    def __init__(self, administrator, session, digest_factory, admin_base_uri):
        self.administrator = administrator
        self.session = session
        self.digest_factory = digest_factory
        self.admin_base_uri = admin_base_uri

    def requestAvatar(self, avatarId, mind, *interfaces):
        if IResource in interfaces:
            try:
                user = self.session.query(models.AdminUser).filter_by(username=avatarId).one()
                # If the pw isn't set yet, only allow level 0 access
                if user.password_hash == "":
                    avatarLevel = 0
                else:
                    avatarLevel = user.level
            except Exception as e:
                self.session.rollback()
                print "Exception: %s" % e

            ui_resource = AdminWebUI(self.administrator, avatarId, avatarLevel, self.digest_factory, self.admin_base_uri)
            api_resource = AdminAPI(self.administrator, avatarId, avatarLevel)
            ui_resource.putChild('api', api_resource)

            return IResource, ui_resource, lambda: None
        else:
            raise NotImplementedError


class WebserverExport(ComponentExport):
    """
    For security reasons, the webserver only has access to a limit subset of
        the administrator functionality. This is exposed here.
    """

    def __init__(self, administrator):
        self.administrator = administrator
        ComponentExport.__init__(self, administrator)

    @export
    @session_aware
    @schema("rpc/administrator.json#get_new_api_credentials")
    def get_new_api_credentials(self, username, expiration):
        return self.administrator.get_new_api_credentials(username, expiration)

    @export
    @session_aware
    @schema("rpc/administrator.json#check_and_update_api_nonce")
    def check_and_update_api_nonce(self, username, nonce):
        return self.administrator.check_and_update_api_nonce(username, nonce)

    @export
    @session_aware
    @schema("rpc/administrator.json#make_account")
    def make_account(self, username, password):
        return self.administrator.make_account(username, password)

    @export
    @session_aware
    @schema("rpc/administrator.json#change_profile")
    def change_profile(self, username, profile):
        return self.administrator.change_profile(username, profile)

    @export
    @session_aware
    @schema("rpc/administrator.json#reset_password_hash")
    def reset_password_hash(self, username, old_password_hash, new_password_hash, token=None):
        return self.administrator.reset_password_hash(username, old_password_hash, new_password_hash, token=token)

    @export
    @session_aware
    @schema("rpc/administrator.json#get_reset_token")
    def get_reset_token(self, username):
        return self.administrator.get_reset_token(username)

    @export
    @session_aware
    @schema("rpc/administrator.json#register_support_ticket")
    def register_support_ticket(self, username, nonce, type, foreign_key):
        return self.administrator.register_support_ticket(username, nonce, type, foreign_key)

    @export
    @session_aware
    @schema("rpc/administrator.json#request_support_nonce")
    def request_support_nonce(self, username, type):
        return self.administrator.request_support_nonce(username, type)

    @export
    @session_aware
    @schema("rpc/administrator.json#get_audit")
    def get_audit(self):
        return self.administrator.get_audit()

    @export
    @session_aware
    @schema("rpc/administrator.json#get_profile")
    def get_profile(self, username):
        return self.administrator.get_profile(username)

class CronExport(ComponentExport):
    def __init__(self, administrator):
        self.administrator = administrator
        ComponentExport.__init__(self, administrator)

    @export
    @session_aware
    @schema("rpc/administrator.json#mail_statements")
    def mail_statements(self, period):
        return self.administrator.mail_statements(period)


class TicketServerExport(ComponentExport):
    """The administrator exposes these functions to the TicketServer

    """

    def __init__(self, administrator):
        self.administrator = administrator
        ComponentExport.__init__(self, administrator)

    @export
    @session_aware
    @schema("rpc/administrator.json#check_support_nonce")
    def check_support_nonce(self, username, nonce, type):
        return self.administrator.check_support_nonce(username, nonce, type)

    @export
    @session_aware
    @schema("rpc/administrator.json#register_support_ticket")
    def register_support_ticket(self, username, nonce, type, foreign_key):
        return self.administrator.register_support_ticket(username, nonce, type, foreign_key)


if __name__ == "__main__":
    log.startLogging(sys.stdout)

    session = database.make_session()

    debug = config.getboolean("administrator", "debug")
    accountant = AccountantProxy("dealer",
                                 config.get("accountant", "administrator_export"),
                                 config.getint("accountant", "administrator_export_base_port"))

    cashier = dealer_proxy_async(config.get("cashier", "administrator_export"))
    watchdog(config.get("watchdog", "administrator"))

    if config.getboolean("webserver", "ssl"):
        protocol = 'https'
    else:
        protocol = 'http'

    base_uri = "%s://%s:%d" % (protocol,
                               config.get("webserver", "www_address"),
                               config.getint("webserver", "www_port"))
    from_email = config.get("administrator", "email")
    zendesk_domain = config.get("ticketserver", "zendesk_domain")

    user_limit = config.getint("administrator", "user_limit")
    bs_cache_update = config.getint("administrator", "bs_cache_update")
    engine_base_port = config.getint("engine", "administrator_base_port")
    engines = {}
    for contract in session.query(models.Contract).filter_by(active=True).all():
        engines[contract.ticker] = dealer_proxy_async("tcp://127.0.0.1:%d" %
                                                      (engine_base_port + int(contract.id)))

    administrator = Administrator(session, accountant, cashier, engines,
                                  zendesk_domain,
                                  debug=debug, base_uri=base_uri,
                                  sendmail=Sendmail(from_email),
                                  user_limit=user_limit,
                                  bs_cache_update_period=bs_cache_update)

    webserver_export = WebserverExport(administrator)
    ticketserver_export = TicketServerExport(administrator)
    cron_export = CronExport(administrator)

    router_share_async(webserver_export,
                       config.get("administrator", "webserver_export"))
    router_share_async(ticketserver_export,
                       config.get("administrator", "ticketserver_export"))
    router_share_async(cron_export,
                       config.get("administrator", "cron_export"))

    checkers = [PasswordChecker(session)]
    digest_factory = DigestCredentialFactory('md5', 'Sputnik Admin Interface')
    admin_base_uri = "%s://%s:%d" % (protocol,
                                     config.get("webserver", "www_address"),
                                     config.getint("administrator", "UI_port"))

    wrapper = HTTPAuthSessionWrapper(Portal(SimpleRealm(AdminWebExport(administrator), session, digest_factory,
                                                        admin_base_uri),
                                            checkers),
                                     [digest_factory])

    # SSL
    if config.getboolean("webserver", "ssl"):
        key = config.get("webserver", "ssl_key")
        cert = config.get("webserver", "ssl_cert")
        cert_chain = config.get("webserver", "ssl_cert_chain")
        contextFactory = ChainedOpenSSLContextFactory(key, cert_chain)
        reactor.listenSSL(config.getint("administrator", "UI_port"), Site(resource=wrapper),
                          contextFactory,
                          interface=config.get("administrator", "interface"))
    else:
        reactor.listenTCP(config.getint("administrator", "UI_port"), Site(resource=wrapper),
                          interface=config.get("administrator", "interface"))

    # Ticketserver

    administrator_for_ticketserver =  dealer_proxy_async(config.get("administrator", "ticketserver_export"))
    zendesk = Zendesk(config.get("ticketserver", "zendesk_domain"),
                      config.get("ticketserver", "zendesk_token"),
                      config.get("ticketserver", "zendesk_email"))

    if config.getboolean("ticketserver", "enable_blockscore"):
        blockscore = BlockScore(config.get("ticketserver", "blockscore_api_key"))
    else:
        blockscore = None

    ticketserver =  TicketServer(administrator_for_ticketserver, zendesk, blockscore=blockscore)

    interface = config.get("webserver", "interface")
    if config.getboolean("webserver", "www"):
        web_dir = File(config.get("webserver", "www_root"))
        web_dir.putChild('ticket_server', ticketserver)
        web = Site(web_dir)
        port = config.getint("webserver", "www_port")
        if config.getboolean("webserver", "ssl"):
            reactor.listenSSL(port, web, contextFactory, interface=interface)
        else:
            reactor.listenTCP(port, web, interface=interface)
    else:
        base_resource = Resource()
        base_resource.putChild('ticket_server', ticketserver)
        reactor.listenTCP(config.getint("ticketserver", "ticketserver_port"), Site(base_resource),
                                        interface="127.0.0.1")


    reactor.run()
<|MERGE_RESOLUTION|>--- conflicted
+++ resolved
@@ -39,14 +39,10 @@
 import sqlalchemy.orm.exc
 from sqlalchemy import func
 from sqlalchemy.orm.exc import NoResultFound
-<<<<<<< HEAD
-from autobahn.wamp1.protocol import WampCraProtocol
 from dateutil import parser
 from datetime import timedelta
-=======
 from autobahn.wamp.auth import derive_key
 from twisted.web.static import File
->>>>>>> 77fb891a
 
 import config
 import database
@@ -62,18 +58,12 @@
 
 from zmq_util import export, router_share_async, dealer_proxy_async, push_proxy_async, ComponentExport
 from rpc_schema import schema
-<<<<<<< HEAD
 from dateutil import relativedelta
-
-
-class AdministratorException(SputnikException): pass
-=======
 from zendesk import Zendesk
 from blockscore import BlockScore
 from ticketserver import TicketServer
 import base64
 from Crypto.Random.random import getrandbits
->>>>>>> 77fb891a
 
 
 USERNAME_TAKEN = AdministratorException("exceptions/administrator/username_taken")
