#!/usr/bin/python

"""
The administrator modifies database objects. It is allowed to access User
    objects. For other objects it delegates to appropriate services. This
    ensures there are no race conditions.

The interface is exposed with ZMQ RPC running under Twisted. Many of the RPC
    calls block, but performance is not crucial here.

"""

import sys, os
import collections
from datetime import datetime
import json
import copy
import string
import pickle
import time
import Crypto.Random.random
from dateutil import parser
import cgi

from twisted.web.resource import Resource, IResource
from twisted.web.server import Site
from twisted.web.guard import HTTPAuthSessionWrapper, DigestCredentialFactory
from twisted.web.server import NOT_DONE_YET
from twisted.web.util import redirectTo
from twisted.internet.task import LoopingCall
from zope.interface import implements
from twisted.internet import reactor, defer
from twisted.internet.defer import inlineCallbacks, returnValue
from twisted.python import log
from twisted.cred.portal import IRealm, Portal
from twisted.cred.checkers import ICredentialsChecker
from twisted.cred.credentials import IUsernameDigestHash
from twisted.cred import error as credError
from twisted.cred._digest import calcHA1
from jinja2 import Environment, FileSystemLoader
import sqlalchemy.orm.exc
from sqlalchemy import func
from sqlalchemy.orm.exc import NoResultFound
from dateutil import parser
from datetime import timedelta
from autobahn.wamp.auth import derive_key, compute_totp
from twisted.web.static import File

import config
import database
import models
from util import ChainedOpenSSLContextFactory
import util
from sendmail import Sendmail
from watchdog import watchdog

from accountant import AccountantProxy

from exception import *

from zmq_util import export, router_share_async, dealer_proxy_async, push_proxy_async, ComponentExport
from rpc_schema import schema
from dateutil import relativedelta
from zendesk import Zendesk
from blockscore import BlockScore
from ticketserver import TicketServer
from bitgo import BitGo
import base64
from Crypto.Random.random import getrandbits
import urllib
from decimal import Decimal

USERNAME_TAKEN = AdministratorException("exceptions/administrator/username_taken")
NO_SUCH_USER = AdministratorException("exceptions/administrator/no_such_user")
PASSWORD_MISMATCH = AdministratorException("exceptions/administrator/password_mismatch")
INVALID_TOKEN = AdministratorException("exceptions/administrator/invalid_token")
EXPIRED_TOKEN = AdministratorException("exceptions/administrator/expired_token")
TICKET_EXISTS = AdministratorException("exceptions/administrator/ticket_exists")
USER_LIMIT_REACHED = AdministratorException("exceptions/administrator/user_limit_reached")
ADMIN_USERNAME_TAKEN = AdministratorException("exceptions/administrator/admin_username_taken")
INVALID_SUPPORT_NONCE = AdministratorException("exceptions/administrator/invalid_support_nonce")
SUPPORT_NONCE_USED = AdministratorException("exceptions/administrator/support_nonce_used")
INVALID_CURRENCY_QUANTITY = AdministratorException("exceptions/administrator/invalid_currency_quantity")
INVALID_REQUEST = AdministratorException("exceptions/administrator/invalid_request")
INSUFFICIENT_PERMISSIONS = AdministratorException("exceptions/administrator/insufficient_permissions")
NO_USERNAME_SPECIFIED = AdministratorException("exceptions/administrator/no_username_specified")
INVALID_QUANTITY = AdministratorException("exceptions/administrator/invalid_quantity")
CONTRACT_NOT_ACTIVE = AdministratorException("exceptions/administrator/contract_not_active")
MALICIOUS_LOOKING_INPUT = AdministratorException("exceptions/administrator/malicious_looking_input")
TOTP_NOT_ENABLED = AdministratorException("exceptions/administrator/totp_not_enabled")
TOTP_ALREADY_ENABLED = AdministratorException("exceptions/administrator/totp_already_enabled")
BITGO_TOKEN_INVALID = AdministratorException("exceptions/administrator/bitgo_token_invalid")
KEY_FILE_EXISTS = AdministratorException("exceptions/bitgo/key_file_exists")

from util import session_aware


class Administrator:
    """
    The main administrator class. This makes changes to the database.
    """

    def __init__(self, session, accountant, cashier, engines,
<<<<<<< HEAD
                 zendesk_domain, accountant_slow, webserver,
                 debug=False, base_uri=None, sendmail=None,
                 template_dir='admin_templates',
                 user_limit=500,
                 bs_cache_update_period=86400,
                 mtm_period=None):
=======
                 zendesk_domain, webserver,
                 debug=False, base_uri=None, sendmail=None,
                 template_dir='admin_templates',
                 user_limit=500,
                 bitgo=None,
                 bitgo_private_key_file=None,
                 bs_cache_update_period=86400,
                 testnet=True):
>>>>>>> 01ad71a5
        """Set up the administrator

        :param session: the sqlAlchemy session
        :param accountant: The exposed fns on the accountant
        :type accountant: dealer_proxy_async
        :param cashier: The exposed fns on the cashier
        :type cashier: dealer_proxy_async
        :param debug: Are we going to permit weird things like position adjusts?
        :type debug: bool
        """
        self.session = session
        self.accountant = accountant
<<<<<<< HEAD
        self.accountant_slow = accountant_slow
=======
>>>>>>> 01ad71a5
        self.webserver = webserver
        self.cashier = cashier
        self.engines = engines
        self.zendesk_domain = zendesk_domain
        self.debug = debug
        self.template_dir = template_dir
        self.jinja_env = Environment(loader=FileSystemLoader(template_dir))
        self.base_uri = base_uri
        self.sendmail = sendmail
        self.user_limit = user_limit
        self.page_size = 10
        self.bitgo = bitgo
        self.bitgo_private_key_file = bitgo_private_key_file
        self.bitgo_tokens = {}
        self.testnet = testnet

        self.load_bs_cache()
        # Initialize the balance sheet cache
        if bs_cache_update_period is not None:
            self.bs_updater = LoopingCall(self.update_bs_cache)
            self.bs_updater.start(bs_cache_update_period, now=True)
        else:
            self.update_bs_cache()

<<<<<<< HEAD
        if mtm_period is not None:
            self.mtm_process = LoopingCall(self.mtm_futures)
            self.mtm_process.start(mtm_period, now=False)
=======
    def bitgo_oauth_clear(self, admin_user):
        if admin_user in self.bitgo_tokens:
            del self.bitgo_tokens[admin_user]

    @inlineCallbacks
    def bitgo_oauth_token(self, code, admin_user):
        token_result = yield self.bitgo.authenticateWithAuthCode(code)
        self.bitgo_tokens[admin_user] = (token_result['access_token'].encode('utf-8'),
                                         datetime.utcfromtimestamp(token_result['expires_at']))

    def get_bitgo_token(self, admin_user):
        now = datetime.utcnow()
        if admin_user in self.bitgo_tokens and self.bitgo_tokens[admin_user][1] > now:
            return self.bitgo_tokens[admin_user][0]
        else:
            return None
>>>>>>> 01ad71a5

    def make_account(self, username, password):
        """Makes a user account with the given password

        :param username: The new username
        :type username: str
        :param password: The new password hash with salt
        :type password: str
        :returns: bool
        :raises: USER_LIMIT_REACHED, USERNAME_TAKEN, OUT_OF_ADDRESSES
        """
        if self.malicious_looking(username):
            raise MALICIOUS_LOOKING_INPUT

        user_count = self.session.query(models.User).count()
        if user_count > self.user_limit:
            log.err("User limit reached")
            raise USER_LIMIT_REACHED

        existing = self.session.query(models.User).filter_by(
            username=username).first()
        if existing:
            log.err("Account creation failed: %s username is taken" % username)
            raise USERNAME_TAKEN

        user = models.User(username, password)
        user.email = username
        self.session.add(user)

        contracts = self.session.query(models.Contract).filter_by(
            contract_type='cash')
        for contract in contracts:
            position = models.Position(user, contract)
            self.session.add(position)

        self.session.commit()

        # Send registration mail
        t = util.get_locale_template(user.locale, self.jinja_env, 'registration.{locale}.email')
        content = t.render(user=user, base_uri=self.base_uri).encode('utf-8')

        # Now email
        log.msg("Sending mail: %s" % content)
        s = self.sendmail.send_mail(content, to_address=user.email,
                                    subject='Welcome!')

        log.msg("Account created for %s" % username)
        return True


    def malicious_looking(self, w):
        """

        :param w:
        :returns: bool
        """
        return any(x in w for x in '<>&')

    def change_profile(self, username, profile):
        """Changes the profile of a user

        :param username: The user
        :type username: str
        :param profile: The profile details to use
        :type profile: dict
        :returns:
        :raises: NO_SUCH_USER
        """
        user = self.session.query(models.User).filter_by(
            username=username).one()
        if not user:
            raise NO_SUCH_USER

        # Don't permit changing email
        #user.email = profile.get("email", user.email)
        user.nickname = profile.get("nickname", user.nickname)
        user.locale = profile.get("locale", user.locale)

        if self.malicious_looking(profile.get('email', '')) or self.malicious_looking(profile.get('nickname', '')):
            raise MALICIOUS_LOOKING_INPUT

        # User notifications
        if 'notifications' in profile:
            # Remove notifications not in profile from db
            for notification in user.notifications:
                if notification.type in profile['notifications']:
                    if notification.method not in profile['notifications'][notification.type]:
                            self.session.delete(notification)

            # Add notifications in the profile that are not in db
            for type, methods in profile['notifications'].iteritems():
                notifications = [n.method for n in user.notifications if n.type == type]
                for method in [m for m in methods if m not in notifications]:
                    new_notification = models.Notification(username, type, method)
                    self.session.add(new_notification)

        self.session.commit()
        log.msg("Profile changed for %s to %s/%s - %s" % (user.username, user.email, user.nickname, user.notifications))
        return True

    def get_profile(self, username):
        user = self.session.query(models.User).filter_by(username=username).one()
        if not user:
            raise NO_SUCH_USER

        notifications = {}
        for notification in user.notifications:
            if notification.type not in notifications:
                notifications[notification.type] = [notification.method]
            else:
                notifications[notification.type].append(notification.method)

        profile = {'email': user.email,
                   'nickname': user.nickname,
                   'locale': user.locale,
                   'audit_secret': user.audit_secret,
                   'notifications': notifications
        }
        return profile

    def get_new_api_credentials(self, username, expiration):
        user = self.session.query(models.User).filter_by(username=username).one()
        if not user:
            raise NO_SUCH_USER

        user.api_key = base64.b64encode(("%064X" % getrandbits(256)).decode("hex"))
        user.api_expiration = util.timestamp_to_dt(expiration)
        user.api_secret = base64.b64encode(("%064X" % getrandbits(256)).decode("hex"))

        self.session.commit()
        return {'key': user.api_key, 'secret': user.api_secret, 'expiration': util.dt_to_timestamp(user.api_expiration)}

    def check_and_update_api_nonce(self, username, nonce):
        user = self.session.query(models.User).filter_by(username=username).one()
        if not user:
            raise NO_SUCH_USER

        if nonce <= user.api_nonce:
            return False
        else:
            user.api_nonce = nonce
            self.session.commit()
            return True

    def check_token(self, username, input_token):
        """Check to see if a password reset token is valid

        :param username: The user it is for
        :type username: str
        :param input_token: the token we are checking
        :type input_token: str
        :returns: models.ResetToken
        :raises: INVALID_TOKEN, EXPIRED_TOKEN
        """
        token_good = False
        found_tokens = self.session.query(models.ResetToken).filter_by(token=input_token, username=username).all()
        if not len(found_tokens):
            raise INVALID_TOKEN
        for token in found_tokens:
            if token.expiration > datetime.utcnow() and not token.used:
                token_good = True
                break

        if not token_good:
            raise EXPIRED_TOKEN

        return token

    def reset_password_plaintext(self, username, new_password):
        """Reset's a user's password to the given plaintext

        :param username: the user
        :type username: str
        :param new_password: the new password, in the clear
        :type new_password: str
        :returns: bool
        :raises: NO_SUCH_USER
        """
        user = self.session.query(models.User).filter_by(username=username).one()
        if not user:
            raise NO_SUCH_USER

        alphabet = string.digits + string.lowercase
        num = Crypto.Random.random.getrandbits(64)
        salt = ""
        while num != 0:
            num, i = divmod(num, len(alphabet))
            salt = alphabet[i] + salt

        password = derive_key(new_password, salt, iterations=1000, keylen=32)
        user.password = "%s:%s" % (salt, password)
        self.session.add(user)
        self.session.commit()
        return True

    def reset_password_hash(self, username, old_password_hash, new_password_hash, token=None):
        """Reset a user's password, make sure the old password or the token gets checked

        :param username: The user
        :type username: str
        :param old_password_hash: The old password hash if we don't have a token
        :type old_password_hash: str
        :param new_password_hash: The new password hash using the same salt as the old one
        :type new_password_hash: str
        :param token: The reset token which we can use to eliminate the old pw check
        :type token: str
        :returns: bool
        :raises: NO_SUCH_USER, FAILED_PASSWORD_CHANGE
        """
        try:
            user = self.session.query(models.User).filter_by(username=username).one()
        except sqlalchemy.orm.exc.NoResultFound:
            raise NO_SUCH_USER

        if user.password != old_password_hash and token is None:
            raise PASSWORD_MISMATCH
        elif user.password != old_password_hash:
            # Check token
            token = self.check_token(username, token)
            token.used = True
            self.session.add(token)

        user.password = new_password_hash

        self.session.add(user)
        self.session.commit()
        return True

    def get_reset_token(self, username, hours_to_expiry=2):
        """Get a reset token for a user, send him a mail with the token

        :param username: the user
        :type username: str
        :param hours_to_expiry: how long will this token be valid
        :type hours_to_expiry: int
        :returns: bool
        """
        try:
            user = self.session.query(models.User).filter(models.User.username == username).one()
        except sqlalchemy.orm.exc.NoResultFound:
            # If we have no user, we will silently fail because we don't want to
            # create a username oracle
            # We should log this though
            log.msg("get_reset_token: No such user %s" % username)
            return True

        token = models.ResetToken(username, hours_to_expiry)
        self.session.add(token)
        self.session.commit()

        log.msg("Created token: %s" % token)
        # Now email the token
        t = util.get_locale_template(user.locale, self.jinja_env, 'reset_password.{locale}.email')
        content = t.render(token=token.token, expiration=token.expiration.strftime("%Y-%m-%d %H:%M:%S %Z"),
                           user=user, base_uri=self.base_uri).encode('utf-8')

        # Now email the token
        log.msg("Sending mail: %s" % content)
        s = self.sendmail.send_mail(content, to_address=user.email,
                                    subject='Reset password link enclosed')

        return True

    def enable_totp(self, username):
        """Initiates process to enable TOTP for account. Returns the TOTP secret.

        :param username: the account username
        :type username: str
        :returns: str
        :raises: NO_SUCH_USER, TOTP_ALREADY_ENABLED
        """
        user = self.session.query(models.User).filter_by(
            username=username).one()
        if not user:
            raise NO_SUCH_USER

        if user.totp_enabled:
            raise TOTP_ALREADY_ENABLED

        secret = base64.b32encode("".join(
            chr(getrandbits(8)) for i in range(16)))
        user.totp_secret = secret
        self.session.commit()
        return secret

    def verify_totp(self, username, otp):
        """Verifies the user has saved the TOTP secret.

        :param username: the account username
        :type username: str
        :param otp: an otp code
        :type username: str
        :returns: bool
        :raises: NO_SUCH_USER, TOTP_NOT_ENABLED, TOTP_ALREADY_ENABLED
        """
        user = self.session.query(models.User).filter_by(
            username=username).one()
        if not user:
            raise NO_SUCH_USER

        if not user.totp_secret:
            raise TOTP_NOT_ENABLED

        if user.totp_enabled:
            raise TOTP_ALREADY_ENABLED

        if self._check_totp(user, otp):
            user.totp_enabled = True
            self.session.commit()
            return True

        return False

    def disable_totp(self, username, otp):
        """Disables TOTP for an account.

        :param username: the account username
        :type username: str
        :param otp: an otp code
        :type username: str
        :returns: bool
        :raises: NO_SUCH_USER, TOTP_NOT_ENABLED
        """
        user = self.session.query(models.User).filter_by(
            username=username).one()
        if not user:
            raise NO_SUCH_USER
        
        if not user.totp_enabled:
            raise TOTP_NOT_ENABLED
        
        if self._check_totp(user, otp):
            user.totp_secret = None
            user.totp_enabled = False
            self.session.commit()
            return True

        return False

    def check_totp(self, username, otp):
        """Checks to make sure the OTP is valid and updates database so the token cannot be reused. Returns verification success. If OTP is not enabled, returns True.

        :param username: the account username
        :type username: str
        :param otp: an otp code
        :type username: str
        :returns: bool
        :raises: NO_SUCH_USER
        """
        user = self.session.query(models.User).filter_by(
            username=username).one()
        if not user:
            raise NO_SUCH_USER
        
        if not user.totp_enabled or not user.totp_secret:
            return True
        
        return self._check_totp(user, otp)

    @session_aware
    def _check_totp(self, user, otp):
        """Checks to make sure the OTP is valid and updates database so the token cannot be reused. Returns verification success. This method is safe to use internally.

        :param user: the User object
        :type username: str
        :param otp: an otp code
        :type username: str
        :returns: bool
        """
        secret = bytes(user.totp_secret)
        now = time.time() // 30
        for i in range(-1, 2):
            if user.totp_last >= now + i:
                # token reuse is not allowed
                continue
            if compute_totp(secret, i) == otp:
                user.totp_last = now + i
                self.session.commit()
                return True

        return False

    def expire_all(self):
        """Use this to expire all objects in the session, because other processes may have updated things in the db

        """
        self.session.expire_all()

    def get_users(self):
        """Give us an array of all the users

        :returns: list -- list of models.User
        """
        users = self.session.query(models.User)
        return users

    def get_admin_users(self):
        """Give us an array of all the admin users

        :returns: list -- list of models.AdminUser
        """
        admin_users = self.session.query(models.AdminUser)
        return admin_users

    def get_user(self, username):
        """Give us the details of a particular user

        :param username: the user
        :type username: str
        :returns: models.User
        """
        user = self.session.query(models.User).filter_by(username=username).one()

        return user

    def mail_statements(self, period, now=None):
        self.expire_all()

        if now is None:
            now = datetime.utcnow()

        if period == "daily":
            yesterday = now - timedelta(days=1)
            yesterday_bod = datetime(yesterday.year, yesterday.month, yesterday.day)
            today_bod = datetime(now.year, now.month, now.day)
            yesterday_eod = today_bod - timedelta(microseconds=1)

            from_timestamp = util.dt_to_timestamp(yesterday_bod)
            to_timestamp = util.dt_to_timestamp(yesterday_eod)
        elif period == "weekly":
            recent_sunday = now + relativedelta.relativedelta(weekday=relativedelta.SU(-1))
            second_recent_sunday = now + relativedelta.relativedelta(weekday=relativedelta.SU(-2))
            last_week_start = datetime(second_recent_sunday.year, second_recent_sunday.month, second_recent_sunday.day)
            this_week_start = datetime(recent_sunday.year, recent_sunday.month, recent_sunday.day)
            last_week_end = this_week_start - timedelta(microseconds=1)

            from_timestamp = util.dt_to_timestamp(last_week_start)
            to_timestamp = util.dt_to_timestamp(last_week_end)
        elif period == "monthly":
            last_month = now + relativedelta.relativedelta(months=-1)
            last_month_bom = datetime(last_month.year, last_month.month, 1)
            this_month_bom = datetime(now.year, now.month, 1)
            last_month_eom = this_month_bom - timedelta(microseconds=1)

            from_timestamp = util.dt_to_timestamp(last_month_bom)
            to_timestamp = util.dt_to_timestamp(last_month_eom)
        else:
            raise AdministratorException("Period not supported: %s" % period)

        users = self.session.query(models.User)
        user_list = []

        for user in users:
            if period in [notification.type for notification in user.notifications if notification.method == "email"]:
                self.mail_statement(user.username, from_timestamp, to_timestamp)
                user_list.append(user.username)

        return user_list

    @util.timed
    def mail_statement(self, username, from_timestamp=None, to_timestamp=None):
        now = datetime.utcnow()
        user = self.get_user(username)

        if to_timestamp is None:
            end = now
        else:
            end = util.timestamp_to_dt(to_timestamp)

        if from_timestamp is None:
            start = end + relativedelta.relativedelta(months=-1)
        else:
            start = util.timestamp_to_dt(from_timestamp)

        log.msg("mailing statement for %s from %s to %s" % (username, start, end))

        # Get beginning balances
        balances = self.session.query(func.sum(models.Posting.quantity).label("balance"),
                                      func.max(models.Journal.timestamp).label("max_timestamp"),
                                      models.Contract).filter(models.Posting.username == username).filter(
                                        models.Journal.id==models.Posting.journal_id).filter(
                                        models.Posting.contract_id==models.Contract.id).filter(
                                        models.Journal.timestamp < start).group_by(models.Contract)


        transaction_info = collections.defaultdict(list)
        beginning_balance_info = collections.defaultdict(int)
        totals_by_type = collections.defaultdict(lambda: collections.defaultdict(int))
        totals_by_type_fmt = collections.defaultdict(dict)
        details = {}

        # get all positions
        positions = self.session.query(models.Position).filter_by(username=username)
        for position in positions:
            contract = position.contract

            # Find the balance in balances
            running_balance = 0
            for balance in balances:
                if balance.Contract == contract:
                    running_balance = balance.balance
                    break

            details[contract.ticker] = {
                'transactions': [],
                'totals_by_type': collections.defaultdict(int),
                'totals_by_type_fmt': {},
                'beginning_balance': running_balance,
                'beginning_balance_fmt': util.quantity_fmt(contract, running_balance),
                'ending_balance': running_balance,
                'ending_balance_fmt': util.quantity_fmt(contract, running_balance)
            }
            # Get transactions during period
            transactions = self.session.query(models.Posting, models.Journal).filter(
                models.Journal.id==models.Posting.journal_id).filter(
                models.Journal.timestamp >= start).filter(
                models.Journal.timestamp <= end).filter(models.Posting.username==username).filter(
                models.Posting.contract_id == contract.id).order_by(
                models.Journal.timestamp)

            for transaction in transactions:
                running_balance += transaction.Posting.quantity
                details[contract.ticker]['totals_by_type'][transaction.Journal.type] += transaction.Posting.quantity

                if transaction.Posting.quantity < 0:
                    if user.type == 'Asset':
                        direction = 'credit'
                    else:
                        direction = 'debit'
                else:
                    if user.type == 'Asset':
                        direction = 'debit'
                    else:
                        direction = 'credit'

                details[contract.ticker]['transactions'].append({'contract': contract.ticker,
                                                                         'timestamp': transaction.Journal.timestamp,
                                                                         'quantity': abs(transaction.Posting.quantity),
                                                                         'quantity_fmt': util.quantity_fmt(
                                                                             contract,
                                                                             abs(transaction.Posting.quantity)),
                                                                         'direction': direction,
                                                                         'balance': running_balance,
                                                                         'balance_fmt': util.quantity_fmt(
                                                                             contract, running_balance),
                                                                         'note': transaction.Posting.note,
                                                                         'type': transaction.Journal.type
                })
                details[contract.ticker]['ending_balance'] = running_balance
                details[contract.ticker]['ending_balance_fmt'] = util.quantity_fmt(contract, running_balance)

            for type, total in details[contract.ticker]['totals_by_type'].iteritems():
                details[contract.ticker]['totals_by_type_fmt'][type] = util.quantity_fmt(contract, total)

        t = self.jinja_env.get_template('transaction_statement.email')
        content = t.render(user=user,
                           start=start,
                           end=end,
                           details=details).encode('utf-8')
        log.msg("Sending statement to user at %s" % user.email)
        self.sendmail.send_mail(content, subject="Your statement", to_address=user.email)

    def request_support_nonce(self, username, type):
        """Get a nonce so we can submit a support ticket

        :param username: The user
        :type username: str
        :param type: The type of ticket
        :type type: str
        :returns: str -- the nonce for the user
        """
        ticket = models.SupportTicket(username, type)
        self.session.add(ticket)
        self.session.commit()
        return ticket.nonce

    def check_support_nonce(self, username, nonce, type):
        """Checks to see if a support nonce is valid for the user and type

        :param username: the user
        :type username: str
        :param nonce: The nonce we are checking
        :type nonce: str
        :param type: the type of the ticket
        :type type: str
        :returns: dict -- the user's username, email, and nickname
        :raises: INVALID_SUPPORT_NONCE, SUPPORT_NONCE_USED
        """
        log.msg("Checking nonce for %s: %s/%s" % (username, nonce, type))
        try:
            ticket = self.session.query(models.SupportTicket).filter_by(username=username, nonce=nonce, type=type).one()
        except NoResultFound:
            raise INVALID_SUPPORT_NONCE

        if ticket.foreign_key is not None:
            raise SUPPORT_NONCE_USED

        return {'username': ticket.user.username,
                'email': ticket.user.email,
                'nickname': ticket.user.nickname}

    def register_support_ticket(self, username, nonce, type, foreign_key):
        """Register a support ticket where the nonce was stored

        :param username: the user
        :type username: str
        :param nonce: the nonce
        :type nonce: str
        :param type: The type of ticket
        :type type: str
        :param foreign_key: the key which lets us access the ticket on the support interface
        :type foreign_key: str
        :returns: bool
        """
        if self.check_support_nonce(username, nonce, type):
            ticket = self.session.query(models.SupportTicket).filter_by(username=username, nonce=nonce, type=type).one()
            ticket.foreign_key = foreign_key
            self.session.add(ticket)
            self.session.commit()
            log.msg("Registered foreign key: %s for %s" % (foreign_key, username))
            return True

    def set_admin_level(self, username, level):
        """Sets the level of control that the admin user has

        :param username: the admin user
        :type username: str
        :param level: the new level we want
        :type level: int
        :returns: bool
        """
        user = self.session.query(models.AdminUser).filter_by(username=username).one()
        user.level = level
        self.session.add(user)
        self.session.commit()
        return True

    def new_admin_user(self, username, password_hash, level):
        """Create a new admin user with a certain password_hash

        :param username: the new  username
        :type username: str
        :param password_hash: the password hash for the new user
        :type password_hash: str
        :param level: the new user's admin level
        :type level: int
        :returns: bool
        """

        if self.session.query(models.AdminUser).filter_by(username=username).count() > 0:
            raise ADMIN_USERNAME_TAKEN

        user = models.AdminUser(username, password_hash, level)
        self.session.add(user)
        self.session.commit()
        log.msg("Admin user %s created" % username)
        return True

    def reset_admin_password(self, username, old_password_hash, new_password_hash):
        """Reset the admin password ensuring we knew the old password

        :param username: The admin user
        :type username: str
        :param old_password_hash: the old password hash
        :type old_password_hash: str
        :param new_password_hash: the new hash
        :type new_password_hash: str
        :returns: bool
        :raises: FAILED_PASSWORD_CHANGE, NO_SUCH_USER
        """
        try:
            user = self.session.query(models.AdminUser).filter_by(username=username).one()
        except NoResultFound:
            raise NO_SUCH_USER

        # If the pw is blank, don't check
        if user.password_hash != "":
            if user.password_hash != old_password_hash:
                raise PASSWORD_MISMATCH

        user.password_hash = new_password_hash
        self.session.add(user)
        self.session.commit()
        log.msg("Admin user %s has password reset" % username)
        return True

    def force_reset_admin_password(self, username, new_password_hash):
        """Change an admin password even if we don't know the old password

        :param username: The admin user
        :type username: str
        :param new_password_hash: the new password hash
        :type new_password_hash: str
        :returns: bool
        :raises: NO_SUCH_USER
        """
        try:
            user = self.session.query(models.AdminUser).filter_by(username=username).one()
        except NoResultFound:
            raise NO_SUCH_USER

        user.password_hash = new_password_hash
        self.session.add(user)
        self.session.commit()
        log.msg("Admin user %s has password force reset" % username)
        return True

    def get_positions(self, username=None):
        """Get all the positions that exist, if username is set, get positions for that user only

        :returns: list -- models.Position
        """
<<<<<<< HEAD
        positions = self.session.query(models.Position)
=======
        if username is None:
            positions = self.session.query(models.Position)
        else:
            positions = self.session.query(models.Position).filter_by(username=username)
>>>>>>> 01ad71a5
        return positions

    def get_position(self, user, ticker):
        contract = self.get_contract(ticker)
        position = self.session.query(models.Position).filter_by(user=user, contract=contract).one()
        return position

    def get_order_book(self, ticker):
        d = self.engines[ticker].get_order_book()

        def reconcile_with_db(order_book):
            contract = self.get_contract(ticker)
            self.session.expire_all()
            orders = self.session.query(models.Order).filter_by(
                contract=contract, is_cancelled=False, accepted=True,
                dispatched=True).filter(models.Order.quantity_left > 0)
            ordermap = {}
            for order in orders:
                id_str = str(order.id)
                ordermap[id_str] = order
                if id_str not in order_book[order.side]:
                    order_book[order.side][id_str] = order.to_webserver()
                    order_book[order.side][id_str]['username'] = order.username
                    order_book[order.side][id_str]['errors'] = 'Not In Book'
                else:
                    if order.quantity_left != order_book[order.side][id_str]['quantity_left']:
                        order_book[order.side][id_str]['errors'] = 'DB quantity_left: %s' % util.quantity_fmt(contract,
                                                                                                              order.quantity_left)

            for side, orders in order_book.iteritems():
                for id, order in orders.iteritems():
                    order['timestamp'] = util.timestamp_to_dt(order['timestamp'])
                    if id not in ordermap:
                        order['errors'] = "Not in DB"
                    order["quantity_fmt"] = util.quantity_fmt(contract, order['quantity'])
                    order["quantity_left_fmt"] = util.quantity_fmt(contract, order['quantity_left'])
                    order["price_fmt"] = util.price_fmt(contract, order['price'])

            return order_book


        d.addCallback(reconcile_with_db)
        return d

    def get_margins(self):
        users = self.get_users()
        deferreds = []
        BTC = self.get_contract('BTC')
        for user in users.filter_by(type='Liability'):
            def fmt(margin):
                margin['low_margin_fmt'] = util.quantity_fmt(BTC, margin['low_margin'])
                margin['high_margin_fmt'] = util.quantity_fmt(BTC, margin['high_margin'])
                margin['cash_position_fmt'] = util.quantity_fmt(BTC, margin['cash_position'])
                return margin

            d = self.accountant_slow.get_margin(user.username)
            d.addCallback(fmt)
            deferreds.append(d)

        def process_all(results):
            all_margins = []
            for result in results:
                if result[0]:
                    all_margins.append(result[1])
                else:
                    log.err("Trouble with get_margin: %s" % result[1])

            return all_margins

        dl = defer.DeferredList(deferreds)
        dl.addCallback(process_all)
        return dl

    def cancel_order(self, username, id):
        return self.accountant.cancel_order(username, id)

    def get_journal(self, journal_id):
        """Get a journal given its id

        :param journal_id: the id of the journal we want
        :type journal_id: int
        :returns: models.Journal
        """
        journal = self.session.query(models.Journal).filter_by(id=journal_id).one()
        return journal

    def adjust_position(self, username, ticker, quantity_ui, admin_username):
        """Adjust the position for a user

        :param username: the user we are adjusting
        :type username: str
        :param ticker: the ticker of the contract
        :type ticker: str
        :param quantity_ui: the delta in user friendly units
        :type quantity_ui: int
        """
        contract = util.get_contract(self.session, ticker)
        quantity = util.quantity_to_wire(contract, quantity_ui)

        log.msg("Calling adjust position for %s: %s/%d" % (username, ticker, quantity))
        return self.accountant.adjust_position(username, ticker, quantity, admin_username)

    def clear_first_error(self, failure):
        failure.trap(defer.FirstError)
        return failure.value.args[0]

    def get_current_address(self, username, ticker):
        return self.cashier.get_current_address(username, ticker)

    @inlineCallbacks
    def transfer_from_multisig_wallet(self, ticker, quantity_ui, destination="offlinecash", multisig={}):
        contract = util.get_contract(self.session, ticker)
        quantity = util.quantity_to_wire(contract, quantity_ui)
        result = yield self.cashier.transfer_from_multisig_wallet(ticker, quantity, multisig=multisig, destination=destination)
        returnValue(result)

    @inlineCallbacks
    def transfer_from_hot_wallet(self, ticker, quantity_ui, destination="offlinecash"):
        contract = util.get_contract(self.session, ticker)
        quantity = util.quantity_to_wire(contract, quantity_ui)
        result = yield self.cashier.transfer_from_hot_wallet(ticker, quantity, destination=destination)
        returnValue(result)

    def transfer_position(self, ticker, from_user, to_user, quantity_ui, note):
        """Transfer a position from one user to another

        :param ticker: the contract
        :type ticker: str
        :param from_user: the user we are taking from
        :type from_user: str
        :param to_user: the user we are transferring to
        :type to_user: str
        :param quantity_ui: how much are we transferring in user friendly units
        :type quantity_ui: int
        """
        contract = util.get_contract(self.session, ticker)
        quantity = util.quantity_to_wire(contract, quantity_ui)

        log.msg("Transferring %d of %s from %s to %s" % (
            quantity, ticker, from_user, to_user))
        uid = util.get_uid()
        if not from_user or not to_user:
            raise NO_USERNAME_SPECIFIED
        
        d1 = self.accountant.transfer_position(from_user, ticker, 'debit', quantity, note, uid)
        d2 = self.accountant.transfer_position(to_user, ticker, 'credit', quantity, note, uid)
        return defer.gatherResults([d1, d2], consumeErrors=True).addErrback(self.clear_first_error)
    
    def mtm_futures(self):
        self.session.expire(self.session.query(models.Contract))
        futures = self.session.query(models.Contract).filter_by(contract_type="futures",
                                                                active=True,
                                                                expired=False)
        for contract in futures:
            self.clear_contract(contract.ticker)

    def clear_contract(self, ticker, price_ui=None):
        contract = util.get_contract(self.session, ticker)

        if price_ui is not None:
            price = util.price_to_wire(contract, price_ui)
        else:
            price = None

        uid = util.get_uid()

        # Don't try to clear if the contract is not active
        if not contract.active:
            raise CONTRACT_NOT_ACTIVE

        d = defer.DeferredList(self.accountant_slow.clear_contract(None, ticker, price, uid))

        # If the contract is expired, mark it inactive or reset it
        if contract.expired:
            if contract.period is None:
                def mark_inactive(result):
                    try:
                        contract.active = False
                        self.session.commit()
                    except Exception as e:
                        self.session.rollback()
                        raise e

                d.addCallback(mark_inactive)
            else:
                def adjust_expiration(result):
                    try:
                        contract.expiration += contract.period
                        self.session.commit()
                    except Exception as e:
                        self.session.rollback()
                        raise e

                    self.accountant.reload_contract(None, ticker)
                    self.webserver.reload_contract(ticker)

                d.addCallback(adjust_expiration)

        return d

    def manual_deposit(self, address, quantity_ui, admin_username):
        address_db = self.session.query(models.Addresses).filter_by(address=address).one()
        quantity = util.quantity_to_wire(address_db.contract, quantity_ui)
        if quantity % address_db.contract.lot_size != 0:
            log.err("Manual deposit for invalid quantity: %d" % quantity)
            raise INVALID_CURRENCY_QUANTITY

        log.msg("Manual deposit of %d to %s" % (quantity, address))
        return self.accountant.deposit_cash(address_db.username, address, quantity, total=False, admin_username=admin_username)

    def get_balance_sheet(self):
        """Gets the balance sheet

        :returns: dict -- the balance sheet
        """
        return copy.deepcopy(self.bs_cache)

    def load_bs_cache(self):
        try:
            with open('/tmp/balance_sheet_cache.pickle', 'r') as f:
                self.bs_cache = pickle.load(f)
                log.msg("Loaded balance sheet")
        except IOError:
            self.bs_cache = {}

    def dump_bs_cache(self):
        with open('/tmp/balance_sheet_cache.pickle', 'w') as f:
            pickle.dump(self.bs_cache, f)
            log.msg("Saved balance sheet")

    @util.timed
    def update_bs_cache(self):
        now = datetime.utcnow()
        timestamp = util.dt_to_timestamp(now)

        balance_sheet = {'Asset': collections.defaultdict(lambda: {'positions_by_user': {},
                                                                   'total': 0,
                                                                   'positions_raw': []}),
                         'Liability': collections.defaultdict(lambda: {'positions_by_user': {},
                                                                       'total': 0,
                                                                       'positions_raw': []})}

        # # Build the balance sheet from scratch with a single query
        # if 'timestamp' in self.bs_cache:
        #     bs_query = self.session.query(models.Posting.username,
        #                                   models.Posting.contract_id,
        #                                   func.sum(models.Posting.quantity).label('position'),
        #                                   func.max(models.Journal.timestamp).label('last_timestamp')).filter(
        #         models.Journal.id == models.Posting.journal_id).filter(
        #         models.Journal.timestamp > util.timestamp_to_dt(self.bs_cache['timestamp'])).group_by(
        #         models.Posting.username,
        #         models.Posting.contract_id)
        #
        #     # Copy the cached balance sheet over, without losing any defaultdict-ness, also update the hashes
        #     for side in ["Asset", "Liability"]:
        #         if side in self.bs_cache:
        #             for contract in self.bs_cache[side]:
        #                 for username, position_details in self.bs_cache[side][contract]['positions_by_user'].iteritems():
        #                     user = self.get_user(username)
        #                     position_details['hash'] = user.user_hash(timestamp)
        #                     balance_sheet[side][contract]['positions_by_user'][username] = position_details
        #
        # else:
        bs_query = self.session.query(models.Posting.username,
                                      models.Posting.contract_id,
                                      func.sum(models.Posting.quantity).label('position')).group_by(
            models.Posting.username,
            models.Posting.contract_id)

        for row in bs_query:
            user = self.get_user(row.username)
            contract = self.get_contract(row.contract_id)
            if row.username in balance_sheet[user.type][contract.ticker]['positions_by_user']:
                position = balance_sheet[user.type][contract.ticker]['positions_by_user'][row.username][
                               'position'] + row.position
            else:
                position = row.position

            position_details = {'username': row.username,
                                'hash': user.user_hash(timestamp),
                                'position': position,
                                'position_fmt': util.quantity_fmt(contract, position),
                                'timestamp': timestamp}

            balance_sheet[user.type][contract.ticker]['positions_by_user'][row.username] = position_details

        for side, sheet in balance_sheet.iteritems():
            for ticker, details in sheet.iteritems():
                contract = self.get_contract(ticker)

                details['total'] = sum(
                    [r['position'] for r in balance_sheet[side][ticker]['positions_by_user'].values()])
                details['positions_raw'] = balance_sheet[side][ticker]['positions_by_user'].values()
                details['contract'] = contract.ticker
                details['total_fmt'] = util.quantity_fmt(contract, details['total'])

        balance_sheet['timestamp'] = timestamp
        self.bs_cache = {}
        for side, sheet in balance_sheet.iteritems():
            if isinstance(sheet, collections.defaultdict):
                self.bs_cache[side] = dict(sheet)
            else:
                self.bs_cache[side] = sheet

        self.dump_bs_cache()

    def get_audit(self):
        """Gets the audit, which is the balance sheet but scrubbed of usernames

        :returns: dict -- the audit
        """

        balance_sheet = self.get_balance_sheet()
        for side in ["Asset", "Liability"]:
            for ticker, details in balance_sheet[side].iteritems():
                details['positions'] = []
                for position in details['positions_raw']:
                    details['positions'].append((position['hash'], position['position_fmt']))
                del details['positions_raw']
                del details['positions_by_user']
                del details['total']

        return balance_sheet

    def get_permission_groups(self):
        """Get all the permission groups

        :returns: list -- models.PermissionGroup
        """
        permission_groups = self.session.query(models.PermissionGroup)
        return permission_groups

    def get_fee_groups(self):
        fee_groups = self.session.query(models.FeeGroup).all()
        return fee_groups

    def check_fee_groups(self, fee_groups):
        fee_problems = []
        for aggressive_group in fee_groups:
            for passive_group in fee_groups:
                total_factor = aggressive_group.aggressive_factor + passive_group.passive_factor
                if total_factor < 0:
                    fee_problems.append({'aggressive_group': aggressive_group,
                                         'passive_group': passive_group,
                                         'total_factor': total_factor})
        return fee_problems

    def get_contracts(self):
        contracts = self.session.query(models.Contract).filter_by(active=True)
        return contracts

    def get_contract(self, ticker):
        contract = util.get_contract(self.session, ticker)
        return contract

    def edit_contract(self, ticker, args):
        contract = self.get_contract(ticker)
        for key, value in args.iteritems():
            setattr(contract, key, value)

        self.session.commit()
        self.webserver.reload_contract(ticker)
        self.accountant.reload_contract(None, ticker)

    def get_withdrawals(self):
        withdrawals = self.session.query(models.Withdrawal)
        return withdrawals

    def get_deposits(self):
        addresses = self.session.query(models.Addresses).filter(models.Addresses.username != None)
        return addresses

    @util.timed
    def get_orders(self, user, page=0):
        all_orders = self.session.query(models.Order).filter_by(user=user)
        order_count = all_orders.count()
        order_pages = int(order_count / self.page_size) + 1
        if page < 0:
            page = 0
        orders = all_orders.order_by(models.Order.timestamp.desc()).offset(self.page_size * page).limit(self.page_size)
        return orders, order_pages

    @util.timed
    def get_postings(self, user, contract, page=0):
        import time

        last = time.time()

        all_postings = self.session.query(models.Posting).filter_by(
            username=user.username).filter_by(
            contract_id=contract.id)

        now = time.time()
        log.msg("Elapsed: %0.2fms" % ((now - last) * 1000))
        last = now

        postings_count = all_postings.count()

        now = time.time()
        log.msg("Elapsed: %0.2fms" % ((now - last) * 1000))
        last = now

        postings_pages = int(postings_count / self.page_size) + 1
        if page < 0:
            page = 0

        postings = all_postings.join(models.Posting.journal).order_by(models.Journal.timestamp.desc()).offset(
            self.page_size * page).limit(self.page_size)

        now = time.time()
        log.msg("Elapsed: %0.2fms" % ((now - last) * 1000))

        return postings, postings_pages

    def change_permission_group(self, username, id):
        """Change the permission group for a user

        :param username: The user we are changing
        :type username: str
        :param id: the id of the new permission group
        :type id: int
        """
        log.msg("Changing permission group for %s to %d" % (username, id))
        return self.accountant.change_permission_group(username, id)

    def change_fee_group(self, username, id):
        """Change the permission group for a user

        :param username: The user we are changing
        :type username: str
        :param id: the id of the new permission group
        :type id: int
        """
        log.msg("Changing fee group for %s to %d" % (username, id))
        return self.accountant.change_fee_group(username, id)

    def modify_fee_group(self, id, name, aggressive_factor, passive_factor, withdraw_factor, deposit_factor):
        """Change the permission group for a user

        :param username: The user we are changing
        :type username: str
        :param id: the id of the new permission group
        :type id: int
        """
        log.msg("Modifying fee group %d" % id)

        try:
            group = self.session.query(models.FeeGroup).filter_by(id=id).one()
            group.name = name
            group.aggressive_factor = aggressive_factor
            group.passive_factor = passive_factor
            group.withdraw_factor = withdraw_factor
            group.deposit_factor = deposit_factor
            self.session.commit()
        except Exception as e:
            self.session.rollback()
            raise e

        self.accountant.reload_fee_group(None, group.id)

    def new_fee_group(self, name, aggressive_factor, passive_factor, withdraw_factor, deposit_factor):
        try:
            log.msg("Creating new fee group: %s" % name)
            fee_group = models.FeeGroup(name, aggressive_factor, passive_factor, withdraw_factor, deposit_factor)
            self.session.add(fee_group)
            self.session.commit()
        except Exception as e:
            self.session.rollback()
            log.err("Error: %s" % e)
            raise e

    def new_permission_group(self, name, permissions):
        """Create a new permission group

        :param name: the new group's name
        :type name: str
        """

        try:
            log.msg("Creating new permission group %s" % name)
            permission_group = models.PermissionGroup(name, permissions)
            self.session.add(permission_group)
            self.session.commit()
        except Exception as e:
            log.err("Error: %s" % e)
            self.session.rollback()
            raise e

    def process_withdrawal(self, id, online=False, cancel=False, admin_username=None, multisig={}):
        return self.cashier.process_withdrawal(id, online=online, cancel=cancel, admin_username=admin_username, multisig=multisig)

    @inlineCallbacks
    def initialize_multisig(self, ticker, public_key, multisig={}):
        # Create wallet with the given public_key
        if os.path.exists(self.bitgo_private_key_file):
            raise KEY_FILE_EXISTS

        self.bitgo.token = multisig['token'].encode('utf-8')
        # Generate a passphrase
        passphrase = base64.b64encode(("%016X" % getrandbits(64)).decode("hex"))
        result = yield self.bitgo.wallets.createWalletWithKeychains(passphrase=passphrase, label="sputnik", backup_xpub=public_key)

        # Save the encrypted xpriv to the local storage

<<<<<<< HEAD
    def liquidate_all(self, username):
        self.accountant_slow.liquidate_all(username)

    def liquidate_position(self, username, ticker):
        self.accountant_slow.liquidate_position(username, ticker)

=======
        with open(self.bitgo_private_key_file, "wb") as f:
            key_data = {'passphrase': passphrase,
                        'encryptedXprv': result['userKeychain']['encryptedXprv']}
            json.dump(key_data, f)

        # Get deposit address
        address = result['wallet'].id

        # Save deposit address
        try:
            contract = util.get_contract(self.session, ticker)
            contract.multisig_wallet_address = address
            self.session.commit()
        except Exception as e:
            self.session.rollback()
            log.err("Unable to save new deposit address for multisig")
            log.err(e)

        returnValue(address)
>>>>>>> 01ad71a5

class AdminAPI(Resource):
    isLeaf = True

    def __init__(self, administrator, avatarId, avatarLevel):
        self.administrator = administrator
        self.avatarId = avatarId
        self.avatarLevel = avatarLevel

    def log(self, request, data):
        """Log the request

        """
        log.msg(
            self.avatarId,
            request.getClientIP(),
            request.getUser(),
            request.method,
            request.uri,
            request.clientproto,
            request.code,
            request.sentLength or "-",
            request.getHeader("referer") or "-",
            request.getHeader("user-agent") or "-",
            json.dumps(request.args),
            data)

    def process_request(self, request, data=None):
        if self.avatarLevel < 4:
            raise INSUFFICIENT_PERMISSIONS

        resources = {'/api/withdrawals': self.withdrawals,
                     '/api/deposits': self.deposits,
                     '/api/process_withdrawal': self.process_withdrawal,
                     '/api/manual_deposit': self.manual_deposit,
                     '/api/rescan_address': self.rescan_address,
                     '/api/clear_contract': self.clear_contract,
        }
        if request.path in resources:
            return resources[request.path](request, data)
        else:
            raise INVALID_REQUEST

    def withdrawals(self, request, data):
        withdrawals = self.administrator.get_withdrawals()
        return defer.succeed([w.dict for w in withdrawals if w.pending])

    def deposits(self, request, data):
        deposits = self.administrator.get_deposits()
        return defer.succeed([d.dict for d in deposits])

    def rescan_address(self, request, data):
        self.administrator.rescan_address(data['address'])
        return defer.succeed(None)

    def clear_contract(self, request, data):
        if 'price' not in data:
            d = self.administrator.clear_contract(data['ticker'])
        else:
            d = self.administrator.clear_contract(data['ticker'], float(data['price']))

        def process_done(result):
            request.write(json.dumps({'result': True}))
            request.finish()

        d.addCallback(process_done)
        return NOT_DONE_YET

    def process_withdrawal(self, request, data):
        if 'cancel' in data:
            cancel = data['cancel']
            if cancel is True:
                online = False
        else:
            cancel = False
            if 'online' in data:
                online = data['online']
            else:
                online = False

        multisig = data.get('multisig', {})

        return self.administrator.process_withdrawal(int(data['id']), online=online, cancel=cancel,
                                              admin_username=self.avatarId, multisig=multisig)

    def manual_deposit(self, request, data):
        return self.administrator.manual_deposit(data['address'], Decimal(data['quantity']), self.avatarId)

    def render(self, request):
        data = request.content.read()
        self.log(request, data)
        request.setHeader('content-type', 'application/json')
        try:
            if request.method == "GET":
                d = self.process_request(request)
            else:
                parsed_data = json.loads(data)
                d = self.process_request(request, data=parsed_data)

            def process_result(result):
                final_result = {'success': True, 'result': result}
                return final_result

            def process_error(failure):
                failure.trap(SputnikException)
                log.err(failure)
                return {'success': False, 'error': failure.value.args}

            def deliver_result(result):
                request.write(json.dumps(result, sort_keys=True, indent=4, separators=(',', ': ')))
                request.finish()

            d.addCallback(process_result).addErrback(process_error).addCallback(deliver_result)
            return NOT_DONE_YET
        except AdministratorException as e:
            log.err(e)
            result = {'success': False, 'error': e.args}
            return json.dumps(result, sort_keys=True,
                              indent=4, separators=(',', ': '))

class AdminWebUI(Resource):
    isLeaf = False

    def __init__(self, administrator, avatarId, avatarLevel, digest_factory, base_uri):
        """The web Resource that front-ends the administrator

        :param administrator: the actual administrator
        :type administrator: dealer_proxy_async
        :param avatarId: The admin user that is logging in
        :type avatarId: str
        :param avatarLevel: what is this admin user's level
        :type avatarLevel: int
        :param digest_factory: The factory that tells us about auth details
        """

        self.administrator = administrator
        self.avatarId = avatarId
        self.avatarLevel = avatarLevel
        self.jinja_env = Environment(loader=FileSystemLoader(self.administrator.component.template_dir),
                                     autoescape=True)
        self.digest_factory = digest_factory
        self.base_uri = base_uri
        Resource.__init__(self)

    def check_referer(self, request):
        # If we have a raw GET with no args, we don't need to check referer
        if request.method == "GET" and not request.args:
            return True

        # for bitgo oauth:
        if request.path == '/bitgo_oauth_redirect':
            return True
        else:
            if self.base_uri:
                referer = request.getHeader("referer")
                if referer is None or not referer.startswith(self.base_uri):
                    log.err("Referer check failed: %s" % referer)
                    return False
                else:
                    return True
            else:
                return True


    def calc_ha1(self, password, username=None):
        """Calculate the HA1 for a password so we can store it in the DB

        :param password: the plaintext password
        :type password: str
        :param username: the user to consider, if None, use the avatarId
        :type username: str
        :returns: str
        """

        if username is None:
            username = self.avatarId

        realm = self.digest_factory.digest.authenticationRealm
        return calcHA1('md5', username, realm, password, None, None)

    def getChild(self, path, request):
        """return myself

        """
        return self

    def log(self, request):
        """Log the request

        """
        log.msg(
            self.avatarId,
            request.getClientIP(),
            request.getUser(),
            request.method,
            request.uri,
            request.clientproto,
            request.code,
            request.sentLength or "-",
            request.getHeader("referer") or "-",
            request.getHeader("user-agent") or "-",
            json.dumps(request.args))

    def render(self, request):
        """Render the request

        """
        self.log(request)
        # Which paths don't require a referer check
        if not self.check_referer(request):
            return redirectTo('/', request)

        resources = [
                    # Level 0
                    { '/': self.admin,
                      '/reset_admin_password': self.reset_admin_password
                    },
                    # Level 1
                     {'/': self.user_list,
                      '/user_details': self.user_details,
                      '/user_orders': self.user_orders,
                      '/user_postings': self.user_postings,
                      '/rescan_address': self.rescan_address,
                      '/admin': self.admin,
                      '/contracts': self.contracts,
                      '/mail_statement': self.mail_statement,
                     },
                    # Level 2
                     {'/reset_password': self.reset_password,
                      '/permission_groups': self.permission_groups,
                      '/change_permission_group': self.change_permission_group,
                      '/fee_groups': self.fee_groups,
                     },
                    # Level 3
                     {'/balance_sheet': self.balance_sheet,
                      '/ledger': self.ledger,
                      '/new_permission_group': self.new_permission_group,
                      '/edit_contract': self.edit_contract,
                      '/change_fee_group': self.change_fee_group,
                      '/new_fee_group': self.new_fee_group,
                      '/modify_fee_group': self.modify_fee_group,
                     },
                    # Level 4
                     {
                      '/process_withdrawal': self.process_withdrawal,
                      '/withdrawals': self.withdrawals,
                      '/deposits': self.deposits,
                      '/order_book': self.order_book,
                      '/manual_deposit': self.manual_deposit,
                      '/cancel_order': self.cancel_order,
                      '/margins': self.margins
                     },
                    # Level 5
                     {'/admin_list': self.admin_list,
                      '/new_admin_user': self.new_admin_user,
                      '/set_admin_level': self.set_admin_level,
                      '/force_reset_admin_password': self.force_reset_admin_password,
                      '/transfer_position': self.transfer_position,
                      '/adjust_position': self.adjust_position,
<<<<<<< HEAD
                      '/liquidate_all': self.liquidate_all,
                      '/liquidate_position': self.liquidate_position,
=======
                      '/wallets': self.wallets,
                      '/transfer_from_hot_wallet': self.transfer_from_hot_wallet,
                      '/transfer_from_multisig_wallet': self.transfer_from_multisig_wallet,
                      '/bitgo_oauth_get': self.bitgo_oauth_get,
                      '/bitgo_oauth_clear': self.bitgo_oauth_clear,
                      '/bitgo_oauth_redirect': self.bitgo_oauth_redirect,
                      '/initialize_multisig': self.initialize_multisig,
>>>>>>> 01ad71a5
                      '/clear_contract': self.clear_contract}]
        
        resource_list = {}
        for level in range(0, self.avatarLevel + 1):
            resource_list.update(resources[level])
        try:

            try:
                resource = resource_list[request.path]
            except KeyError:
                return self.invalid_request(request)

            try:
                return resource(request)
            except ValueError:
                raise INVALID_QUANTITY

        except SputnikException as e:
            return self.error_request(request, e.args)

    def invalid_request(self, request):
        log.err("Invalid request received: %s" % request)
        t = self.jinja_env.get_template("invalid_request.html")
        return t.render().encode('utf-8')

<<<<<<< HEAD
    def margins(self, request):
        d = self.administrator.get_margins()
        def show_margins(margins):
            t = self.jinja_env.get_template('margins.html')
            rendered = t.render(margins=margins)
            request.write(rendered.encode('utf-8'))
            request.finish()

        d.addCallback(show_margins)
        return NOT_DONE_YET

    def error_callback(self, failure, request):
=======
    def sputnik_error_callback(self, failure, request):
>>>>>>> 01ad71a5
        failure.trap(SputnikException)
        log.err("SputnikException in deferred for request: %s" % request)
        log.err(failure)
        msg = self.error_request(request, failure.value.args)
        request.write(msg)
        request.finish()

    def generic_error_callback(self, failure, request):
        log.err("UNHANDLED ERROR in deferred for request: %s" % request)
        log.err(failure)
        msg = self.error_request(request, ("exceptions/administrator/generic_error",))
        request.write(msg)
        request.finish()

    def error_request(self, request, error):
        log.err("Error %s received for request %s" % (error, request))
        t = self.jinja_env.get_template("error.html")
        return t.render(error=error).encode('utf-8')

    def bitgo_oauth_get(self, request, wallet_id=None):
        params = { 'client_id': self.administrator.component.bitgo.client_id,
                   'redirect_uri': self.base_uri + '/bitgo_oauth_redirect'}
        if 'wallet_id' in request.args:
            wallet_id = request.args['wallet_id'][0]

        if wallet_id is None:
            params['scope'] = "wallet_create"
        else:
            params['scope'] = "wallet_spend:%s wallet_view:%s" % (wallet_id, wallet_id)

        bitgo_uri = self.administrator.component.bitgo.endpoint + '/oauth/authorize'
        params_encoded = urllib.urlencode(params)
        return redirectTo(bitgo_uri + '?' + params_encoded, request)

    def bitgo_oauth_clear(self, request):
        self.administrator.bitgo_oauth_clear(self.avatarId)
        return redirectTo('/wallets', request)

    def bitgo_oauth_redirect(self, request):
        code = request.args['code'][0]

        def _cb(result):
            request.write(redirectTo('/wallets', request))
            request.finish()

        d = self.administrator.bitgo_oauth_token(code, self.avatarId)
        d.addCallback(_cb).addErrback(self.sputnik_error_callback, request).addErrback(self.generic_error_callback, request)
        return NOT_DONE_YET

    def initialize_multisig(self, request):
        ticker = request.args['contract'][0]

        public_key = request.args['public_key'][0]

        token = self.administrator.get_bitgo_token(self.avatarId)
        if token is None:
            raise BITGO_TOKEN_INVALID

        d = self.administrator.initialize_multisig(ticker, public_key, {'token': token})
        def _cb(result):
            # Reauth to get view and spend permissions on the wallet we just created
            request.write(self.bitgo_oauth_get(request, wallet_id=result))
            request.finish()

        d.addCallback(_cb).addErrback(self.sputnik_error_callback, request).addErrback(self.generic_error_callback, request)
        return NOT_DONE_YET


    def process_withdrawal(self, request):
        if 'cancel' in request.args:
            cancel = True
            online = False
        else:
            cancel = False
            if 'online' in request.args:
                online = True
            else:
                online = False

        if 'multisig' in request.args:
            if self.administrator.get_bitgo_token(self.avatarId) is None:
                raise BITGO_TOKEN_INVALID

            multisig = {'otp': request.args['otp'][0],
                        'token': self.administrator.get_bitgo_token(self.avatarId)}
        else:
            multisig = {}

        d = self.administrator.process_withdrawal(int(request.args['id'][0]), online=online, cancel=cancel,
                                                  admin_username=self.avatarId, multisig=multisig)
        def _cb(result, request):
            request.write(redirectTo("/user_details?username=%s" % request.args['username'][0], request))
            request.finish()

        d.addCallback(_cb, request).addErrback(self.sputnik_error_callback, request).addErrback(self.generic_error_callback, request)
        return NOT_DONE_YET

    def mail_statement(self, request):
        self.administrator.expire_all()

        self.administrator.mail_statement(request.args['username'][0])
        return redirectTo("/user_details?username=%s" % request.args['username'][0], request)
    
    def permission_groups(self, request):
        """Get the permission groups page

        """
        self.administrator.expire_all()
        permission_groups = self.administrator.get_permission_groups()
        t = self.jinja_env.get_template('permission_groups.html')
        return t.render(permission_groups=permission_groups).encode('utf-8')

    def wallets(self, request):
        """Get the permission groups page

        """
        contracts = self.administrator.get_contracts()
        onlinecash = {position.contract.ticker: position for position in self.administrator.get_positions(username="onlinecash")}
        offlinecash = {position.contract.ticker: position for position in self.administrator.get_positions(username="offlinecash")}
        multisigcash = {position.contract.ticker: position for position in self.administrator.get_positions(username="multisigcash")}
        bitgo_auth = self.administrator.get_bitgo_token(self.avatarId) is not None

        @inlineCallbacks
        def get_addresses():
            offlinecash_addresses = {}
            for ticker in offlinecash.keys():
                offlinecash_addresses[ticker] = yield self.administrator.get_current_address('offlinecash', ticker)
            returnValue(offlinecash_addresses)

        def _cb(offlinecash_addresses):
            t = self.jinja_env.get_template('wallets.html')
            request.write(t.render(contracts=contracts, onlinecash=onlinecash, offlinecash=offlinecash,
                            offlinecash_addresses=offlinecash_addresses, bitgo_auth=bitgo_auth,
                            debug=self.administrator.component.debug,
                            multisigcash=multisigcash,
                            use_production="false" if self.administrator.component.testnet else "true").encode('utf-8'))
            request.finish()

        d = get_addresses()
        d.addCallback(_cb).addErrback(self.sputnik_error_callback, request).addErrback(self.generic_error_callback, request)
        return NOT_DONE_YET

    def transfer_from_hot_wallet(self, request):
        ticker = request.args['contract'][0]
        destination = request.args['destination'][0]
        quantity_ui = Decimal(request.args['quantity'][0])
        d = self.administrator.transfer_from_hot_wallet(ticker, quantity_ui, destination)
        def _cb(ignored):
            request.write(redirectTo("/wallets", request))
            request.finish()

        d.addCallback(_cb).addErrback(self.sputnik_error_callback, request).addErrback(self.generic_error_callback, request)
        return NOT_DONE_YET

    def transfer_from_multisig_wallet(self, request):
        ticker = request.args['contract'][0]
        destination = request.args['destination'][0]
        quantity_ui = Decimal(request.args['quantity'][0])
        if self.administrator.get_bitgo_token(self.avatarId) is None:
            raise BITGO_TOKEN_INVALID

        multisig = {'token': self.administrator.get_bitgo_token(self.avatarId),
                    'otp': request.args['otp'][0]}
        d = self.administrator.transfer_from_multisig_wallet(ticker, quantity_ui, destination, multisig=multisig)
        def _cb(ignored):
            request.write(redirectTo("/wallets", request))
            request.finish()

        d.addCallback(_cb).addErrback(self.sputnik_error_callback, request).addErrback(self.generic_error_callback, request)
        return NOT_DONE_YET

    def new_permission_group(self, request):
        """Create a new permission group and then return the permission groups page

        """
        if 'permissions' in request.args:
            permissions = request.args['permissions']
        else:
            permissions = []
        self.administrator.new_permission_group(request.args['name'][0], permissions)
        return redirectTo('/permission_groups', request)


    def change_permission_group(self, request):
        """Change a user's permission group and then return the user details page

        """
        username = request.args['username'][0]
        id = int(request.args['id'][0])
        d = self.administrator.change_permission_group(username, id)
        def _cb(result, request):
            request.write(redirectTo("/user_details?username=%s" % request.args['username'][0], request))
            request.finish()

        d.addCallback(_cb, request).addErrback(self.sputnik_error_callback, request).addErrback(self.generic_error_callback, request)
        return NOT_DONE_YET

    def fee_groups(self, request):
        fee_groups = self.administrator.get_fee_groups()
        fee_group_problems = self.administrator.check_fee_groups(fee_groups)
        t = self.jinja_env.get_template('fee_groups.html')
        return t.render(fee_groups=fee_groups, fee_group_problems=fee_group_problems).encode('utf-8')

    def change_fee_group(self, request):
        username = request.args['username'][0]
        id = int(request.args['id'][0])
        d = self.administrator.change_fee_group(username, id)
        def _cb(result, request):
            request.write(redirectTo("/user_details?username=%s" % request.args['username'][0], request))
            request.finish()

        d.addCallback(_cb, request).addErrback(self.sputnik_error_callback, request).addErrback(self.generic_error_callback, request)
        return NOT_DONE_YET

    def modify_fee_group(self, request):
        id = int(request.args['id'][0])
        name = request.args['name'][0]
        aggressive_factor = int(request.args['aggressive_factor'][0])
        passive_factor = int(request.args['passive_factor'][0])
        withdraw_factor = int(request.args['withdraw_factor'][0])
        deposit_factor = int(request.args['deposit_factor'][0])
        self.administrator.modify_fee_group(id, name, aggressive_factor, passive_factor, withdraw_factor, deposit_factor)
        return redirectTo('/fee_groups', request)

    def new_fee_group(self, request):
        name = request.args['name'][0]
        aggressive_factor = int(request.args['aggressive_factor'][0])
        passive_factor = int(request.args['passive_factor'][0])
        withdraw_factor = int(request.args['withdraw_factor'][0])
        deposit_factor = int(request.args['deposit_factor'][0])
        self.administrator.new_fee_group(name, aggressive_factor, passive_factor, withdraw_factor, deposit_factor)
        return redirectTo('/fee_groups', request)

    def contracts(self, request):
        contracts = self.administrator.get_contracts()
        t = self.jinja_env.get_template('contracts.html')
        return t.render(contracts=contracts, debug=self.administrator.component.debug).encode('utf-8')

    def edit_contract(self, request):
        ticker = request.args['ticker'][0]
        args = {}
        for key in ["description", "full_description", "cold_wallet_address", "multisig_wallet_address",
                    "deposit_instructions"]:
            if key in request.args:
                args[key] = request.args[key][0].decode('utf-8')

        for key in ["fees", "hot_wallet_limit", "deposit_base_fee", "deposit_bps_fee", "withdraw_base_fee",
                    "withdraw_bps_fee"]:
            if key in request.args:
                args[key] = int(request.args[key][0])

        if "expiration" in request.args:
            args['expiration'] = parser.parse(request.args['expiration'][0])

        if "period" in request.args:
            try:
                args['period'] = timedelta(days=int(request.args['period'][0]))
            except ValueError:
                log.msg("%s not a valid period" % request.args['period'][0])

        self.administrator.edit_contract(ticker, args)
        return redirectTo('/contracts', request)

    def clear_contract(self, request):
<<<<<<< HEAD
        if 'price' in request.args:
            d = self.administrator.clear_contract(request.args['ticker'][0], float(request.args['price'][0]))
        else:
            d = self.administrator.clear_contract(request.args['ticker'][0])

        def clearing_done(result):
            request.write(redirectTo('/contracts', request).encode('utf-8'))
            request.finish()

        d.addCallback(clearing_done)
=======
        d = self.administrator.clear_contract(request.args['ticker'][0], Decimal(request.args['price'][0]))
        def _cb(result, request):
            request.write(redirectTo("/contracts", request))
            request.finish()

        d.addCallback(_cb, request).addErrback(self.sputnik_error_callback, request).addErrback(self.generic_error_callback, request)
>>>>>>> 01ad71a5
        return NOT_DONE_YET

    def liquidate_all(self, request):
        self.administrator.liquidate_all(request.args['username'][0])
        return redirectTo('/margins', request)

    def liquidate_position(self, request):
        self.administrator.liquidate_position(request.args['username'][0], request.args['ticker'][0])
        return redirectTo('/user_details?username=%s' % request.args['username'][0], request)

    def withdrawals(self, request):
        withdrawals = self.administrator.get_withdrawals()
        t = self.jinja_env.get_template('withdrawals.html')
        return t.render(withdrawals=withdrawals).encode('utf-8')

    def deposits(self, request):
        deposits = self.administrator.get_deposits()
        t = self.jinja_env.get_template('deposits.html')
        return t.render(deposits=deposits).encode('utf-8')

    def order_book(self, request):
        ticker = request.args['ticker'][0]
        d = self.administrator.get_order_book(ticker)

        def got_order_book(order_book):
            t = self.jinja_env.get_template('order_book.html')
            rendered = t.render(ticker=ticker, order_book=order_book)
            request.write(rendered.encode('utf-8'))
            request.finish()

        d.addCallback(got_order_book).addErrback(self.sputnik_error_callback, request).addErrback(self.generic_error_callback, request)
        return NOT_DONE_YET

    def cancel_order(self, request):
        id = int(request.args['id'][0])
        username = request.args['username'][0]
        d = self.administrator.cancel_order(username, id)

        def _cb(result, request):
            request.write(redirectTo("/order_book?ticker=%s" % request.args['ticker'][0], request))
            request.finish()

        d.addCallback(_cb, request).addErrback(self.sputnik_error_callback, request).addErrback(self.generic_error_callback, request)
        return NOT_DONE_YET

    def ledger(self, request):
        """Show use the details of a single jounral entry

        """
        self.administrator.expire_all()
        journal_id = request.args['id'][0]
        journal = self.administrator.get_journal(journal_id)
        t = self.jinja_env.get_template('ledger.html')
        return t.render(journal=journal).encode('utf-8')

    def user_list(self, request):
        """Give us a list of all the users

        """
        # We dont need to expire here because the user_list doesn't show
        # anything that is modified by anyone but the administrator
        users = self.administrator.get_users()
        t = self.jinja_env.get_template('user_list.html')
        return t.render(users=users).encode('utf-8')

    def reset_password(self, request):
        """Reset someone's password with the given plaintext

        """
        self.administrator.reset_password_plaintext(request.args['username'][0], request.args['new_password'][0])
        return redirectTo("/user_details?username=%s" % request.args['username'][0], request)

    def reset_admin_password(self, request):
        """Reset an administrator password if we know the old password

        """
        self.administrator.reset_admin_password(self.avatarId, self.calc_ha1(request.args['old_password'][0]),
                                                self.calc_ha1(request.args['new_password'][0]))
        return redirectTo('/admin', request)

    def force_reset_admin_password(self, request):
        """Reset an administrator password even if we don't know the old password

        """
        self.administrator.force_reset_admin_password(request.args['username'][0], self.calc_ha1(request.args['password'][0],
                                                                                           username=
                                                                                           request.args['username'][0]))

        return redirectTo('/admin_list', request)

    def admin(self, request):
        """Give me the page where I can edit my admin password

        """
        t = self.jinja_env.get_template('admin.html')
        return t.render(username=self.avatarId).encode('utf-8')

    @util.timed
    def user_orders(self, request):
        user = self.administrator.get_user(request.args['username'][0])
        page = int(request.args['page'][0])
        orders, order_pages = self.administrator.get_orders(user, page)
        t = self.jinja_env.get_template('user_orders.html')
        rendered = t.render(user=user, orders=orders, order_pages=order_pages, orders_page=page,
                            min_range=max(page - 10, 0), max_range=min(order_pages, page + 10))
        return rendered.encode('utf-8')

    @util.timed
    def user_postings(self, request):
        user = self.administrator.get_user(request.args['username'][0])
        page = int(request.args['page'][0])
        contract = self.administrator.get_contract(request.args['ticker'][0])
        position = self.administrator.get_position(user, contract)
        postings, posting_pages = self.administrator.get_postings(user, contract, page=page)
        t = self.jinja_env.get_template('user_postings.html')
        postings_by_ticker = {contract.ticker: {'postings': postings,
                                                'posting_pages': posting_pages,
                                                'page': page,
                                                'min_range': max(page - 10, 0),
                                                'max_range': min(posting_pages, page + 10)}}
        rendered = t.render(user=user, position=position, postings_by_ticker=postings_by_ticker)
        return rendered.encode('utf-8')


    @util.timed
    def user_details(self, request):
        """Show all the details for a particular user

        """
        # We are getting trades and positions which things other than the administrator
        # are modifying, so we need to do an expire here
        self.administrator.expire_all()

        user = self.administrator.get_user(request.args['username'][0])
        permission_groups = self.administrator.get_permission_groups()
        zendesk_domain = self.administrator.component.zendesk_domain

        if 'orders_page' in request.args:
            orders_page = int(request.args['orders_page'][0])
        else:
            orders_page = 0

        orders, order_pages = self.administrator.get_orders(user, page=orders_page)
        fee_groups = self.administrator.get_fee_groups()

        t = self.jinja_env.get_template('user_details.html')
        rendered = t.render(user=user,
                            zendesk_domain=zendesk_domain,
                            fee_groups=fee_groups,
                            debug=self.administrator.component.debug, permission_groups=permission_groups,
                            orders=orders, order_pages=order_pages, orders_page=orders_page,
                            min_range=max(orders_page - 10, 0), max_range=min(order_pages, orders_page + 10))
        return rendered.encode('utf-8')

    def adjust_position(self, request):
        """Adjust a user's position then go back to his detail page

        """
        d = self.administrator.adjust_position(request.args['username'][0], request.args['contract'][0],
                                           Decimal(request.args['quantity'][0]), self.avatarId)
        def _cb(result, request):
            request.write(redirectTo("/user_details?username=%s" % request.args['username'][0], request))
            request.finish()

        d.addCallback(_cb, request).addErrback(self.sputnik_error_callback, request).addErrback(self.generic_error_callback, request)
        return NOT_DONE_YET

    def transfer_position(self, request):
        """Transfer a position from a user and go back to his details page

        """

        d = self.administrator.transfer_position(request.args['contract'][0], request.args['from_user'][0],
                                             request.args['to_user'][0], Decimal(request.args['quantity'][0]),
                                             "%s (%s)" % (request.args['note'][0], self.avatarId))
        def _cb(result, request):
            request.write(redirectTo("/user_details?username=%s" % request.args['username'][0], request))
            request.finish()

        d.addCallback(_cb, request).addErrback(self.sputnik_error_callback, request).addErrback(self.generic_error_callback, request)
        return NOT_DONE_YET

    def rescan_address(self, request):
        """Send a message to the cashier to rescan an address

        """
        self.administrator.rescan_address(request.args['address'][0])
        return redirectTo("/user_details?username=%s" % request.args['username'][0], request)

    def manual_deposit(self, request):
        """Tell the cashier that an address received a certain amount of money

        """
        d = self.administrator.manual_deposit(request.args['address'][0], Decimal(request.args['quantity'][0]), self.avatarId)
        def _cb(result, request):
            request.write(redirectTo("/user_details?username=%s" % request.args['username'][0], request))
            request.finish()

        d.addCallback(_cb, request).addErrback(self.sputnik_error_callback, request).addErrback(self.generic_error_callback, request)
        return NOT_DONE_YET

    def admin_list(self, request):
        """List all the admin users

        """
        admin_users = self.administrator.get_admin_users()
        t = self.jinja_env.get_template('admin_list.html')
        return t.render(admin_users=admin_users).encode('utf-8')

    def new_admin_user(self, request):
        """Create a new admin user, then return list of admin users

        """
        self.administrator.new_admin_user(request.args['username'][0], self.calc_ha1(request.args['password'][0],
                                                                                     username=request.args['username'][
                                                                                         0]),
                                          int(request.args['level'][0]))
        return redirectTo('/admin_list', request)

    def set_admin_level(self, request):
        """Set the level of a certain admin user, and then return the list of admin users

        """
        self.administrator.set_admin_level(request.args['username'][0], int(request.args['level'][0]))
        return redirectTo('/admin_list', request)

    def balance_sheet(self, request):
        """Display the full balance sheet of the system

        """

        balance_sheet = self.administrator.get_balance_sheet()

        t = self.jinja_env.get_template('balance_sheet.html')
        rendered = t.render(balance_sheet=balance_sheet, timestamp=util.timestamp_to_dt(balance_sheet['timestamp']))
        return rendered.encode('utf-8')


class AdminWebExport(ComponentExport):
    def __init__(self, administrator):
        self.administrator = administrator
        ComponentExport.__init__(self, administrator)

    @session_aware
    def bitgo_oauth_token(self, code, admin_user):
        return self.administrator.bitgo_oauth_token(code, admin_user)

    @session_aware
    def bitgo_oauth_clear(self, admin_user):
        return self.administrator.bitgo_oauth_clear(admin_user)

    @session_aware
    def get_withdrawals(self):
        return self.administrator.get_withdrawals()

    @session_aware
    def get_deposits(self):
        return self.administrator.get_deposits()

    @session_aware
    def rescan_address(self, address):
        return self.administrator.cashier.rescan_address(address)

    @session_aware
    def process_withdrawal(self, id, online, cancel, admin_username, multisig):
        return self.administrator.process_withdrawal(id, online, cancel, admin_username=admin_username, multisig=multisig)

    @session_aware
    def expire_all(self):
        return self.administrator.expire_all()

    @session_aware
    def new_permission_group(self, name, permissions):
        return self.administrator.new_permission_group(name, permissions)

    @session_aware
    def change_permission_group(self, username, id):
        return self.administrator.change_permission_group(username, id)

    @session_aware
    def get_fee_groups(self):
        return self.administrator.get_fee_groups()

    @session_aware
    def check_fee_groups(self, fee_groups):
        return self.administrator.check_fee_groups(fee_groups)

    @session_aware
    def change_fee_group(self, username, id):
        return self.administrator.change_fee_group(username, id)

    @session_aware
    def modify_fee_group(self, id, name, aggressive_factor, passive_factor, withdraw_factor, deposit_factor):
        return self.administrator.modify_fee_group(id, name, aggressive_factor, passive_factor, withdraw_factor, deposit_factor)

    @session_aware
    def new_fee_group(self, name, aggressive_factor, passive_factor, withdraw_factor, deposit_factor):
        return self.administrator.new_fee_group(name, aggressive_factor, passive_factor, withdraw_factor, deposit_factor)

    @session_aware
    def get_contracts(self):
        return self.administrator.get_contracts()

    @session_aware
    def edit_contract(self, ticker, args):
        return self.administrator.edit_contract(ticker, args)

    @session_aware
    def clear_contract(self, ticker, price):
        return self.administrator.clear_contract(ticker, price)

    @session_aware
    def get_order_book(self, ticker):
        return self.administrator.get_order_book(ticker)

    @session_aware
    def cancel_order(self, username, id):
        return self.administrator.cancel_order(username, id)

    @session_aware
    def get_journal(self, id):
        return self.administrator.get_journal(id)

    @session_aware
    def get_users(self):
        return self.administrator.get_users()

    @session_aware
    def reset_password_plaintext(self, username, new_password):
        return self.administrator.reset_password_plaintext(username, new_password)

    @session_aware
    def reset_admin_password(self, username, old_password_hash, new_password_hash):
        return self.administrator.reset_admin_password(username, old_password_hash=old_password_hash,
                                                       new_password_hash=new_password_hash)

    @session_aware
    def get_user(self, username):
        return self.administrator.get_user(username)

    @session_aware
    def get_positions(self, username=None):
        return self.administrator.get_positions(username=username)

    @session_aware
    def get_current_address(self, username, ticker):
        return self.administrator.get_current_address(username, ticker)

    @session_aware
    def transfer_from_hot_wallet(self, ticker, quantity_ui, destination):
        return self.administrator.transfer_from_hot_wallet(ticker, quantity_ui, destination)

    @session_aware
    def transfer_from_multisig_wallet(self, ticker, quantity_ui, destination, multisig):
        return self.administrator.transfer_from_multisig_wallet(ticker, quantity_ui, destination, multisig)

    @session_aware
    def new_admin_user(self, username, password_hash, level):
        return self.administrator.new_admin_user(username, password_hash, level)

    @session_aware
    def set_admin_level(self, username, level):
        return self.administrator.set_admin_level(username, level)

    @session_aware
    def get_permission_groups(self):
        return self.administrator.get_permission_groups()

    @session_aware
    def transfer_position(self, ticker, from_user, to_user, quantity_ui, note):
        return self.administrator.transfer_position(ticker, from_user, to_user, quantity_ui, note)

    @session_aware
    def adjust_position(self, username, ticker, quantity, admin_username):
        return self.administrator.adjust_position(username, ticker, quantity, admin_username=admin_username)

    @session_aware
    def get_contract(self, ticker):
        return self.administrator.get_contract(ticker)

    @session_aware
    def get_orders(self, user, page):
        return self.administrator.get_orders(user, page)

    @session_aware
    def manual_deposit(self, address, quantity, admin_username):
        return self.administrator.manual_deposit(address, quantity, admin_username=admin_username)

    @session_aware
    def force_reset_admin_password(self, username, password_hash):
        return self.administrator.force_reset_admin_password(username, password_hash)

    @session_aware
    def get_balance_sheet(self):
        return self.administrator.get_balance_sheet()

    @session_aware
    def get_admin_users(self):
        return self.administrator.get_admin_users()

    @session_aware
    def get_position(self, user, contract):
        return self.administrator.get_position(user, contract)

    @session_aware
    def get_postings(self, user, contract, page):
        return self.administrator.get_postings(user, contract, page)

    @session_aware
    def get_bitgo_token(self, admin_user):
        return self.administrator.get_bitgo_token(admin_user)

    @session_aware
    def initialize_multisig(self, ticker, public_key, multisig={}):
        return self.administrator.initialize_multisig(ticker, public_key, multisig)

class PasswordChecker(object):
    """Checks admin users passwords against the hash stored in the db

    """
    implements(ICredentialsChecker)
    credentialInterfaces = (IUsernameDigestHash,)

    def __init__(self, session):
        """
        :param session: The sql alchemy session
        """
        self.session = session

    def requestAvatarId(self, credentials):
        """
        :param credentials: The username & password that the user is attempting
        :returns: deferred
        """

        username = credentials.username
        try:
            admin_user = self.session.query(models.AdminUser).filter_by(username=username).one()
        except NoResultFound as e:
            return defer.fail(credError.UnauthorizedLogin("No such administrator"))
        except Exception as e:
            log.err(e)
            self.session.rollback()
            raise e

        # Allow login if there is no password. Use this for
        # setup only
        if admin_user.password_hash == "":
            return defer.succeed(username)

        if credentials.checkHash(admin_user.password_hash):
            return defer.succeed(username)
        else:
            return defer.fail(credError.UnauthorizedLogin("Bad password"))


class SimpleRealm(object):
    implements(IRealm)

    def __init__(self, administrator, session, digest_factory, admin_base_uri):
        self.administrator = administrator
        self.session = session
        self.digest_factory = digest_factory
        self.admin_base_uri = admin_base_uri

    def requestAvatar(self, avatarId, mind, *interfaces):
        if IResource in interfaces:
            try:
                user = self.session.query(models.AdminUser).filter_by(username=avatarId).one()
                # If the pw isn't set yet, only allow level 0 access
                if user.password_hash == "":
                    avatarLevel = 0
                else:
                    avatarLevel = user.level
            except Exception as e:
                self.session.rollback()
                print "Exception: %s" % e

            ui_resource = AdminWebUI(self.administrator, avatarId, avatarLevel, self.digest_factory, self.admin_base_uri)
            api_resource = AdminAPI(self.administrator, avatarId, avatarLevel)
            ui_resource.putChild('api', api_resource)

            return IResource, ui_resource, lambda: None
        else:
            raise NotImplementedError


class WebserverExport(ComponentExport):
    """
    For security reasons, the webserver only has access to a limit subset of
        the administrator functionality. This is exposed here.
    """

    def __init__(self, administrator):
        self.administrator = administrator
        ComponentExport.__init__(self, administrator)

    @export
    @session_aware
    @schema("rpc/administrator.json#get_new_api_credentials")
    def get_new_api_credentials(self, username, expiration):
        return self.administrator.get_new_api_credentials(username, expiration)

    @export
    @session_aware
    @schema("rpc/administrator.json#check_and_update_api_nonce")
    def check_and_update_api_nonce(self, username, nonce):
        return self.administrator.check_and_update_api_nonce(username, nonce)

    @export
    @session_aware
    @schema("rpc/administrator.json#make_account")
    def make_account(self, username, password):
        return self.administrator.make_account(username, password)

    @export
    @session_aware
    @schema("rpc/administrator.json#change_profile")
    def change_profile(self, username, profile):
        return self.administrator.change_profile(username, profile)

    @export
    @session_aware
    @schema("rpc/administrator.json#reset_password_hash")
    def reset_password_hash(self, username, old_password_hash, new_password_hash, token=None):
        return self.administrator.reset_password_hash(username, old_password_hash, new_password_hash, token=token)

    @export
    @session_aware
    @schema("rpc/administrator.json#get_reset_token")
    def get_reset_token(self, username):
        return self.administrator.get_reset_token(username)
    
    @export
    @session_aware
    @schema("rpc/administrator.json#enable_totp")
    def enable_totp(self, username):
        return self.administrator.enable_totp(username)
    
    @export
    @session_aware
    @schema("rpc/administrator.json#verify_totp")
    def verify_totp(self, username, otp):
        return self.administrator.verify_totp(username, otp)
    
    @export
    @session_aware
    @schema("rpc/administrator.json#disable_totp")
    def disable_totp(self, username, otp):
        return self.administrator.disable_totp(username, otp)
    
    @export
    @session_aware
    @schema("rpc/administrator.json#check_totp")
    def check_totp(self, username, otp):
        return self.administrator.check_totp(username, otp)

    @export
    @session_aware
    @schema("rpc/administrator.json#register_support_ticket")
    def register_support_ticket(self, username, nonce, type, foreign_key):
        return self.administrator.register_support_ticket(username, nonce, type, foreign_key)

    @export
    @session_aware
    @schema("rpc/administrator.json#request_support_nonce")
    def request_support_nonce(self, username, type):
        return self.administrator.request_support_nonce(username, type)

    @export
    @session_aware
    @schema("rpc/administrator.json#get_audit")
    def get_audit(self):
        return self.administrator.get_audit()

    @export
    @session_aware
    @schema("rpc/administrator.json#get_profile")
    def get_profile(self, username):
        return self.administrator.get_profile(username)

class CronExport(ComponentExport):
    def __init__(self, administrator):
        self.administrator = administrator
        ComponentExport.__init__(self, administrator)

    @export
    @session_aware
    @schema("rpc/administrator.json#mail_statements")
    def mail_statements(self, period):
        return self.administrator.mail_statements(period)


class TicketServerExport(ComponentExport):
    """The administrator exposes these functions to the TicketServer

    """

    def __init__(self, administrator):
        self.administrator = administrator
        ComponentExport.__init__(self, administrator)

    @export
    @session_aware
    @schema("rpc/administrator.json#check_support_nonce")
    def check_support_nonce(self, username, nonce, type):
        return self.administrator.check_support_nonce(username, nonce, type)

    @export
    @session_aware
    @schema("rpc/administrator.json#register_support_ticket")
    def register_support_ticket(self, username, nonce, type, foreign_key):
        return self.administrator.register_support_ticket(username, nonce, type, foreign_key)


if __name__ == "__main__":
    log.startLogging(sys.stdout)

    session = database.make_session()

    debug = config.getboolean("administrator", "debug")
    accountant = AccountantProxy("dealer",
                                 config.get("accountant", "administrator_export"),
                                 config.getint("accountant", "administrator_export_base_port"))

<<<<<<< HEAD
    # Slow accountant with 20 minute timeout
    accountant_slow = AccountantProxy("dealer",
                                 config.get("accountant", "administrator_export"),
                                 config.getint("accountant", "administrator_export_base_port"),
                                 timeout=60*20)

    cashier = dealer_proxy_async(config.get("cashier", "administrator_export"))
=======
    # Set the cashier timeout to 5 seconds because sending multisig cash may
    # take a little bit
    cashier = dealer_proxy_async(config.get("cashier", "administrator_export"), timeout=5)
>>>>>>> 01ad71a5
    watchdog(config.get("watchdog", "administrator"))
    webserver = dealer_proxy_async(config.get("webserver", "administrator_export"))

    if config.getboolean("webserver", "ssl"):
        protocol = 'https'
    else:
        protocol = 'http'

    base_uri = "%s://%s:%d" % (protocol,
                               config.get("webserver", "www_address"),
                               config.getint("webserver", "www_port"))
    from_email = config.get("administrator", "email")
    zendesk_domain = config.get("ticketserver", "zendesk_domain")

    user_limit = config.getint("administrator", "user_limit")
    bs_cache_update = config.getint("administrator", "bs_cache_update")
    mtm_period = config.getint("administrator", "mtm_period")

    engine_base_port = config.getint("engine", "administrator_base_port")
    engines = {}
    for contract in session.query(models.Contract).filter_by(active=True):
        engines[contract.ticker] = dealer_proxy_async("tcp://127.0.0.1:%d" %
                                                      (engine_base_port + int(contract.id)))

    bitgo_config = {'use_production': not config.getboolean("cashier", "testnet"),
                    'client_id': config.get("bitgo", "client_id"),
                    'client_secret': config.get("bitgo", "client_secret")}

    bitgo = BitGo(**bitgo_config)
    bitgo_private_key_file = config.get("cashier", "bitgo_private_key_file")

    administrator = Administrator(session, accountant, cashier, engines,
                                  zendesk_domain,
<<<<<<< HEAD
                                  accountant_slow, webserver,
=======
                                  webserver,
>>>>>>> 01ad71a5
                                  debug=debug, base_uri=base_uri,
                                  sendmail=Sendmail(from_email),
                                  user_limit=user_limit,
                                  bs_cache_update_period=bs_cache_update,
<<<<<<< HEAD
                                  mtm_period=mtm_period,
                                  )
=======
                                  bitgo=bitgo,
                                  bitgo_private_key_file=bitgo_private_key_file,
                                  testnet=config.getboolean("cashier", "testnet"))
>>>>>>> 01ad71a5

    webserver_export = WebserverExport(administrator)
    ticketserver_export = TicketServerExport(administrator)
    cron_export = CronExport(administrator)

    router_share_async(webserver_export,
                       config.get("administrator", "webserver_export"))
    router_share_async(ticketserver_export,
                       config.get("administrator", "ticketserver_export"))
    router_share_async(cron_export,
                       config.get("administrator", "cron_export"))

    checkers = [PasswordChecker(session)]
    digest_factory = DigestCredentialFactory('md5', 'Sputnik Admin Interface')
    admin_base_uri = "%s://%s:%d" % (protocol,
                                     config.get("webserver", "www_address"),
                                     config.getint("administrator", "UI_port"))

    wrapper = HTTPAuthSessionWrapper(Portal(SimpleRealm(AdminWebExport(administrator), session, digest_factory,
                                                        admin_base_uri),
                                            checkers),
                                     [digest_factory])

    # SSL
    if config.getboolean("webserver", "ssl"):
        key = config.get("webserver", "ssl_key")
        cert = config.get("webserver", "ssl_cert")
        cert_chain = config.get("webserver", "ssl_cert_chain")
        contextFactory = ChainedOpenSSLContextFactory(key, cert_chain)
        reactor.listenSSL(config.getint("administrator", "UI_port"), Site(resource=wrapper),
                          contextFactory,
                          interface=config.get("administrator", "interface"))
    else:
        reactor.listenTCP(config.getint("administrator", "UI_port"), Site(resource=wrapper),
                          interface=config.get("administrator", "interface"))

    # Ticketserver

    administrator_for_ticketserver =  dealer_proxy_async(config.get("administrator", "ticketserver_export"))
    zendesk = Zendesk(config.get("ticketserver", "zendesk_domain"),
                      config.get("ticketserver", "zendesk_token"),
                      config.get("ticketserver", "zendesk_email"))

    if config.getboolean("ticketserver", "enable_blockscore"):
        blockscore = BlockScore(config.get("ticketserver", "blockscore_api_key"))
    else:
        blockscore = None

    ticketserver =  TicketServer(administrator_for_ticketserver, zendesk, blockscore=blockscore)

    interface = config.get("webserver", "interface")
    if config.getboolean("webserver", "www"):
        web_dir = File(config.get("webserver", "www_root"))
        web_dir.putChild('ticket_server', ticketserver)
        web = Site(web_dir)
        port = config.getint("webserver", "www_port")
        if config.getboolean("webserver", "ssl"):
            reactor.listenSSL(port, web, contextFactory, interface=interface)
        else:
            reactor.listenTCP(port, web, interface=interface)
    else:
        base_resource = Resource()
        base_resource.putChild('ticket_server', ticketserver)
        reactor.listenTCP(config.getint("ticketserver", "ticketserver_port"), Site(base_resource),
                                        interface="127.0.0.1")


    reactor.run()
<|MERGE_RESOLUTION|>--- conflicted
+++ resolved
@@ -101,23 +101,15 @@
     """
 
     def __init__(self, session, accountant, cashier, engines,
-<<<<<<< HEAD
                  zendesk_domain, accountant_slow, webserver,
-                 debug=False, base_uri=None, sendmail=None,
-                 template_dir='admin_templates',
-                 user_limit=500,
-                 bs_cache_update_period=86400,
-                 mtm_period=None):
-=======
-                 zendesk_domain, webserver,
                  debug=False, base_uri=None, sendmail=None,
                  template_dir='admin_templates',
                  user_limit=500,
                  bitgo=None,
                  bitgo_private_key_file=None,
                  bs_cache_update_period=86400,
+                 mtm_period=None,
                  testnet=True):
->>>>>>> 01ad71a5
         """Set up the administrator
 
         :param session: the sqlAlchemy session
@@ -130,10 +122,7 @@
         """
         self.session = session
         self.accountant = accountant
-<<<<<<< HEAD
         self.accountant_slow = accountant_slow
-=======
->>>>>>> 01ad71a5
         self.webserver = webserver
         self.cashier = cashier
         self.engines = engines
@@ -158,11 +147,10 @@
         else:
             self.update_bs_cache()
 
-<<<<<<< HEAD
         if mtm_period is not None:
             self.mtm_process = LoopingCall(self.mtm_futures)
             self.mtm_process.start(mtm_period, now=False)
-=======
+
     def bitgo_oauth_clear(self, admin_user):
         if admin_user in self.bitgo_tokens:
             del self.bitgo_tokens[admin_user]
@@ -179,7 +167,6 @@
             return self.bitgo_tokens[admin_user][0]
         else:
             return None
->>>>>>> 01ad71a5
 
     def make_account(self, username, password):
         """Makes a user account with the given password
@@ -892,14 +879,10 @@
 
         :returns: list -- models.Position
         """
-<<<<<<< HEAD
-        positions = self.session.query(models.Position)
-=======
         if username is None:
             positions = self.session.query(models.Position)
         else:
             positions = self.session.query(models.Position).filter_by(username=username)
->>>>>>> 01ad71a5
         return positions
 
     def get_position(self, user, ticker):
@@ -1391,6 +1374,12 @@
     def process_withdrawal(self, id, online=False, cancel=False, admin_username=None, multisig={}):
         return self.cashier.process_withdrawal(id, online=online, cancel=cancel, admin_username=admin_username, multisig=multisig)
 
+    def liquidate_all(self, username):
+        self.accountant_slow.liquidate_all(username)
+        
+    def liquidate_position(self, username, ticker):
+        self.accountant_slow.liquidate_position(username, ticker)
+        
     @inlineCallbacks
     def initialize_multisig(self, ticker, public_key, multisig={}):
         # Create wallet with the given public_key
@@ -1404,14 +1393,6 @@
 
         # Save the encrypted xpriv to the local storage
 
-<<<<<<< HEAD
-    def liquidate_all(self, username):
-        self.accountant_slow.liquidate_all(username)
-
-    def liquidate_position(self, username, ticker):
-        self.accountant_slow.liquidate_position(username, ticker)
-
-=======
         with open(self.bitgo_private_key_file, "wb") as f:
             key_data = {'passphrase': passphrase,
                         'encryptedXprv': result['userKeychain']['encryptedXprv']}
@@ -1431,7 +1412,6 @@
             log.err(e)
 
         returnValue(address)
->>>>>>> 01ad71a5
 
 class AdminAPI(Resource):
     isLeaf = True
@@ -1691,10 +1671,8 @@
                       '/force_reset_admin_password': self.force_reset_admin_password,
                       '/transfer_position': self.transfer_position,
                       '/adjust_position': self.adjust_position,
-<<<<<<< HEAD
                       '/liquidate_all': self.liquidate_all,
                       '/liquidate_position': self.liquidate_position,
-=======
                       '/wallets': self.wallets,
                       '/transfer_from_hot_wallet': self.transfer_from_hot_wallet,
                       '/transfer_from_multisig_wallet': self.transfer_from_multisig_wallet,
@@ -1702,7 +1680,6 @@
                       '/bitgo_oauth_clear': self.bitgo_oauth_clear,
                       '/bitgo_oauth_redirect': self.bitgo_oauth_redirect,
                       '/initialize_multisig': self.initialize_multisig,
->>>>>>> 01ad71a5
                       '/clear_contract': self.clear_contract}]
         
         resource_list = {}
@@ -1728,7 +1705,6 @@
         t = self.jinja_env.get_template("invalid_request.html")
         return t.render().encode('utf-8')
 
-<<<<<<< HEAD
     def margins(self, request):
         d = self.administrator.get_margins()
         def show_margins(margins):
@@ -1740,10 +1716,7 @@
         d.addCallback(show_margins)
         return NOT_DONE_YET
 
-    def error_callback(self, failure, request):
-=======
     def sputnik_error_callback(self, failure, request):
->>>>>>> 01ad71a5
         failure.trap(SputnikException)
         log.err("SputnikException in deferred for request: %s" % request)
         log.err(failure)
@@ -2008,9 +1981,8 @@
         return redirectTo('/contracts', request)
 
     def clear_contract(self, request):
-<<<<<<< HEAD
         if 'price' in request.args:
-            d = self.administrator.clear_contract(request.args['ticker'][0], float(request.args['price'][0]))
+            d = self.administrator.clear_contract(request.args['ticker'][0], Decimal(request.args['price'][0]))
         else:
             d = self.administrator.clear_contract(request.args['ticker'][0])
 
@@ -2019,14 +1991,6 @@
             request.finish()
 
         d.addCallback(clearing_done)
-=======
-        d = self.administrator.clear_contract(request.args['ticker'][0], Decimal(request.args['price'][0]))
-        def _cb(result, request):
-            request.write(redirectTo("/contracts", request))
-            request.finish()
-
-        d.addCallback(_cb, request).addErrback(self.sputnik_error_callback, request).addErrback(self.generic_error_callback, request)
->>>>>>> 01ad71a5
         return NOT_DONE_YET
 
     def liquidate_all(self, request):
@@ -2652,19 +2616,15 @@
                                  config.get("accountant", "administrator_export"),
                                  config.getint("accountant", "administrator_export_base_port"))
 
-<<<<<<< HEAD
     # Slow accountant with 20 minute timeout
     accountant_slow = AccountantProxy("dealer",
                                  config.get("accountant", "administrator_export"),
                                  config.getint("accountant", "administrator_export_base_port"),
                                  timeout=60*20)
 
-    cashier = dealer_proxy_async(config.get("cashier", "administrator_export"))
-=======
     # Set the cashier timeout to 5 seconds because sending multisig cash may
     # take a little bit
     cashier = dealer_proxy_async(config.get("cashier", "administrator_export"), timeout=5)
->>>>>>> 01ad71a5
     watchdog(config.get("watchdog", "administrator"))
     webserver = dealer_proxy_async(config.get("webserver", "administrator_export"))
 
@@ -2698,23 +2658,16 @@
 
     administrator = Administrator(session, accountant, cashier, engines,
                                   zendesk_domain,
-<<<<<<< HEAD
                                   accountant_slow, webserver,
-=======
-                                  webserver,
->>>>>>> 01ad71a5
                                   debug=debug, base_uri=base_uri,
                                   sendmail=Sendmail(from_email),
                                   user_limit=user_limit,
                                   bs_cache_update_period=bs_cache_update,
-<<<<<<< HEAD
+                                  bitgo=bitgo,
+                                  bitgo_private_key_file=bitgo_private_key_file,
+                                  testnet=config.getboolean("cashier", "testnet"),
                                   mtm_period=mtm_period,
                                   )
-=======
-                                  bitgo=bitgo,
-                                  bitgo_private_key_file=bitgo_private_key_file,
-                                  testnet=config.getboolean("cashier", "testnet"))
->>>>>>> 01ad71a5
 
     webserver_export = WebserverExport(administrator)
     ticketserver_export = TicketServerExport(administrator)
