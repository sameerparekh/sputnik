#!/usr/bin/python

"""
The administrator modifies database objects. It is allowed to access User
    objects. For other objects it delegates to appropriate services. This
    ensures there are no race conditions.

The interface is exposed with ZMQ RPC running under Twisted. Many of the RPC
    calls block, but performance is not crucial here.

"""

import config
import database
import models
import collections
from webserver import ChainedOpenSSLContextFactory

from zmq_util import export, router_share_async, dealer_proxy_async

from twisted.web.resource import Resource, IResource
from twisted.web.server import Site
from twisted.web.guard import HTTPAuthSessionWrapper, DigestCredentialFactory

from zope.interface import implements

from twisted.internet import reactor, defer
from twisted.cred.portal import IRealm, Portal
from twisted.cred.checkers import AllowAnonymousAccess, ICredentialsChecker
from twisted.cred.credentials import IUsernameHashedPassword
from twisted.cred import error as credError
from jinja2 import Environment, FileSystemLoader
import json

import logging
<<<<<<< HEAD
import autobahn, string, Crypto.Random.random
import sqlalchemy.orm.exc
=======
import string, Crypto.Random.random

from autobahn.wamp1.protocol import WampCraProtocol
>>>>>>> a67ea2fa

class AdministratorException(Exception): pass

USERNAME_TAKEN = AdministratorException(1, "Username is already taken.")
NO_SUCH_USER = AdministratorException(2, "No such user.")
FAILED_PASSWORD_CHANGE = AdministratorException(3, "Password does not match")
OUT_OF_ADDRESSES = AdministratorException(999, "Ran out of addresses.")
USER_LIMIT_REACHED = AdministratorException(5, "User limit reached")



def session_aware(func):
    def new_func(self, *args, **kwargs):
        try:
            return func(self, *args, **kwargs)
        except Exception, e:
            self.session.rollback()
            raise e
    return new_func

class Administrator:
    """
    The main administrator class. This makes changes to the database.
    """

    def __init__(self, session, accountant, debug=False):
        self.session = session
        self.accountant = accountant
        self.debug = debug

    @session_aware
    def make_account(self, username, password):
        user_count = self.session.query(models.User).count()
        # TODO: Make this configurable
        if user_count > 100:
            logging.error("User limit reached")
            raise USER_LIMIT_REACHED

        existing = self.session.query(models.User).filter_by(
            username=username).first()
        if existing:
            logging.error("Account creation failed: %s username is taken" % username)
            raise USERNAME_TAKEN

        user = models.User(username, password)
        self.session.add(user)

        contracts = self.session.query(models.Contract).filter_by(
            contract_type='cash').all()
        for contract in contracts:
            position = models.Position(user, contract)
            self.session.add(position)

        address = self.session.query(models.Addresses).filter_by(
            active=False, user=None).first()
        if not address:
            # TODO: create a new address for the user
            logging.error("Account creating failed for %s: insufficient addresses" % username)
            raise OUT_OF_ADDRESSES
        address.user = user
        address.active = True

        self.session.commit()
        logging.info("Account created for %s" % username)
        return True

    @session_aware
    def change_profile(self, username, profile):
        user = self.session.query(models.User).filter_by(
            username=username).one()
        if not user:
            raise NO_SUCH_USER

        user.email = profile.get("email", user.email)
        user.nickname = profile.get("nickname", user.nickname)
        self.session.merge(user)

        self.session.commit()
        logging.info("Profile changed for %s to %s/%s" % (user.username, user.email, user.nickname))
        return True

    @session_aware
    def reset_password_plaintext(self, username, new_password):
        user = self.session.query(models.User).filter_by(username=username).one()
        if not user:
            raise NO_SUCH_USER

        alphabet = string.digits + string.lowercase
        num = Crypto.Random.random.getrandbits(64)
        salt = ""
        while num != 0:
            num, i = divmod(num, len(alphabet))
            salt = alphabet[i] + salt
        extra = {"salt":salt, "keylen":32, "iterations":1000}
        password = WampCraProtocol.deriveKey(new_password, extra)
        user.password = "%s:%s" % (salt, password)
        self.session.add(user)
        self.session.commit()
        return True

    @session_aware
    def reset_password_hash(self, username, old_password_hash, new_password_hash):
        user = self.session.query(models.User).filter_by(username=username).one()
        if not user:
            raise NO_SUCH_USER

        [salt, hash] = user.password.split(':')

        if hash != old_password_hash:
            raise FAILED_PASSWORD_CHANGE

        user.password = "%s:%s" % (salt, new_password_hash)

        self.session.add(user)
        self.session.commit()
        return True

    def expire_all(self):
        self.session.expire_all()

    def get_users(self):
        users = self.session.query(models.User).all()
        return users

    def get_user(self, username):
        user = self.session.query(models.User).filter(models.User.username == username).one()
        return user

    def get_positions(self):
        positions = self.session.query(models.Position).all()
        return positions

    def adjust_position(self, username, ticker, adjustment):
        logging.debug("Calling adjust position for %s: %s/%d" % (username, ticker, adjustment))
        self.accountant.adjust_position(username, ticker, adjustment)

class AdminWebUI(Resource):
    isLeaf = True
    def __init__(self, administrator, avatarId, avatarLevel):
        self.administrator = administrator
        self.avatarId = avatarId
        self.avatarLevel = avatarLevel
        self.jinja_env = Environment(loader=FileSystemLoader('admin_templates'))
        Resource.__init__(self)

    def getChild(self, path, request):
        self.log(request)
        return self

    def log(self, request):
        line = '%s %s %s "%s %s %s" %d %s "%s" "%s" "%s" %s'
        logging.info(line,
                     self.avatarId,
                     request.getClientIP(),
                     request.getUser(),
                     request.method,
                     request.uri,
                     request.clientproto,
                     request.code,
                     request.sentLength or "-",
                     request.getHeader("referer") or "-",
                     request.getHeader("user-agent") or "-",
                     request.getHeader("authorization") or "-",
                     json.dumps(request.args))

    def render(self, request):
        resources = [{'/': self.login_page,
                      '/audit': self.audit},
                     {'/': self.user_list,
                      '/user_details': self.user_details},
                     {'/reset_password': self.reset_password},
                    {},
                    {},
                     {'/adjust_position': self.adjust_position}]
        resource_list = {}
        for level in range(0, len(resources) + 1):
            resource_list.update(resources[level])


    def user_list(self, request):
        # We dont need to expire here because the user_list doesn't show
        # anything that is modified by anyone but the administrator
        users = self.administrator.get_users()
        t = self.jinja_env.get_template('user_list.html')
        return t.render(users=users)

    def reset_password(self, request):
        self.administrator.reset_password_plaintext(request.args['username'][0], request.args['new_password'][0])
        return self.user_details(request)

    def user_details(self, request):
        # We are getting trades and positions which things other than the administrator
        # are modifying, so we need to do an expire here
        self.administrator.expire_all()

        user = self.administrator.get_user(request.args['username'][0])
        t = self.jinja_env.get_template('user_details.html')
        rendered = t.render(user=user, debug=self.administrator.debug)
        return rendered

    def adjust_position(self, request):
        self.administrator.adjust_position(request.args['username'][0], request.args['contract'][0],
                                           int(request.args['adjustment'][0]))
        return self.user_details(request)

    def audit(self, request):
        # We are getting trades and positions which things other than the administrator
        # are modifying, so we need to do an expire here
        self.administrator.expire_all()
        # TODO: Do this in SQLalchemy
        positions = self.administrator.get_positions()
        position_totals = collections.defaultdict(int)
        positions_by_ticker = collections.defaultdict(list)
        for position in positions:
            if position.position is not None:
                position_totals[position.contract.ticker] += position.position

            positions_by_ticker[position.contract.ticker].append(position)

        t = self.jinja_env.get_template('audit.html')
        rendered = t.render(positions_by_ticker=positions_by_ticker, position_totals=position_totals)
        return rendered

class PasswordChecker:
    implements(ICredentialsChecker)
    credentialInterfaces = (IUsernameHashedPassword,)

    def __init__(self, session):
        self.session = session

    def requestAvatarId(self, credentials):
        username = credentials.username
        try:
            admin_user = self.session.query(models.User).filter(username=username).one()
        except sqlalchemy.orm.exc.NoResultFound as e:
            return defer.fail(credError.UnauthorizedLogin("No such user"))

        if credentials.checkPassword(username.password):
            return defer.succeed(username)
        else:
            return defer.fail("Bad password")

class SimpleRealm(object):
    implements(IRealm)

    def __init__(self, administrator, session):
        self.administrator = administrator

    def requestAvatar(self, avatarId, mind, *interfaces):
        if IResource in interfaces:
            if avatarId is checkers.ANONYMOUS:
                avatarLevel = 0
            else:
                user = self.session.query(models.User).filter(username=avatarId).one()
                avatarLevel = user.admin_level

            return IResource, AdminWebUI(self.administrator, avatarId, avatarLevel), lambda: None
        raise NotImplementedError

class WebserverExport:
    """
    For security reasons, the webserver only has access to a limit subset of
        the administrator functionality. This is exposed here.
    """

    def __init__(self, administrator):
        self.administrator = administrator

    @export
    def make_account(self, username, password):
        return self.administrator.make_account(username, password)

    @export
    def change_profile(self, username, profile):
        return self.administrator.change_profile(username, profile)

    @export
    def reset_password_hash(self, username, old_password_hash, new_password_hash):
        return self.administrator.reset_password_hash(username, old_password_hash, new_password_hash)

if __name__ == "__main__":
    logging.basicConfig(level=logging.DEBUG)

    session = database.make_session()

    debug = config.getboolean("administrator", "debug")
    accountant = dealer_proxy_async(config.get("accountant", "administrator_export"))

    administrator = Administrator(session, accountant, debug)
    webserver_export = WebserverExport(administrator)

    router_share_async(webserver_export,
        config.get("administrator", "webserver_export"))

    checkers = [PasswordChecker(session), AllowAnonymousAccess()]
    wrapper = HTTPAuthSessionWrapper(Portal(SimpleRealm(administrator), checkers),
            [DigestCredentialFactory('md5', 'Sputnik Admin Interface')])

    # SSL
    if config.getboolean("webserver", "ssl"):
        key = config.get("webserver", "ssl_key")
        cert = config.get("webserver", "ssl_cert")
        cert_chain = config.get("webserver", "ssl_cert_chain")
        contextFactory = ChainedOpenSSLContextFactory(key, cert_chain)
        reactor.listenSSL(config.getint("administrator", "UI_port"), Site(resource=wrapper),
                          contextFactory,
                          interface=config.get("administrator", "interface"))
    else:
        reactor.listenTCP(config.getint("administrator", "UI_port"), Site(resource=wrapper),
                          interface=config.get("administrator", "interface"))

    reactor.run()
<|MERGE_RESOLUTION|>--- conflicted
+++ resolved
@@ -33,14 +33,10 @@
 import json
 
 import logging
-<<<<<<< HEAD
 import autobahn, string, Crypto.Random.random
 import sqlalchemy.orm.exc
-=======
-import string, Crypto.Random.random
 
 from autobahn.wamp1.protocol import WampCraProtocol
->>>>>>> a67ea2fa
 
 class AdministratorException(Exception): pass
 
