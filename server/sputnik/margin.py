--- conflicted
+++ resolved
@@ -94,50 +94,22 @@
 
     # Deal with cash_pair orders separately because there are no cash_pair positions
     for order in open_orders:
+        fees = util.get_fees(username, order.contract, order.price, order.quantity, trial_period=trial_period)
+        
         if order.contract.contract_type == 'cash_pair':
-<<<<<<< HEAD
             transaction_size = util.get_cash_spent(order.contract, order.price, order.quantity)
             if order.side == 'BUY':
                 max_cash_spent[order.contract.denominated_contract.ticker] += transaction_size
-
+                if order.contract.payout_contract.ticker in fees:
+                    fees[order.contract.payout_contract.ticker] = max(0, fees[order.contract.payout_contract.ticker] - order.quantity_left)
             if order.side == 'SELL':
                 max_cash_spent[order.contract.payout_contract.ticker] += order.quantity_left
+                if order.contract.denominated_contract.ticker in fees:
+                    fees[order.contract.denominated_contract.ticker] = max(0, fees[order.contract.denominated_contract.ticker] - transaction_size_int)
 
-        fees = util.get_fees(username, order.contract, order.price, order.quantity, trial_period=trial_period)
-=======
-            denominated_contract = order.contract.denominated_contract
-            payout_contract = order.contract.payout_contract
-
-            transaction_size_float = order.quantity_left * order.price / (order.contract.denominator *
-                                                                          payout_contract.denominator)
-            transaction_size_int = int(transaction_size_float)
-            if transaction_size_float != transaction_size_int:
-                log.err("Position change is not an integer.")
-
-            fees = util.get_fees(username, order.contract, transaction_size_int, trial_period=trial_period)
-
-            if order.side == 'BUY':
-                max_cash_spent[denominated_contract.ticker] += transaction_size_int
-                if payout_contract.ticker in fees:
-                    fees[payout_contract.ticker] = max(0, fees[payout_contract.ticker] - order.quantity_left)
-            if order.side == 'SELL':
-                max_cash_spent[payout_contract.ticker] += order.quantity_left
-                if denominated_contract.ticker in fees:
-                    fees[denominated_contract.ticker] = max(0, fees[denominated_contract.ticker] - transaction_size_int)
-
-        elif order.contract.contract_type == 'prediction':
-            transaction_size_float = order.quantity_left * order.price * order.contract.lot_size / order.contract.denominator
-            transaction_size_int = int(transaction_size_float)
-            if transaction_size_int != transaction_size_float:
-                log.err("Position change is not an integer")
-            fees = util.get_fees(username, order.contract, transaction_size_int, trial_period=trial_period)
-
-        else:
-            raise NotImplementedError
-
->>>>>>> e4a75d3b
         for ticker, fee in fees.iteritems():
             max_cash_spent[ticker] += fee
+
 
 
     # Make sure max_cash_spent has something in it for every cash contract
