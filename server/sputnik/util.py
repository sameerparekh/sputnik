__author__ = 'sameer'

from datetime import datetime
from twisted.internet import ssl
from OpenSSL import SSL
import models
import sys
import math
import time
import uuid
from sqlalchemy.orm.exc import NoResultFound
from sqlalchemy import func
from twisted.python import log
<<<<<<< HEAD
import models
=======
import twisted.python.util
>>>>>>> 99494e25

def get_locale_template(locale, jinja_env, template):
    locales = [locale, "root"]
    templates = [template.format(locale=locale) for locale in locales]
    t = jinja_env.select_template(templates)
    return t

def timed(f):
    def wrapped(*args, **kwargs):
        start = time.time()
        result = f(*args, **kwargs)
        stop = time.time()
        log.msg("%s completed in %dms." % (f.__name__, (stop - start) * 1000))
        return result
    return wrapped

def get_uid():
    return uuid.uuid4().get_hex()

def price_to_wire(contract, price):
    if contract.contract_type == "cash_pair":
        price = price * contract.denominated_contract.denominator * contract.denominator
    else:
        price = price * contract.denominator

    p = price - price % contract.tick_size
    if p != int(p):
        raise Exception("price_to_wire returns non-integer value")
    else:
        return int(p)

def price_from_wire(contract, price):
    if contract.contract_type == "cash_pair":
        return float(price) / (contract.denominated_contract.denominator * contract.denominator)
    else:
        return float(price) / contract.denominator

def quantity_from_wire(contract, quantity):
    if contract.contract_type == "prediction" or contract.contract_type == "futures":
        return quantity
    elif contract.contract_type == "cash":
        return float(quantity) / contract.denominator
    else:
        return float(quantity) / contract.payout_contract.denominator

def quantity_to_wire(contract, quantity):
    if contract.contract_type == "prediction" or contract.contract_type == "futures":
        q = quantity
    elif contract.contract_type == "cash":
        q = quantity * contract.denominator
    else:
        quantity = quantity * contract.payout_contract.denominator
        q = quantity - quantity % contract.lot_size

    if q != int(q):
        raise Exception("quantity_to_wire returns non-integer value")
    else:
        return int(q)

def get_precision(numerator, denominator):
    if numerator <= denominator:
        return 0
    else:
        return math.log10(numerator / denominator)

def get_price_precision(contract):
    if contract.contract_type == "cash_pair":
        return get_precision(contract.denominated_contract.denominator * contract.denominator, contract.tick_size)
    else:
        return get_precision(contract.denominator, contract.tick_size)

def get_quantity_precision(contract):
    if contract.contract_type == "prediction" or contract.contract_type == "futures":
        return 0
    elif contract.contract_type == "cash":
        return get_precision(contract.denominator, contract.lot_size)
    else:
        return get_precision(contract.payout_contract.denominator, contract.lot_size)

def price_fmt(contract, price):
        return ("{price:.%df}" % get_price_precision(contract)).format(price=price_from_wire(contract, price))

def quantity_fmt(contract, quantity):
        return ("{quantity:.%df}" % get_quantity_precision(contract)).format(quantity=quantity_from_wire(contract,
                                                                                                         quantity))

def dt_to_timestamp(dt):
    """Turns a datetime into a Sputnik timestamp (microseconds since epoch)

    :param dt:
    :type dt: datetime.datetime
    :returns: int
    """
    epoch = datetime.utcfromtimestamp(0)
    delta = dt - epoch
    timestamp = int(delta.total_seconds() * 1e6)
    return timestamp

def timestamp_to_dt(timestamp):
    """Turns a sputnik timestamp into a python datetime

    :param timestamp:
    :type timestamp: int
    :returns: datetime.datetime
    """
    return datetime.utcfromtimestamp(timestamp/1e6)

def get_cash_spent(contract, price, quantity):
    if contract.contract_type == "futures" or contract.contract_type == "prediction":
        cash_float = float(quantity * price * contract.lot_size) / contract.denominator
    else:
        payout_contract = contract.payout_contract
        cash_float = float(quantity * price) / (contract.denominator * payout_contract.denominator)

    cash_int = int(cash_float)
    if cash_float != cash_int:
        message = "cash_spent (%f) is not an integer: (quantity=%d price=%d contract.lot_size=%d contract.denominator=%d" % \
                  (cash_float, quantity, price, contract.lot_size, contract.denominator)
        log.err(message)

    return cash_int

def get_fees(user, contract, price, quantity, trial_period=False, ap=None):
    """
    Given a transaction, figure out how much fees need to be paid in what currencies
    :param username:
    :type username: str
    :param contract:
    :type contract: Contract
    :param transaction_size:
    :type transaction_size: int
    :returns: dict
    """

    # No fees during trial period
    if trial_period:
        return {}

    # TODO: Make fees based on transaction size
    transaction_size = get_cash_spent(contract, price, quantity)
    base_fee = transaction_size * contract.fees
    # If we don't know the aggressive/passive -- probably because we're
    # checking what the fees might be before placing an order
    # so we assume the fees are the max possible
    if ap is None:
        user_factor = max(user.fees.aggressive_factor, user.fees.passive_factor)
    elif ap == "aggressive":
        user_factor = user.fees.aggressive_factor
    else:
        user_factor = user.fees.passive_factor

    # 100 because factors are in % and 10000 because fees are in bps
    final_fee = int(round(base_fee * user_factor / 100 / 10000))
    return {contract.denominated_contract.ticker: final_fee}

def get_deposit_fees(user, contract, deposit_amount, trial_period=False):
    if trial_period:
        return {}

    base_fee = contract.deposit_base_fee + float(deposit_amount * contract.deposit_bps_fee) / 10000
    user_factor = float(user.fees.deposit_factor) / 100
    final_fee = int(round(base_fee * user_factor))

    return {contract.ticker: final_fee}

def get_withdraw_fees(user, contract, withdraw_amount, trial_period=False):
    if trial_period:
        return {}

    base_fee = contract.withdraw_base_fee + float(withdraw_amount * contract.withdraw_bps_fee) / 10000
    user_factor = float(user.fees.withdraw_factor) / 100
    final_fee = int(round(base_fee * user_factor))

    return {contract.ticker: final_fee}


def get_contract(session, ticker):
    """
    Return the Contract object corresponding to the ticker.
    :param session: the sqlalchemy session to use
    :param ticker: the ticker to look up or a Contract id
    :type ticker: str, models.Contract
    :returns: models.Contract -- the Contract object matching the ticker
    :raises: AccountantException
    """

    # TODO: memoize this!

    if isinstance(ticker, models.Contract):
        return ticker

    try:
        ticker = int(ticker)
        return session.query(models.Contract).filter_by(
            id=ticker).one()
    except NoResultFound:
        raise Exception("Could not resolve contract '%s'." % ticker)
    except ValueError:
        # drop through
        pass

    try:
        return session.query(models.Contract).filter_by(
            ticker=ticker).order_by(models.Contract.id.desc()).first()
    except NoResultFound:
        raise Exception("Could not resolve contract '%s'." % ticker)

def position_calculated(position, session, checkpoint=None, start=None, end=None):
    if start is None:
        start = position.position_cp_timestamp or timestamp_to_dt(0)
    if checkpoint is None:
        checkpoint = position.position_checkpoint or 0

    rows = session.query(func.sum(models.Posting.quantity).label('quantity_sum'),
                         func.max(models.Journal.timestamp).label('last_timestamp')).filter_by(
        username=position.username).filter_by(
        contract_id=position.contract_id).filter(
        models.Journal.id==models.Posting.journal_id).filter(
        models.Journal.timestamp > start)
    if end is not None:
        rows = rows.filter(models.Journal.timestamp <= end)

    try:
        grouped = rows.group_by(models.Posting.username).one()
        calculated = grouped.quantity_sum
        last_posting_timestamp = grouped.last_timestamp
    except NoResultFound:
        calculated = 0
        last_posting_timestamp = None


    return int(checkpoint + calculated), last_posting_timestamp

class ChainedOpenSSLContextFactory(ssl.DefaultOpenSSLContextFactory):
    def __init__(self, privateKeyFileName, certificateChainFileName,
                 sslmethod=SSL.SSLv23_METHOD):
        """

        :param privateKeyFileName:
        :param certificateChainFileName:
        :param sslmethod:
        """
        self.privateKeyFileName = privateKeyFileName
        self.certificateChainFileName = certificateChainFileName
        self.sslmethod = sslmethod
        self.cacheContext()

    def cacheContext(self):
        """


        """
        ctx = SSL.Context(self.sslmethod)
        ctx.use_certificate_chain_file(self.certificateChainFileName)
        ctx.use_privatekey_file(self.privateKeyFileName)
        self._context = ctx

class SputnikObserver(log.FileLogObserver):
    levels = {10: "DEBUG", 20:"INFO", 30:"WARN", 40:"ERROR", 50:"CRITICAL"}

    def __init__(self, level=20):
        self.level = level
        log.FileLogObserver.__init__(self, sys.stdout)

    def emit(self, eventDict):
        text = log.textFromEventDict(eventDict)
        if text is None:
            return
        
        level = eventDict.get("level", 20)
        if level < self.level:
            return

        timeStr = self.formatTime(eventDict['time'])
        fmtDict = {'system': eventDict['system'],
                   'text': text.replace("\n", "\n\t"),
                   'level': self.levels[level]}
        msgStr = log._safeFormat("%(level)s [%(system)s] %(text)s\n", fmtDict)

        twisted.python.util.untilConcludes(self.write, timeStr + " " + msgStr)
        twisted.python.util.untilConcludes(self.flush)

class Logger:
    def __init__(self, prefix):
        self.prefix = prefix

    def debug(self, message=None):
        log.msg(message, system=self.prefix, level=10)

    def info(self, message=None):
        log.msg(message, system=self.prefix, level=20)

    def warn(self, message=None):
        log.msg(message, system=self.prefix, level=30)

    def error(self, message=None):
        log.err(message, system=self.prefix, level=40)

    def critical(self, message=None):
        log.err(message, system=self.prefix, level=50)
<|MERGE_RESOLUTION|>--- conflicted
+++ resolved
@@ -11,11 +11,8 @@
 from sqlalchemy.orm.exc import NoResultFound
 from sqlalchemy import func
 from twisted.python import log
-<<<<<<< HEAD
+import twisted.python.util
 import models
-=======
-import twisted.python.util
->>>>>>> 99494e25
 
 def get_locale_template(locale, jinja_env, template):
     locales = [locale, "root"]
