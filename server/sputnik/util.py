--- conflicted
+++ resolved
@@ -11,10 +11,8 @@
 from sqlalchemy.orm.exc import NoResultFound
 from sqlalchemy import func
 from twisted.python import log
-<<<<<<< HEAD
 import twisted.python.util
 import models
-=======
 from zmq_util import ComponentExport
 from sqlalchemy.orm.session import Session
 
@@ -47,7 +45,6 @@
             if isinstance(session, Session):
                 session.rollback()
     return wrapped
->>>>>>> 1347c635
 
 def get_locale_template(locale, jinja_env, template):
     locales = [locale, "root"]
