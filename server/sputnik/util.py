__author__ = 'sameer'

from datetime import datetime
from twisted.internet import ssl
from OpenSSL import SSL
import models
import sys
import math
import time
import uuid
from sqlalchemy.orm.exc import NoResultFound
from sqlalchemy import func
from twisted.python import log
<<<<<<< HEAD
import hashlib
=======
from zmq_util import ComponentExport
from sqlalchemy.orm.session import Session

#
# This doesn't work properly
#
def except_trace_alert(func):
    def wrapped(self, *args, **kwargs):
        try:
            return func(self, *args, **kwargs)
        except Exception as e:
            log.err("Unhandled exception in %s" % func.__name__)
            log.err(e)
            if hasattr(self, 'alerts_proxy') and self.alerts_proxy is not None:
                self.alerts_proxy.send_alert(str(e), "Unhandled exception in %s" % func.__name__)
            raise e

    return wrapped

def session_aware(func):
    def wrapped(self, *args, **kwargs):
        try:
            return func(self, *args, **kwargs)
        finally:
            if isinstance(self, ComponentExport):
                session = self.component.session
            else:
                session = self.session

            if isinstance(session, Session):
                session.rollback()
    return wrapped
>>>>>>> c54e8b74

def get_locale_template(locale, jinja_env, template):
    locales = [locale, "root"]
    templates = [template.format(locale=locale) for locale in locales]
    t = jinja_env.select_template(templates)
    return t

def timed(f):
    def wrapped(*args, **kwargs):
        start = time.time()
        result = f(*args, **kwargs)
        stop = time.time()
        log.msg("%s completed in %dms." % (f.__name__, (stop - start) * 1000))
        return result
    return wrapped

def get_uid():
    return uuid.uuid4().get_hex()

def malicious_looking(w):
    """

    :param w:
    :returns: bool
    """
    return any(x in w for x in '<>&')

def encode_username(username):
    return hashlib.sha256(username).hexdigest()

def price_to_wire(contract, price):
    if contract.contract_type == "prediction":
        price = price * contract.denominator
    else:
        price = price * contract.denominated_contract.denominator * contract.denominator

    p = price - price % contract.tick_size
    if p != int(p):
        raise Exception("price_to_wire returns non-integer value")
    else:
        return int(p)

def price_from_wire(contract, price):
    if contract.contract_type == "prediction":
        return float(price) / contract.denominator
    else:
        return float(price) / (contract.denominated_contract.denominator * contract.denominator)

def quantity_from_wire(contract, quantity):
    if contract.contract_type == "prediction":
        return quantity
    elif contract.contract_type == "cash":
        return float(quantity) / contract.denominator
    else:
        return float(quantity) / contract.payout_contract.denominator

def quantity_to_wire(contract, quantity):
    if contract.contract_type == "prediction":
        q = quantity
    elif contract.contract_type == "cash":
        q = quantity * contract.denominator
    else:
        quantity = quantity * contract.payout_contract.denominator
        q = quantity - quantity % contract.lot_size

    if q != int(q):
        raise Exception("quantity_to_wire returns non-integer value")
    else:
        return int(q)

def get_precision(numerator, denominator):
    if numerator <= denominator:
        return 0
    else:
        return math.log10(numerator / denominator)

def get_price_precision(contract):
    if contract.contract_type == "prediction":
        return get_precision(contract.denominator, contract.tick_size)
    else:
        return get_precision(contract.denominated_contract.denominator * contract.denominator, contract.tick_size)

def get_quantity_precision(contract):
    if contract.contract_type == "prediction":
        return 0
    elif contract.contract_type == "cash":
        return get_precision(contract.denominator, contract.lot_size)
    else:
        return get_precision(contract.payout_contract.denominator, contract.lot_size)

def price_fmt(contract, price):
        return ("{price:.%df}" % get_price_precision(contract)).format(price=price_from_wire(contract, price))

def quantity_fmt(contract, quantity):
        return ("{quantity:.%df}" % get_quantity_precision(contract)).format(quantity=quantity_from_wire(contract,
                                                                                                         quantity))

def dt_to_timestamp(dt):
    """Turns a datetime into a Sputnik timestamp (microseconds since epoch)

    :param dt:
    :type dt: datetime.datetime
    :returns: int
    """
    epoch = datetime.utcfromtimestamp(0)
    delta = dt - epoch
    timestamp = int(delta.total_seconds() * 1e6)
    return timestamp

def timestamp_to_dt(timestamp):
    """Turns a sputnik timestamp into a python datetime

    :param timestamp:
    :type timestamp: int
    :returns: datetime.datetime
    """
    return datetime.utcfromtimestamp(timestamp/1e6)


def get_fees(user, contract, transaction_size, trial_period=False, ap=None):
    """
    Given a transaction, figure out how much fees need to be paid in what currencies
    :param username:
    :type username: str
    :param contract:
    :type contract: Contract
    :param transaction_size:
    :type transaction_size: int
    :returns: dict
    """

    # No fees during trial period
    if trial_period:
        return {}

    # Right now fees are very simple, just 40bps of the total from_currency amount
    # but only charged to the liquidity taker
    # TODO: Make fees based on transaction size

    base_fee = transaction_size * contract.fees
    # If we don't know the aggressive/passive -- probably because we're
    # checking what the fees might be before placing an order
    # so we assume the fees are the max possible
    if ap is None:
        user_factor = max(user.fees.aggressive_factor, user.fees.passive_factor)
    elif ap == "aggressive":
        user_factor = user.fees.aggressive_factor
    else:
        user_factor = user.fees.passive_factor

    # 100 because factors are in % and 10000 because fees are in bps
    final_fee = int(round(base_fee * user_factor / 100 / 10000))
    return {contract.denominated_contract.ticker: final_fee}

def get_deposit_fees(user, contract, deposit_amount, trial_period=False):
    if trial_period:
        return {}

    base_fee = contract.deposit_base_fee + float(deposit_amount * contract.deposit_bps_fee) / 10000
    user_factor = float(user.fees.deposit_factor) / 100
    final_fee = int(round(base_fee * user_factor))

    return {contract.ticker: final_fee}

def get_withdraw_fees(user, contract, withdraw_amount, trial_period=False):
    if trial_period:
        return {}

    base_fee = contract.withdraw_base_fee + float(withdraw_amount * contract.withdraw_bps_fee) / 10000
    user_factor = float(user.fees.withdraw_factor) / 100
    final_fee = int(round(base_fee * user_factor))

    return {contract.ticker: final_fee}


def get_contract(session, ticker):
    """
    Return the Contract object corresponding to the ticker.
    :param session: the sqlalchemy session to use
    :param ticker: the ticker to look up or a Contract id
    :type ticker: str, models.Contract
    :returns: models.Contract -- the Contract object matching the ticker
    :raises: AccountantException
    """

    # TODO: memoize this!

    if isinstance(ticker, models.Contract):
        return ticker

    try:
        ticker = int(ticker)
        return session.query(models.Contract).filter_by(
            id=ticker).one()
    except NoResultFound:
        raise Exception("Could not resolve contract '%s'." % ticker)
    except ValueError:
        # drop through
        pass

    try:
        return session.query(models.Contract).filter_by(
            ticker=ticker).order_by(models.Contract.id.desc()).first()
    except NoResultFound:
        raise Exception("Could not resolve contract '%s'." % ticker)

def position_calculated(position, session, checkpoint=None, start=None, end=None):
    if start is None:
        start = position.position_cp_timestamp or timestamp_to_dt(0)
    if checkpoint is None:
        checkpoint = position.position_checkpoint or 0

    rows = session.query(func.sum(models.Posting.quantity).label('quantity_sum'),
                         func.max(models.Journal.timestamp).label('last_timestamp')).filter_by(
        username=position.username).filter_by(
        contract_id=position.contract_id).filter(
        models.Journal.id==models.Posting.journal_id).filter(
        models.Journal.timestamp > start)
    if end is not None:
        rows = rows.filter(models.Journal.timestamp <= end)

    try:
        grouped = rows.group_by(models.Posting.username).one()
        calculated = grouped.quantity_sum
        last_posting_timestamp = grouped.last_timestamp
    except NoResultFound:
        calculated = 0
        last_posting_timestamp = None


    return checkpoint + calculated, last_posting_timestamp

class ChainedOpenSSLContextFactory(ssl.DefaultOpenSSLContextFactory):
    def __init__(self, privateKeyFileName, certificateChainFileName,
                 sslmethod=SSL.SSLv23_METHOD):
        """

        :param privateKeyFileName:
        :param certificateChainFileName:
        :param sslmethod:
        """
        self.privateKeyFileName = privateKeyFileName
        self.certificateChainFileName = certificateChainFileName
        self.sslmethod = sslmethod
        self.cacheContext()

    def cacheContext(self):
        """


        """
        ctx = SSL.Context(self.sslmethod)
        ctx.use_certificate_chain_file(self.certificateChainFileName)
        ctx.use_privatekey_file(self.privateKeyFileName)
        self._context = ctx
<|MERGE_RESOLUTION|>--- conflicted
+++ resolved
@@ -11,11 +11,9 @@
 from sqlalchemy.orm.exc import NoResultFound
 from sqlalchemy import func
 from twisted.python import log
-<<<<<<< HEAD
-import hashlib
-=======
 from zmq_util import ComponentExport
 from sqlalchemy.orm.session import Session
+import hashlib
 
 #
 # This doesn't work properly
@@ -46,7 +44,6 @@
             if isinstance(session, Session):
                 session.rollback()
     return wrapped
->>>>>>> c54e8b74
 
 def get_locale_template(locale, jinja_env, template):
     locales = [locale, "root"]
@@ -302,3 +299,47 @@
         ctx.use_certificate_chain_file(self.certificateChainFileName)
         ctx.use_privatekey_file(self.privateKeyFileName)
         self._context = ctx
+
+class SputnikObserver(log.FileLogObserver):
+    levels = {10: "DEBUG", 20:"INFO", 30:"WARN", 40:"ERROR", 50:"CRITICAL"}
+
+    def __init__(self, level=20):
+        self.level = level
+        log.FileLogObserver.__init__(self, sys.stdout)
+
+    def emit(self, eventDict):
+        text = log.textFromEventDict(eventDict)
+        if text is None:
+            return
+        
+        level = eventDict.get("level", 20)
+        if level < self.level:
+            return
+
+        timeStr = self.formatTime(eventDict['time'])
+        fmtDict = {'system': eventDict['system'],
+                   'text': text.replace("\n", "\n\t"),
+                   'level': self.levels[level]}
+        msgStr = log._safeFormat("%(level)s [%(system)s] %(text)s\n", fmtDict)
+
+        twisted.python.util.untilConcludes(self.write, timeStr + " " + msgStr)
+        twisted.python.util.untilConcludes(self.flush)
+
+class Logger:
+    def __init__(self, prefix):
+        self.prefix = prefix
+
+    def debug(self, message=None):
+        log.msg(message, system=self.prefix, level=10)
+
+    def info(self, message=None):
+        log.msg(message, system=self.prefix, level=20)
+
+    def warn(self, message=None):
+        log.msg(message, system=self.prefix, level=30)
+
+    def error(self, message=None):
+        log.err(message, system=self.prefix, level=40)
+
+    def critical(self, message=None):
+        log.err(message, system=self.prefix, level=50)
