--- conflicted
+++ resolved
@@ -576,12 +576,39 @@
             logging.error("Error: %s" % e)
             session.rollback()
 
-<<<<<<< HEAD
+    def new_permission_group(self, name):
+        try:
+            logging.debug("Creating new permission group %s" % name)
+            permission_group = models.PermissionGroup(name)
+            self.session.add(permission_group)
+            self.session.commit()
+        except Exception as e:
+            logging.error("Error: %s" % e)
+            self.session.rollback()
     def get_balance_sheet(self):
         positions = self.session.query(models.Position).all()
         balance_sheet = {'assets': {},
                          'liabilities': {}
         }
+
+    def modify_permission_group(self, id, permissions):
+        try:
+            logging.debug("Modifying permission group %d to %s" % (id, permissions))
+            permission_group = self.session.query(models.PermissionGroup).filter_by(id=id).one()
+            permission_group.trade = 'trade' in permissions
+            permission_group.withdraw = 'withdraw' in permissions
+            permission_group.deposit = 'deposit' in permissions
+            permission_group.login = 'login' in permissions
+            self.session.add(permission_group)
+            self.session.commit()
+        except Exception as e:
+            logging.error("Error: %s" % e)
+            self.session.rollback()
+
+    def get_permissions(self, username):
+        user = self.get_user(username)
+        permissions = user.permissions.dict
+        return permissions
 
         for position in positions:
             if position.position is not None:
@@ -615,36 +642,6 @@
                 del details['positions_raw']
 
         return balance_sheet
-=======
-    def new_permission_group(self, name):
-        try:
-            logging.debug("Creating new permission group %s" % name)
-            permission_group = models.PermissionGroup(name)
-            self.session.add(permission_group)
-            self.session.commit()
-        except Exception as e:
-            logging.error("Error: %s" % e)
-            self.session.rollback()
-
-    def modify_permission_group(self, id, permissions):
-        try:
-            logging.debug("Modifying permission group %d to %s" % (id, permissions))
-            permission_group = self.session.query(models.PermissionGroup).filter_by(id=id).one()
-            permission_group.trade = 'trade' in permissions
-            permission_group.withdraw = 'withdraw' in permissions
-            permission_group.deposit = 'deposit' in permissions
-            permission_group.login = 'login' in permissions
-            self.session.add(permission_group)
-            self.session.commit()
-        except Exception as e:
-            logging.error("Error: %s" % e)
-            self.session.rollback()
-
-    def get_permissions(self, username):
-        user = self.get_user(username)
-        permissions = user.permissions.dict
-        return permissions
->>>>>>> 5d772575
 
 class WebserverExport:
     def __init__(self, accountant):
@@ -659,13 +656,12 @@
         return self.accountant.cancel_order(order_id)
 
     @export
-<<<<<<< HEAD
+    def get_permissions(self, username):
+        return self.accountant.get_permissions(username)
+    @export
     def get_audit(self):
         return self.accounant.get_audit()
-=======
-    def get_permissions(self, username):
-        return self.accountant.get_permissions(username)
->>>>>>> 5d772575
+
 
 
 class EngineExport:
@@ -707,11 +703,10 @@
         self.accountant.transfer_position(ticker, from_user, to_user, quantity, from_description, to_description)
 
     @export
-<<<<<<< HEAD
     def get_balance_sheet(self):
         return self.accountant.get_balance_sheet()
 
-=======
+    @export
     def change_permission_group(self, username, id):
         self.accountant.change_permission_group(username, id)
 
@@ -722,7 +717,6 @@
     @export
     def modify_permission_group(self, id, permissions):
         self.accountant.modify_permission_group(id, permissions)
->>>>>>> 5d772575
 
 if __name__ == "__main__":
     logging.basicConfig(format='%(asctime)s - %(levelname)s - %(funcName)s() %(lineno)d:\t %(message)s', level=logging.DEBUG)
