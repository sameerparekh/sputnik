#!/usr/bin/env python
"""
.. module:: accountant

The accountant is responsible for user-specific data, except for login sorts of data, which are managed by the
administrator. It is responsible for the following:

* models.Position
* models.PermissionGroup

"""

import sys
from optparse import OptionParser

import config
from rpc_schema import schema

<<<<<<< HEAD

=======
from optparse import OptionParser
from decimal import Decimal
>>>>>>> 01ad71a5
parser = OptionParser()
parser.add_option("-c", "--config", dest="filename",
                  help="config file")
(options, args) = parser.parse_args()
if options.filename:
    config.reconfigure(options.filename)

import database
import models
import margin
import util
import ledger
from alerts import AlertsProxy
from sendmail import Sendmail

from ledger import create_posting

from zmq_util import export, dealer_proxy_async, router_share_async, pull_share_async, \
    push_proxy_async, RemoteCallTimedOut, RemoteCallException, ComponentExport

from twisted.internet import reactor, defer, task
from twisted.python import log
from sqlalchemy.orm.exc import NoResultFound
from sqlalchemy.exc import SQLAlchemyError
from sqlalchemy import func
from watchdog import watchdog
from jinja2 import Environment, FileSystemLoader

import time
from datetime import datetime
from util import session_aware
from exception import *

INSUFFICIENT_MARGIN = AccountantException("exceptions/accountant/insufficient_margin")
TRADE_NOT_PERMITTED = AccountantException("exceptions/accountant/trade_not_permitted")
WITHDRAW_NOT_PERMITTED = AccountantException("exceptions/accountant/withdraw_not_permitted")
INVALID_CURRENCY_QUANTITY = AccountantException("exceptions/accountant/invalid_currency_quantity")
DISABLED_USER = AccountantException("exceptions/accountant/disabled_user")
CONTRACT_EXPIRED = AccountantException("exceptions/accountant/contract_expired")
CONTRACT_NOT_EXPIRED = AccountantException("exceptions/accountant/contract_not_expired")
NON_CLEARING_CONTRACT = AccountantException("exceptions/accountant/non_clearing_contract")
CONTRACT_CLEARING = AccountantException(9, "exceptions/accountant/contract_clearing")
CONTRACT_NOT_ACTIVE = AccountantException("exceptions/accountant/contract_not_active")
NO_ORDER_FOUND = AccountantException("exceptions/accountant/no_order_found")
USER_ORDER_MISMATCH = AccountantException("exceptions/accountant/user_order_mismatch")
ORDER_CANCELLED = AccountantException("exceptions/accountant/order_cancelled")
WITHDRAWAL_TOO_SMALL = AccountantException("exceptions/accountant/withdrawal_too_small")
NO_SUCH_USER = AccountantException("exceptions/accountant/no_such_user")
INVALID_PRICE_QUANTITY = AccountantException("exceptions/accountant/invalid_price_quantity")

class Accountant:
    """The Accountant primary class

    """
    def __init__(self, session, engines, cashier, ledger, webserver, accountant_proxy,
                 alerts_proxy, accountant_number=0, debug=False, trial_period=False,
                 mimetic_share=0.5, sendmail=None, template_dir='admin_templates'):
        """Initialize the Accountant

        :param session: The SQL Alchemy session
        :type session:
        :param debug: Whether or not weird things can happen like position adjustment
        :type debug: bool

        """

        self.session = session
        self.debug = debug
        self.deposit_limits = {}
        # TODO: Make this configurable
        self.vendor_share_config = { 'm2': mimetic_share,
                                     'customer': 1.0-mimetic_share
        }
        self.safe_prices = {}
        self.engines = engines
        self.ledger = ledger
        self.cashier = cashier
        self.accountant_proxy = accountant_proxy
        self.trial_period = trial_period
        self.alerts_proxy = alerts_proxy
        for contract in self.session.query(models.Contract).filter_by(
                active=True).filter(models.Contract.contract_type != "cash"):
            d = self.engines[contract.ticker].get_safe_price()
            def get_cb(ticker):
                def _cb(safe_price):
                    self.safe_prices[ticker] = safe_price

                return _cb

            d.addCallback(get_cb(contract.ticker))

        self.webserver = webserver
        self.disabled_users = {}
        self.clearing_contracts = {}
        self.accountant_number = accountant_number
        self.jinja_env = Environment(loader=FileSystemLoader(template_dir))
        self.sendmail = sendmail

    def post_or_fail(self, *postings):
        # This is the core ledger communication method.
        # Posting happens as follows:
        # 1. All affected positions have a counter incremented to keep track of
        #    pending postings.
        # 2. The ledger's RPC post() is invoked.
        # 3. When the call returns, the position counters are decremented. This
        #    happens whether or not there was an error.
        # 4a. If there was no error, positions are updated and the webserver is
        #     notified.
        # 4b. If there was an error, an effort is made to determine what caused
        #     it. If the error was severe, send_alert() is called to let us
        #     know. In all cases, the error is propogated downstream to let
        #     whoever called post_or_fail know that the post was not successful.
        # Note: It is *important* that all invocations of post_or_fail attach
        #       an errback (even if it is just log.err) to catch the
        #       propogating error.
        # We initialize positions here if they don't already exist

        def update_counters(increment=False):
            change = 1 if increment else -1

            try:
                for posting in postings:
                    position = self.get_position(
                            posting['username'], posting['contract'])
                    position.pending_postings += change
                    # we might be initializing the position here, so make sure it is in db
                    self.session.add(position)
                self.session.commit()
            except SQLAlchemyError, e:
                log.err("Could not update counters: %s" % e)
                self.alerts_proxy.send_alert("Exception in ledger. See logs.")
                self.session.rollback()
            finally:
                self.session.rollback()

        def on_success(result):
            log.msg("Post success: %s" % result)
            try:
                for posting in postings:
                    position = self.get_position(posting['username'], posting['contract'])
                    user = self.get_user(posting['username'])
                    if posting['direction'] == 'debit':
                        sign = 1 if user.type == 'Asset' else -1
                    else:
                        sign = -1 if user.type == 'Asset' else 1

                    log.msg("Adjusting position %s by %d %s" % (position, posting['quantity'], posting['direction']))
                    position.position += sign * posting['quantity']
                    log.msg("New position: %s" % position)
                    #self.session.merge(position)
                self.session.commit()
            finally:
                self.session.rollback()

        def on_fail_ledger(failure):
            e = failure.trap(ledger.LedgerException)
            log.err("Ledger exception:")
            log.err(failure.value)
            self.alerts_proxy.send_alert("Exception in ledger. See logs.")
            # propogate error downstream
            return failure

        def on_fail_rpc(failure):
            e = failure.trap(RemoteCallException)
            if isinstance(failure.value, RemoteCallTimedOut):
                log.err("Ledger call timed out.")
                self.alerts_proxy.send_alert("Ledger call timed out. Ledger may be overloaded.")
            else:
                log.err("Improper ledger RPC invocation:")
                log.err(failure)
            # propogate error downstream
            return failure

        def on_fail_other(failure):
            log.err("Error in processing posting result. This should be handled downstream.")
            log.err(failure)
            # propogate error downstream
            return failure

        def publish_transactions(result):
            for posting in postings:
                transaction = {'contract': posting['contract'],
                          'timestamp': posting['timestamp'],
                          'quantity': posting['quantity'],
                          'type': posting['type'],
                          'direction': posting['direction'],
                          'note': posting['note']
                }
                self.webserver.transaction(posting['username'], transaction)

        def decrement_counters(result):
            update_counters(increment=False)
            return result

        update_counters(increment=True)

        d = self.ledger.post(*postings)

        d.addBoth(decrement_counters)
        d.addCallback(on_success).addCallback(publish_transactions)
        d.addErrback(on_fail_ledger).addErrback(on_fail_rpc)

        # Just in case there are no error handlers downstream, log any leftover
        # errors here.
        d.addErrback(on_fail_other)

        return d

    def get_user(self, username):
        """Return the User object corresponding to the username.

        :param username: the username to look up
        :type username: str, models.User
        :returns: models.User -- the User matching the username
        :raises: AccountantException
        """

        if isinstance(username, models.User):
            return username

        try:
            return self.session.query(models.User).filter_by(
                username=username).one()
        except NoResultFound:
            raise NO_SUCH_USER

    def get_contract(self, ticker):
        """
        Return the Contract object corresponding to the ticker.
        :param ticker: the ticker to look up or a Contract id
        :type ticker: str, models.Contract
        :returns: models.Contract -- the Contract object matching the ticker
        :raises: AccountantException
        """
        try:
            return util.get_contract(self.session, ticker)
        except:
            raise AccountantException("No such contract: '%s'." % ticker)

    def adjust_position(self, username, ticker, quantity, admin_username):
        """Adjust a user's position, offsetting with the 'adjustment' account

        :param username: The user
        :type username: str, models.User
        :param ticker: The contract
        :type ticker: str, models.Contract
        :param quantity: the delta to apply
        :type quantity: int

        """
        if not self.debug:
            raise AccountantException(0, "Position modification not allowed")

        uid = util.get_uid()
        credit = create_posting("Transfer", username, ticker, quantity,
                "credit", "Adjustment (%s)" % admin_username)
        debit = create_posting("Transfer", "adjustments", ticker, quantity,
                "debit", "Adjustment (%s)" % admin_username)
        credit["count"] = 2
        debit["count"] = 2
        credit["uid"] = uid
        debit["uid"] = uid

        # The administrator should know if there is an error
        def postFailure(failure):
            log.err(failure)
            return failure

        return self.post_or_fail(credit, debit).addErrback(postFailure)

    def get_position_value(self, username, ticker):
        """Return the numeric value of a user's position for a contact. If it does not exist, return 0.

        :param username: the username
        :type username: str, models.User
        :param ticker: the contract
        :type ticker: str, models.User
        :returns: int -- the position value
        """
        user = self.get_user(username)
        contract = self.get_contract(ticker)
        try:
            return self.session.query(models.Position).filter_by(
                user=user, contract=contract).one().position
        except NoResultFound:
            return 0

    def get_margin(self, username):
        user = self.get_user(username)
        low_margin, high_margin, cash_spent = margin.calculate_margin(user, self.session, safe_prices=self.safe_prices)
        cash_position = self.get_position_value(username, 'BTC')
        return {
            'username': username,
            'low_margin': low_margin,
            'high_margin': high_margin,
            'cash_position': cash_position,
        }

    def get_position(self, username, ticker, reference_price=None):
        """Return a user's position for a contact. If it does not exist, initialize it. WARNING: If a position is created, it will be added to the session.

        :param username: the username
        :type username: str, models.User
        :param ticker: the contract
        :type ticker: str, models.User
        :param reference_price: the (optional) reference price for the position
        :type reference_price: int
        :returns: models.Position -- the position object
        """

        user = self.get_user(username)
        contract = self.get_contract(ticker)

        try:
            position = self.session.query(models.Position).filter_by(
                user=user, contract=contract).one()
            if position.reference_price is None and reference_price is not None:
                position.reference_price = reference_price
                self.session.add(position)
            return position
        except NoResultFound:
            log.msg("Creating new position for %s on %s." %
                          (username, contract))
            position = models.Position(user, contract)
            position.reference_price = reference_price
            self.session.add(position)
            return position

    def check_margin(self, user, low_margin, high_margin):
        cash = self.get_position_value(user, "BTC")

        log.msg("high_margin = %d, low_margin = %d, cash_position = %d" %
                     (high_margin, low_margin, cash))

        if high_margin > cash:
            return False
        else:
            return True

    def liquidation_value(self, position, quantity=1):
        sign = 1 if position.position < 0 else -1
        quantity *= sign

        position_override = {position.contract.ticker: { 'position': position.position + quantity,
                                                    'reference_price': position.reference_price,
                                                    'contract': position.contract } }

        # Cash change if traded
        # TODO: estimated trade price should not be safe price it should be something based on the orderbook
        trade_price = self.safe_prices[position.contract.ticker]

        if position.contract.contract_type == "futures":
            cash_spent = util.get_cash_spent(position.contract, trade_price - position.reference_price, quantity)
        else:
            cash_spent = util.get_cash_spent(position.contract, trade_price, quantity)

        cash_position = self.get_position_value(position.username, position.contract.denominated_contract)
        cash_override = {position.contract.denominated_contract_ticker: cash_position - cash_spent}

        margin_current = margin.calculate_margin(position.user, self.session, self.safe_prices)
        margin_if = margin.calculate_margin(position.user, self.session, self.safe_prices,
                                                                      position_overrides=position_override,
                                                                      cash_overrides=cash_override)
        return margin_current[0] - margin_if[0]



    def liquidate_best(self, username):
        # Find the position that has the biggest margin impact and sell one of those
        user = self.get_user(username)

        # Cancel all open orders
        d = self.cancel_user_orders(user)

        def after_cancellations(results):
            log.msg("Cancels done for %s" % username)
            # Wait for pending postings
            total_pending = self.session.query(func.sum(models.Position.pending_postings).label("total_pending")).join(
                models.Contract).filter(
                models.Position.username==username).filter(
                models.Contract.contract_type.in_(["futures", "prediction"])).one().total_pending
            if total_pending > 0:
                d = task.deferLater(reactor, 300, after_cancellations, results)
                return d
            else:
                # Now figure out what order to place
                quantity = 1
                positions = self.session.query(models.Position).join(models.Contract).filter(models.Position.username==username).filter(
                    models.Contract.contract_type.in_(["futures", "prediction"])).filter(models.Position.position != 0)
                liquidation_values = [(position, self.liquidation_value(position, quantity=quantity)) for position in positions]
                liquidation_values.sort(lambda x, y: y[1] - x[1])
                log.msg("liquidation values: %s" % liquidation_values)

                # Best value
                # TODO: Compare with cost (half bid-ask)
                if len(liquidation_values):
                    return self.place_liquidation_order(liquidation_values[0][0], quantity=quantity)
                else:
                    log.err("No positions to choose from!")
                    return None

        d.addCallback(after_cancellations)
        return d

    def liquidate_all(self, username):
        # Liquidate all positions for a user

        # Disable the user while this is happening
        self.disable_user(username)

        positions = self.session.query(models.Position).join(models.Contract).filter_by(username=username).filter(
            models.Contract.contract_type.in_(["futures", "prediction"]))
        deferreds = [self.liquidate_position(username, p.contract.ticker) for p in positions]
        dl = defer.DeferredList(deferreds)

        def reenable(results):
            self.enable_user(username)
            return results

        # Reenable the user once we are done
        dl.addCallback(reenable)
        return dl

    def place_liquidation_order(self, position, quantity=None):
            if position.position == 0:
                log.msg("Position is 0 not placing order")
                return None

            if position.position > 0:
                side = 'SELL'
                if quantity is None:
                    quantity = position.position

                price = 0
            else:
                side = 'BUY'
                if quantity is None:
                    quantity = -position.position

                if position.contract.contract_type == "prediction":
                    price = position.contract.denominator
                else:
                    # For futures just do reference price * 100
                    price = position.reference_price * 100
            order = {
                'price': price,
                'quantity': quantity,
                'contract': position.contract.ticker,
                'side': side,
                'username': position.username,
                'timestamp': util.dt_to_timestamp(datetime.utcnow())
            }
            log.msg("Placing liquidation order: %s" % order)
            id = self.place_order(position.username, order, force=True)
            return id

    def liquidate_position(self, username, ticker):
        # Cancel all orders for a user, and liquidate his position with extreme prejudice

        # Cancel orders
        log.msg("liquidating %s for %s" % (ticker, username))
        user = self.get_user(username)
        contract = self.get_contract(ticker)
        orders = self.session.query(models.Order).filter_by(
            username=user.username).filter(
            models.Order.quantity_left>0).filter_by(
            is_cancelled=False).filter_by(
            contract=contract
        )
        log.msg("Cancelling orders for %s/%s" % (username, ticker))
        d = self.cancel_many_orders(orders)

        def after_cancellations(results):
            log.msg("Cancels for %s / %s done" % (username, ticker))
            # Wait until all pending postings have gone through
            try:
                position = self.session.query(models.Position).filter_by(user=user, contract=contract).one()
            except NoResultFound:
                # There is no position, return None
                return None

            if position.pending_postings > 0:
                d = task.deferLater(reactor, 300, after_cancellations, results)
            else:
                # Now place a closing out order
                return self.place_liquidation_order(position)


        d.addCallback(after_cancellations)
        return d

    def accept_order(self, order, force=False):
        """Accept the order if possible. Otherwise, delete the order

        :param order: Order object we wish to accept
        :type order: models.Order
        :raises: INSUFFICIENT_MARGIN, TRADE_NOT_PERMITTED
        """
        log.msg("Trying to accept order %s." % order)

        user = order.user

        if not force:
            # Audit the user
            if not self.is_user_enabled(user):
                log.msg("%s user is disabled" % user.username)
                try:
                    self.session.delete(order)
                    self.session.commit()
                except:
                    self.alerts_proxy.send_alert("Could not remove order: %s" % order)
                finally:
                    self.session.rollback()
                raise DISABLED_USER

            if not user.permissions.trade:
                log.msg("order %s not accepted because user %s not permitted to trade" % (order.id, user.username))
                try:
                    self.session.delete(order)
                    self.session.commit()
                except:
                    self.alerts_proxy.send_alert("Could not remove order: %s" % order)
                finally:
                    self.session.rollback()
                raise TRADE_NOT_PERMITTED

            low_margin, high_margin, max_cash_spent = margin.calculate_margin(
                order.user, self.session, self.safe_prices, order.id,
                trial_period=self.trial_period)

            if not self.check_margin(order.user, low_margin, high_margin):
                log.msg("Order rejected due to margin.")
                try:
                    self.session.delete(order)
                    self.session.commit()
                except:
                    self.alerts_proxy.send_alert("Could not remove order: %s" % order)
                finally:
                    self.session.rollback()
                raise INSUFFICIENT_MARGIN
        else:
            log.msg("Forcing order")

        log.msg("Order accepted.")
        order.accepted = True
        try:
            # self.session.merge(order)
            self.session.commit()
        except:
            self.alerts_proxy.send_alert("Could not merge order: %s" % order)
        finally:
            self.session.rollback()

    def charge_fees(self, fees, user, type="Trade"):
        """Credit fees to the people operating the exchange
        :param fees: The fees to charge ticker-index dict of fees to charge
        :type fees: dict
        :param username: the user to charge
        :type username: str, models.User

        """
        # TODO: Make this configurable
        import time

        # Make sure the vendorshares is less than or equal to 1.0
        assert(sum(self.vendor_share_config.values()) <= 1.0)
        user_postings = []
        vendor_postings = []
        remainder_postings = []
        last = time.time()
        user = self.get_user(user)

        for ticker, fee in fees.iteritems():
            contract = self.get_contract(ticker)

            # Debit the fee from the user's account
            user_posting = create_posting(type, user.username,
                    contract.ticker, fee, 'debit', note="Fee")
            user_postings.append(user_posting)

            remaining_fee = fee
            for vendor_name, vendor_share in self.vendor_share_config.iteritems():
                vendor_user = self.get_user(vendor_name)
                vendor_credit = int(fee * vendor_share)

                remaining_fee -= vendor_credit

                # Credit the fee to the vendor's account
                vendor_posting = create_posting(type,
                        vendor_user.username, contract.ticker, vendor_credit,
                        'credit', note="Vendor Credit")
                vendor_postings.append(vendor_posting)

            # There might be some fee leftover due to rounding,
            # we have an account for that guy
            # Once that balance gets large we distribute it manually to the
            # various share holders
            remainder_user = self.get_user('remainder')
            remainder_posting = create_posting(type,
                    remainder_user.username, contract.ticker, remaining_fee,
                    'credit')
            remainder_postings.append(remainder_posting)
            next = time.time()
            elapsed = (next - last) * 1000
            last = next
            log.msg("charge_fees: %s: %.3f ms." % (ticker, elapsed))

        return user_postings, vendor_postings, remainder_postings

<<<<<<< HEAD
=======
    def get_cash_spent(self, contract, price, quantity):
        if contract.contract_type == "futures":
            raise NotImplementedError

            # log.msg("This is a futures trade.")
            # aggressive_cash_position = self.get_position(aggressive_username, "BTC")
            # aggressive_future_position = self.get_position(aggressive_username, ticker, price)
            #
            # # mark to current price as if everything had been entered at that
            # #   price and profit had been realized
            # aggressive_cash_position.position += \
            #     (price - aggressive_future_position.reference_price) * \
            #     aggressive_future_position.position
            # aggressive_future_position.reference_price = price
            # aggressive_cash_position.position += \
            #     (price - aggressive_future_position.reference_price) * \
            #     aggressive_future_position.position
            # aggressive_future_position.reference_price = price
            #
            # # note that even though we're transferring money to the account,
            # #   this money may not be withdrawable because the margin will
            # #   raise depending on the distance of the price to the safe price
            #
            # # then change the quantity
            # future_position.position += signed_quantity
            #
            # self.session.merge(cash_position)
            # self.session.merge(future_position)
            #
            # # TODO: Implement fees
            # fees = None

        elif contract.contract_type == "prediction":
            denominated_contract = contract.denominated_contract
            payout_contract = contract

            cash_spent_float = Decimal(quantity * price * contract.lot_size) / contract.denominator
            cash_spent_int = int(cash_spent_float)
            if cash_spent_float != cash_spent_int:
                message = "cash_spent (%f) is not an integer: (quantity=%d price=%d contract.lot_size=%d contract.denominator=%d" % \
                          (cash_spent_float, quantity, price, contract.lot_size, contract.denominator)
                log.err(message)
                self.alerts_proxy.send_alert(message, "Integer failure")
                # TODO: abort?

        elif contract.contract_type == "cash_pair":
            denominated_contract = contract.denominated_contract
            payout_contract = contract.payout_contract

            cash_spent_float = Decimal(quantity * price) / \
                               (contract.denominator * payout_contract.denominator)
            cash_spent_int = int(cash_spent_float)
            if cash_spent_float != cash_spent_int:
                message = "cash_spent (%f) is not an integer: (quantity=%d price=%d contract.denominator=%d payout_contract.denominator=%d)" % \
                              (cash_spent_float, quantity, price, contract.denominator, payout_contract.denominator)
                log.err(message)
                self.alerts_proxy.send_alert(message, "Integer failure")
                # TODO: abort?
        else:
            log.err("Unknown contract type '%s'." %
                          contract.contract_type)
            raise NotImplementedError

        return denominated_contract, payout_contract, cash_spent_int

>>>>>>> 01ad71a5
    def post_transaction(self, username, transaction):
        """Update the database to reflect that the given trade happened. Charge fees.

        :param transaction: the transaction object
        :type transaction: dict
        """
        log.msg("Processing transaction %s." % transaction)
        last = time.time()
        if username != transaction["username"]:
            raise RemoteCallException("username does not match transaction")

        aggressive = transaction["aggressive"]
        ticker = transaction["contract"]
        order = transaction["order"]
        other_order = transaction["other_order"]
        side = transaction["side"]
        price = transaction["price"]
        quantity = transaction["quantity"]
        timestamp = transaction["timestamp"]
        uid = transaction["uid"]

        if ticker in self.clearing_contracts:
            raise CONTRACT_CLEARING

        contract = self.get_contract(ticker)

        if not contract.active:
            raise CONTRACT_NOT_ACTIVE

        user = self.get_user(username)

        next = time.time()
        elapsed = (next - last) * 1000
        last = next
        log.msg("post_transaction: part 1: %.3f ms." % elapsed)

        next = time.time()
        elapsed = (next - last) * 1000
        last = next
        log.msg("post_transaction: part 2: %.3f ms." % elapsed)

        if side == "BUY":
            denominated_direction = "debit"
            payout_direction = "credit"
        else:
            denominated_direction = "credit"
            payout_direction = "debit"

        if aggressive:
            ap = "Aggressive"
        else:
            ap = "Passive"

        note = "%s order: %s" % (ap, order)

        postings = []
        denominated_contract = contract.denominated_contract
        payout_contract = contract.payout_contract

        # Initialize the position here if it doesn't exist already
        if contract.contract_type == "futures":
            try:
                # We're not marking to market, we're keeping the same reference price
                # and making a cashflow based on the reference price
                denominated_contract = contract.denominated_contract
                payout_contract = contract
                position = self.get_position(user, contract, price)
                cash_spent = util.get_cash_spent(contract, price - position.reference_price, quantity)

                # Make sure the position goes into the db with this reference price
                self.session.add(position)
                self.session.commit()
            except Exception as e:
                self.session.rollback()
                log.err("Unable to add position %s to db" % position)
        else:
            cash_spent = util.get_cash_spent(contract, price, quantity)


        user_denominated = create_posting("Trade", username,
                denominated_contract.ticker, cash_spent, denominated_direction,
                note)
        user_payout = create_posting("Trade", username, payout_contract.ticker,
                quantity, payout_direction, note)
        postings.append(user_denominated)
        postings.append(user_payout)

        remote_postings = []
        if contract.contract_type == "futures":
            # Make the system posting for the cashflow because the other side might not have the same reference price
            # so his cashflow might be different, so we can't post directly against the counterparty
            system_posting = create_posting("Trade", "clearing_%s" % contract.ticker,
                                            denominated_contract.ticker, cash_spent, payout_direction,
                                            note)
            remote_postings.append(system_posting)

        # calculate fees
        fees = {}
        fees = util.get_fees(user, contract,
                price, quantity, trial_period=self.trial_period, ap="aggressive" if aggressive else "passive")


        user_fees, vendor_fees, remainder_fees = self.charge_fees(fees, user)

        next = time.time()
        elapsed = (next - last) * 1000
        log.msg("post_transaction: part 3: %.3f ms." % elapsed)

        postings.extend(user_fees)
        remote_postings.extend(vendor_fees)
        remote_postings.extend(remainder_fees)

        count = 2 * len(postings) + 2 * len(remote_postings)
        for posting in postings + remote_postings:
            posting["count"] = count
            posting["uid"] = uid

        for posting in remote_postings:
            self.accountant_proxy.remote_post(posting["username"], posting)

        if aggressive:
            try:
                aggressive_order = self.session.query(models.Order).filter_by(id=order).one()
                passive_order = self.session.query(models.Order).filter_by(id=other_order).one()

                trade = models.Trade(aggressive_order, passive_order, price, quantity)
                self.session.add(trade)
                self.session.commit()
                log.msg("Trade saved to db with posted=false: %s" % trade)
            except Exception as e:
                self.session.rollback()
                log.err("Exception while creating trade: %s" % e)

        d = self.post_or_fail(*postings)

        def update_order(result):
            try:
                db_order = self.session.query(models.Order).filter_by(id=order).one()
                db_order.quantity_left -= quantity
                # self.session.add(db_order)
                self.session.commit()
                log.msg("Updated order: %s" % db_order)
            except Exception as e:
                self.session.rollback()
                log.err("Unable to update order: %s" % e)

            self.webserver.order(username, db_order.to_webserver())
            log.msg("to ws: " + str({"order": [username, db_order.to_webserver()]}))
            return result

        def notify_fill(result):
            last = time.time()
            # Send notifications
            fill = {'contract': ticker,
                    'id': order,
                    'quantity': quantity,
                    'price': price,
                    'side': side,
                    'timestamp': timestamp,
                    'fees': fees
                   }
            self.webserver.fill(username, fill)
            log.msg('to ws: ' + str({"fills": [username, fill]}))

            next = time.time()
            elapsed = (next - last) * 1000
            log.msg("post_transaction: notify_fill: %.3f ms." % elapsed)

            # Now email the notification
            notifications = [n for n in user.notifications if n.type == "fill"]
            for notification in notifications:
                if notification.method == 'email':
                    t = util.get_locale_template(user.locale, self.jinja_env, 'fill.{locale}.email')
                    content = t.render(user=user, contract=contract, id=order, quantity=quantity, quantity_fmt=util.quantity_fmt(contract, quantity),
                                       price=price, price_fmt=util.price_fmt(contract, price), side=side, timestamp=util.timestamp_to_dt(timestamp)).encode('utf-8')

                    # Now email the token
                    log.msg("Sending mail: %s" % content)
                    s = self.sendmail.send_mail(content, to_address='<%s> %s' % (user.email,
                                                                                 user.nickname),
                                      subject='Order fill notification')

        def publish_trade(result):
            try:
                trade.posted = True
                # self.session.add(trade)
                self.session.commit()
                log.msg("Trade marked as posted: %s" % trade)
            except Exception as e:
                self.session.rollback()
                log.err("Exception when marking trade as posted %s" % e)

            self.webserver.trade(ticker, trade.to_webserver())
            log.msg("to ws: " + str({"trade": [ticker, trade.to_webserver()]}))
            return result


        # TODO: add errbacks for these
        d.addBoth(update_order)
        d.addCallback(notify_fill)
        if aggressive:
            d.addCallback(publish_trade)

        # The engine doesn't care to receive errors
        return d.addErrback(log.err)

    def raiseException(self, failure):
        raise failure.value

    def cancel_order(self, username, order_id):
        """Cancel an order by id.

        :param id: The order id to cancel
        :type id: int
        :returns: tuple -- (True/False, Result/Error)
        """
        log.msg("Received request to cancel order id %d." % order_id)

        try:
            order = self.session.query(models.Order).filter_by(id=order_id).one()
        except NoResultFound:
            raise NO_ORDER_FOUND

        if username is not None and order.username != username:
            raise USER_ORDER_MISMATCH

        if order.is_cancelled:
            raise ORDER_CANCELLED

        d = self.engines[order.contract.ticker].cancel_order(order_id)

        def update_order(result):
            try:
                order.is_cancelled = True
                # self.session.add(order)
                self.session.commit()
            except Exception as e:
                self.session.rollback()
                log.err("Unable to commit order cancellation")
                raise e

            return result

        def publish_order(result):
            self.webserver.order(username, order.to_webserver())
            return result

        d.addCallback(update_order)
        d.addCallback(publish_order)
        d.addErrback(self.raiseException)
        return d

    def cancel_order_engine(self, username, id):
        log.msg("Received msg from engine to cancel order id %d" % id)

        try:
            order = self.session.query(models.Order).filter_by(id=id).one()
        except NoResultFound:
            raise NO_ORDER_FOUND

        if username is not None and order.username != username:
            raise USER_ORDER_MISMATCH

        if order.is_cancelled:
            raise ORDER_CANCELLED

        # If the order has not been marked dispatched, it may have been in transit to the engine
        # when the engine bounced, and it may arrive at the engine and end up in the book,
        # after the engine told us to cancel it.
        # So tell the engine to cancel it, just in case the engine picked it up after reboot
        if not order.dispatched:
            self.engines[order.contract.ticker].cancel_order(order.id)

        try:
            order.is_cancelled = True
            # self.session.add(order)
            self.session.commit()
        except:
            self.alerts_proxy.send_alert("Could not merge cancelled order: %s" % order)
        finally:
            self.session.rollback()

        self.webserver.order(username, order.to_webserver())


    def place_order(self, username, order, force=False):
        """Place an order

        :param order: dictionary representing the order to be placed
        :type order: dict
        :returns: tuple -- (True/False, Result/Error)
        """
        if order["contract"] in self.clearing_contracts:
            raise CONTRACT_CLEARING

        user = self.get_user(order["username"])
        contract = self.get_contract(order["contract"])

        if not force:
            if not contract.active:
                raise CONTRACT_NOT_ACTIVE

            if contract.expired:
                raise CONTRACT_EXPIRED

            # do not allow orders for internally used contracts
            if contract.contract_type == 'cash':
                log.err("Webserver allowed a 'cash' contract!")
                raise AccountantException(0, "Not a valid contract type.")

        if order["price"] % contract.tick_size != 0 or order["price"] < 0 or order["quantity"] < 0:
            raise AccountantException(0, "invalid price or quantity")

        # case of predictions
        if contract.contract_type == 'prediction':
            if not 0 <= order["price"] <= contract.denominator:
                raise AccountantException(0, "invalid price or quantity")

        if contract.contract_type == "cash_pair":
            if not order["quantity"] % contract.lot_size == 0:
                raise AccountantException(0, "invalid price or quantity")

            if contract.contract_type == "cash_pair":
                if not order["quantity"] % contract.lot_size == 0:
                    raise AccountantException(0, "invalid price or quantity")
        else:
            log.msg("Forcing order")

        o = models.Order(user, contract, order["quantity"], order["price"], order["side"].upper(),
                         timestamp=util.timestamp_to_dt(order['timestamp']))
        try:
            self.session.add(o)
            self.session.commit()
        except Exception as e:
            log.err("Error adding data %s" % e)
            self.session.rollback()
            raise e

        self.accept_order(o, force=force)
        d = self.engines[o.contract.ticker].place_order(o.to_matching_engine_order())

        def mark_order_dispatched(result):
            o.dispatched = True
            try:
                # self.session.add(o)
                self.session.commit()
            except:
                self.alerts_proxy.send_alert("Could not mark order as dispatched: %s" % o)
            finally:
                self.session.rollback()
            return result

        def publish_order(result):
            self.webserver.order(username, o.to_webserver())
            return result

        d.addErrback(self.raiseException)
        d.addCallback(mark_order_dispatched)
        d.addCallback(publish_order)

        return o.id

    def transfer_position(self, username, ticker, direction, quantity, note, uid):
        """Transfer a position from one user to another

        :param ticker: the contract
        :type ticker: str, models.Contract
        :param from_username: the user to transfer from
        :type from_username: str, models.User
        :param to_username: the user to transfer to
        :type to_username: str, models.User
        :param quantity: the qty to transfer
        :type quantity: int
        """
        posting = create_posting("Transfer", username, ticker, quantity,
                direction, note)
        posting['count'] = 2
        posting['uid'] = uid

        def transferFailure(failure):
            log.err(failure)
            return failure

        return self.post_or_fail(posting).addErrback(transferFailure)

    def request_withdrawal(self, username, ticker, amount, address):
        """See if we can withdraw, if so reduce from the position and create a withdrawal entry

        :param username:
        :param ticker:
        :param amount:
        :param address:
        :returns: bool
        :raises: INSUFFICIENT_MARGIN, WITHDRAW_NOT_PERMITTED
        """
        try:
            contract = self.get_contract(ticker)

            if self.trial_period:
                log.err("Withdrawals not permitted during trial period")
                raise WITHDRAW_NOT_PERMITTED

            log.msg("Withdrawal request for %s %s for %d to %s received" % (username, ticker, amount, address))
            user = self.get_user(username)
            if not user.permissions.withdraw:
                log.err("Withdraw request for %s failed due to no permissions" % username)
                raise WITHDRAW_NOT_PERMITTED

            if amount % contract.lot_size != 0:
                log.err("Withdraw request for a wrong lot_size qty: %d" % amount)
                raise INVALID_CURRENCY_QUANTITY


            # Audit the user
            if not self.is_user_enabled(user):
                log.err("%s user is disabled" % user.username)
                raise DISABLED_USER

            # Check margin now
            low_margin, high_margin, max_cash_spent = margin.calculate_margin(user,
                    self.session, self.safe_prices,
                    withdrawals={ticker:amount},
                    trial_period=self.trial_period)
            if not self.check_margin(username, low_margin, high_margin):
                log.msg("Insufficient margin for withdrawal %d / %d" % (low_margin, high_margin))
                raise INSUFFICIENT_MARGIN
            else:
                fees = util.get_withdraw_fees(user, contract, amount, trial_period=self.trial_period)

                amount -= fees[ticker]
                if amount < 0:
                    raise WITHDRAWAL_TOO_SMALL

                credit_posting = create_posting("Withdrawal",
                        'pendingwithdrawal', ticker, amount, 'credit', note=address)
                debit_posting = create_posting("Withdrawal", user.username,
                        ticker, amount, 'debit', note=address)
                my_postings = [credit_posting]
                remote_postings = [debit_posting]
                # Withdraw Fees
                user_postings, vendor_postings, remainder_postings = self.charge_fees(fees, user, type="Withdrawal")

                my_postings.extend(user_postings)
                remote_postings.extend(vendor_postings)
                remote_postings.extend(remainder_postings)

                count = len(remote_postings + my_postings)
                uid = util.get_uid()
                for posting in my_postings + remote_postings:
                    posting['count'] = count
                    posting['uid'] = uid

                d = self.post_or_fail(*my_postings)
                for posting in remote_postings:
                    self.accountant_proxy.remote_post(posting['username'], posting)

                def onSuccess(result):
                    self.cashier.request_withdrawal(username, ticker, address, amount)
                    return True

                def onError(failure):
                    log.err(failure)
                    return failure

                d.addCallback(onSuccess)
                d.addErrback(onError)

                return d
        except Exception as e:
            self.session.rollback()
            log.err("Exception received while attempting withdrawal: %s" % e)
            raise e

    def notify_deposit_overflow(self, user, contract, amount):
        """
        email notification of withdrawal pending to the user.
        """

        # Now email the notification
        t = util.get_locale_template(user.locale, self.jinja_env, 'deposit_overflow.{locale}.email')
        content = t.render(user=user, contract=contract, amount_fmt=util.quantity_fmt(contract, amount)).encode('utf-8')

        # Now email the token
        log.msg("Sending mail: %s" % content)
        s = self.sendmail.send_mail(content, to_address='<%s> %s' % (user.email,
                                                                     user.nickname),
                          subject='Your deposit was not fully processed')

    def deposit_cash(self, username, address, received, total=True, admin_username=None):
        """Deposits cash
        :param username: The username for this address
        :type username: str
        :param address: The address where the cash was deposited
        :type address: str
        :param received: how much total was received at that address
        :type received: int
        :param total: if True, then received is the total received on that address. If false, then received is just the most recent receipt
        :type total: bool
        """
        try:
            log.msg('received %d at %s - total=%s' % (received, address, total))

            #query for db objects we want to update

            total_deposited_at_address = self.session.query(models.Addresses).filter_by(address=address).one()
            contract = total_deposited_at_address.contract

            user_cash = self.get_position_value(total_deposited_at_address.username, contract.ticker)
            user = self.get_user(total_deposited_at_address.user)

            # compute deposit _before_ marking amount as accounted for
            if total:
                deposit = received - total_deposited_at_address.accounted_for
                total_deposited_at_address.accounted_for = received
            else:
                deposit = received
                total_deposited_at_address.accounted_for += deposit

            # update address
            # self.session.add(total_deposited_at_address)
            self.session.commit()

            #prepare cash deposit
            my_postings = []
            remote_postings = []
            if admin_username is not None:
                note = "%s (%s)" % (address, admin_username)
                cash_account = 'offlinecash'
            else:
                note = address
                cash_account = 'onlinecash'

            debit_posting = create_posting("Deposit", cash_account,
                                                  contract.ticker,
                                                  deposit,
                                                  'debit',
                                                  note=note)
            remote_postings.append(debit_posting)

            credit_posting = create_posting("Deposit", user.username,
                                                   contract.ticker,
                                                   deposit,
                                                   'credit',
                                                   note=note)
            my_postings.append(credit_posting)

            if total_deposited_at_address.contract.ticker in self.deposit_limits:
                deposit_limit = self.deposit_limits[total_deposited_at_address.contract.ticker]
            else:
                deposit_limit = float("inf")

            potential_new_position = user_cash + deposit
            excess_deposit = 0
            if not user.permissions.deposit:
                log.err("Deposit of %d failed for address=%s because user %s is not permitted to deposit" %
                              (deposit, address, user.username))

                # The user's not permitted to deposit at all. The excess deposit is the entire value
                excess_deposit = deposit
            elif potential_new_position > deposit_limit:
                log.err("Deposit of %d failed for address=%s because user %s exceeded deposit limit=%d" %
                              (deposit, address, total_deposited_at_address.username, deposit_limit))
                excess_deposit = potential_new_position - deposit_limit

            if excess_deposit > 0:
                if admin_username is not None:
                    note = "Excess Deposit: %s (%s)" % (address, admin_username)
                else:
                    note = "Excess Deposit: %s" % address
                # There was an excess deposit, transfer that amount into overflow cash
                excess_debit_posting = create_posting("Deposit",
                        user.username, contract.ticker, excess_deposit,
                        'debit', note=note)

                excess_credit_posting = create_posting("Deposit",
                        'depositoverflow', contract.ticker, excess_deposit,
                        'credit', note=note)

                my_postings.append(excess_debit_posting)
                remote_postings.append(excess_credit_posting)

                self.notify_deposit_overflow(user, contract, excess_deposit)

            # Deposit Fees
            fees = util.get_deposit_fees(user, contract, deposit, trial_period=self.trial_period)
            user_postings, vendor_postings, remainder_postings = self.charge_fees(fees, user, type="Deposit")

            my_postings.extend(user_postings)
            remote_postings.extend(vendor_postings)
            remote_postings.extend(remainder_postings)

            count = len(remote_postings + my_postings)
            uid = util.get_uid()
            for posting in my_postings + remote_postings:
                posting['count'] = count
                posting['uid'] = uid

            d = self.post_or_fail(*my_postings)
            for posting in remote_postings:
                self.accountant_proxy.remote_post(posting['username'], posting)

            def postingFailure(failure):
                log.err(failure)
                return failure

            return d.addErrback(postingFailure)
        except Exception as e:
            self.session.rollback()
            log.err(
                "Updating user position failed for address=%s and received=%d: %s" % (address, received, e))
            raise e

    def change_permission_group(self, username, id):
        """Changes a user's permission group to something different

        :param username: the user
        :type username: str, models.User
        :param id: the permission group id
        :type id: int
        """

        try:
            log.msg("Changing permission group for %s to %d" % (username, id))
            user = self.get_user(username)
            user.permission_group_id = id
            # self.session.add(user)
            self.session.commit()
            return None
        except Exception as e:
            log.err("Error: %s" % e)
            self.session.rollback()
            raise e
   
    def disable_user(self, user):
        user = self.get_user(user)
        log.msg("Disabling user: %s" % user.username)
        self.cancel_user_orders(user)
        self.disabled_users[user.username] = True

    def enable_user(self, user):
        user = self.get_user(user)
        log.msg("Enabling user: %s" % user.username)
        if user.username in self.disabled_users:
            del self.disabled_users[user.username]

    def is_user_enabled(self, user):
        user = self.get_user(user)
        if user.username in self.disabled_users:
            return False
        else:
            return True

    def cancel_user_orders(self, user):
        user = self.get_user(user)
        orders = self.session.query(models.Order).filter_by(
            username=user.username).filter(
            models.Order.quantity_left>0).filter_by(
            is_cancelled=False
        )
        return self.cancel_many_orders(orders)

    def cancel_many_orders(self, orders):
        deferreds = []
        for order in orders:
            log.msg("Cancelling user %s order %d" % (order.username, order.id))
            d = self.cancel_order(order.username, order.id)

            def cancel_failure(failure):
                log.err(failure)
                # Try again?
                log.msg("Trying again-- Cancelling user %s order %d" % (order.username, order.id))
                d = self.cancel_order(order.username, order.id)
                d.addErrback(cancel_failure)
                return d

            d.addErrback(cancel_failure)
            deferreds.append(d)

        return defer.DeferredList(deferreds)

    def get_my_users(self):
        users = self.session.query(models.User)
        my_users = []
        for user in users:
            if self.accountant_number == self.accountant_proxy.get_accountant_for_user(user.username):
                my_users.append(user)

        return my_users

    def repair_user_positions(self):
        my_users = self.get_my_users()
        for user in my_users:
            log.msg("Checking user %s" % user.username)
            for position in user.positions:
                if position.pending_postings > 0:
                    self.repair_user_position(user)
                    return

        log.msg("All users checked")

    def repair_user_position(self, user):
        user = self.get_user(user)
        log.msg("Repairing position for %s" % user.username)
        self.disable_user(user)
        try:
            for position in user.positions:
                position.pending_postings = 0
                # self.session.add(position)
            self.session.commit()
        except:
            self.session.rollback()
            self.alerts_proxy.send_alert("User %s in trouble. Cannot correct position!" % user.username)
            # Admin intervention required. ABORT!
            return

        reactor.callLater(300, self.check_user, user)

    def check_user(self, user):
        user = self.get_user(user)
        clean = True
        try:
            for position in user.positions:
                if position.pending_postings == 0:
                    # position has settled, sync with ledger
                    position.position, position.cp_timestamp = util.position_calculated(position, self.session)
                    position.position_checkpoint = position.position
                    # self.session.add(position)
                else:
                    clean = False
            if clean:
                log.msg("Correcting positions for user %s: %s" % (user.username, user.positions))
                self.session.commit()
                self.enable_user(user)
            else:
                # don't both committing, we are not ready yet anyway
                log.msg("User %s still not clean" % user.username)
                self.session.rollback()
                reactor.callLater(300, self.check_user, user)
        except:
            self.session.rollback()
            self.alerts_proxy.send_alert("User %s in trouble. Cannot correct position!" % user.username)
            # Admin intervention required. ABORT!
            return

    def clear_contract(self, ticker, price, uid):
        if ticker in self.clearing_contracts:
            raise CONTRACT_CLEARING

        contract = self.get_contract(ticker)

        if not contract.active:
            raise CONTRACT_NOT_ACTIVE

        if contract.expiration is None:
            raise NON_CLEARING_CONTRACT

        # For early clearing we don't pass in a price, we use safe_price
        if contract.expiration >= datetime.utcnow() and price is not None:
            raise CONTRACT_NOT_EXPIRED

        if contract.expiration < datetime.utcnow() and price is None:
            raise CONTRACT_EXPIRED

        # If there is no price, this is a mark-to-market
        # Clear to the safe price, and don't zero-out
        # the positions
        if price is None:
            price = self.safe_prices[ticker]
            zero_out = False
        else:
            zero_out = True

        # Mark contract as clearing
        log.msg("Marking %s as clearing" % ticker)
        self.clearing_contracts[ticker] = True

        my_users = [user.username for user in self.get_my_users()]

        # Cancel orders
        log.msg("Cancelling orders for %s" % ticker)
        orders = self.session.query(models.Order).filter_by(contract=contract).filter_by(is_cancelled=False).filter(
            models.Order.quantity_left > 0).filter(
            models.Order.username.in_(my_users))
        d = self.cancel_many_orders(orders)

        def after_cancellations(results):
            log.msg("Cancels done for %s" % ticker)
            # Wait until all pending postings have gone through
            total_pending = self.session.query(func.sum(models.Position.pending_postings).label('total_pending')).filter_by(contract=contract).filter(
                models.Position.username.in_(my_users)).one().total_pending
            if total_pending > 0:
                d = task.deferLater(reactor, 300, after_cancellations, results)
            else:
                all_positions = self.session.query(models.Position).filter_by(contract=contract)
                position_count = all_positions.count()
                my_positions = all_positions.filter(models.Position.username.in_(my_users))
                log.msg("clearing positions for %s" % ticker)
                results = [self.clear_position(position, price, position_count, uid, zero_out=zero_out) for position in my_positions]
                d = defer.DeferredList(results)
                def reactivate_contract(result):
                    log.msg("unmarking %s" % ticker)
                    del self.clearing_contracts[ticker]

                d.addCallback(reactivate_contract)

            return d

        d.addCallback(after_cancellations)
        return d

<<<<<<< HEAD
=======
    def reload_contract(self, ticker):
        contract = self.session.query(models.Contract).filter_by(ticker=ticker).one()
        self.session.expire(contract)

    def clear_position(self, position, price, position_count, uid):
        # We use position_calculated here to be sure we get the canonical position
        position_calculated, timestamp = util.position_calculated(position, self.session)
        denominated_contract, payout_contract, cash_spent = self.get_cash_spent(position.contract,
                                                                                price, position_calculated)

        note = "Clearing transaction for %s at %d" % (position.contract.ticker, price)
        credit = create_posting("Clearing", position.username,
                denominated_contract.ticker, cash_spent, 'credit',
                note)
        debit = create_posting("Clearing", position.username, payout_contract.ticker,
                position_calculated, 'debit', note)
        for posting in credit, debit:
            posting['count'] = position_count * 2
            posting['uid'] = uid

        # TODO: Determine what the caller needs - do they want to know about errors?
        return self.post_or_fail(credit, debit).addErrback(log.err)

>>>>>>> 01ad71a5
    def reload_fee_group(self, id):
        group = self.session.query(models.FeeGroup).filter_by(id=id).one()
        self.session.expire(group)

    def reload_contract(self, ticker):
        contract = self.session.query(models.Contract).filter_by(ticker=ticker).one()
        self.session.expire(contract)

    def change_fee_group(self, username, id):
        try:
            user = self.get_user(username)
            user.fee_group_id = id
            self.session.commit()
            return None
        except Exception as e:
            self.session.rollback()
            raise e

    def clear_position(self, position, price, position_count, uid, zero_out=True):
        # We use position_calculated here to be sure we get the canonical position
        position_calculated, timestamp = util.position_calculated(position, self.session)
        log.msg("Clearing position %s at %d" % (position, price))
        if position.contract.contract_type == "prediction":
            cash_spent = util.get_cash_spent(position.contract, price, position_calculated)
            note = "Clearing transaction for %s at price: %s" % (position.contract.ticker,
                                                                 util.price_fmt(position.contract, price))
            credit = create_posting("Clearing", position.username,
                    position.contract.denominated_contract.ticker, cash_spent, 'credit',
                    note)
            debit = create_posting("Clearing", position.username, position.contract.ticker,
                    position_calculated, 'debit', note)

            for posting in credit, debit:
                posting['count'] = position_count * 2
                posting['uid'] = uid
            log.msg("credit: %s, debit: %s" % (credit, debit))
        
            # TODO: Determine what the caller needs - do they want to know about errors?
            return self.post_or_fail(credit, debit).addErrback(log.err)

        elif position.contract.contract_type == "futures":
            if position.reference_price is None:
                log.err("Position %s has no reference price!")
                return defer.succeed(None)

            cash_spent = util.get_cash_spent(position.contract, price - position.reference_price, position_calculated)
            note = "Clearing transaction for %s at price: %s / reference_price: %s" % (position.contract.ticker,
                                                                                       util.price_fmt(position.contract, price),
                                                                                       util.price_fmt(position.contract, position.reference_price))
            credit = create_posting("Clearing", position.username,
                                    position.contract.denominated_contract_ticker, cash_spent, 'credit',
                                    note)
            clearing = create_posting("Clearing", "clearing_%s" % position.contract.ticker,
                                   position.contract.denominated_contract_ticker, cash_spent, 'debit',
                                   note)

            # This is a simple two posting journal entry
            small_uid = util.get_uid()
            for posting in credit, clearing:
                posting['count'] = 2
                posting['uid'] = small_uid
            log.msg("credit: %s, debit: %s" % (credit, clearing))


            self.accountant_proxy.remote_post(clearing['username'], clearing)
            d = self.post_or_fail(credit)

            def set_reference_price(result):
                log.msg("Setting reference price for %s to %d" % (position, price))
                try:
                    position.reference_price = price
                    self.session.commit()
                except Exception as e:
                    self.session.rollback()
                    raise e

                # Zero out positions
                if zero_out:
                    log.msg("Zeroing out position %s" % position)
                    debit = create_posting("Clearing", position.username,
                                           position.contract.payout_contract_ticker, position_calculated, 'debit',
                                           note)

                    # This one is big journal entry has to encompass everything
                    debit['count'] = position_count
                    debit['uid'] = uid
                    d = self.post_or_fail(debit)
                    return d
                else:
                    return result

            d.addCallback(set_reference_price).addErrback(log.err)
            return d
        else:
            raise NotImplementedError


class WebserverExport(ComponentExport):
    """Accountant functions that are exposed to the webserver

    """
    def __init__(self, accountant):
        self.accountant = accountant
        ComponentExport.__init__(self, accountant)

    @export
    @session_aware
    @schema("rpc/accountant.webserver.json#place_order")
    def place_order(self, username, order):
        return self.accountant.place_order(username, order)

    @export
    @session_aware
    @schema("rpc/accountant.webserver.json#cancel_order")
    def cancel_order(self, username, id):
        return self.accountant.cancel_order(username, id)

    @export
    @session_aware
    @schema("rpc/accountant.webserver.json#request_withdrawal")
    def request_withdrawal(self, username, ticker, quantity, address):
        return self.accountant.request_withdrawal(username, ticker, quantity, address)

    @export
    @schema("rpc/accountant.webserver.json#get_margin")
    def get_margin(self, username):
        return self.accountant.get_margin(username)


class EngineExport(ComponentExport):
    """Accountant functions exposed to the Engine

    """
    def __init__(self, accountant):
        self.accountant = accountant
        ComponentExport.__init__(self, accountant)

    @export
    @session_aware
    def safe_prices(self, username, ticker, price):
        self.accountant.safe_prices[ticker] = price

    @export
    @session_aware
    @schema("rpc/accountant.engine.json#post_transaction")
    def post_transaction(self, username, transaction):
        return self.accountant.post_transaction(username, transaction)

    @export
    @session_aware
    @schema("rpc/accountant.engine.json#cancel_order")
    def cancel_order(self, username, id):
        return self.accountant.cancel_order_engine(username, id)


class CashierExport(ComponentExport):
    """Accountant functions exposed to the cashier

    """
    def __init__(self, accountant):
        self.accountant = accountant
        ComponentExport.__init__(self, accountant)

    @export
    @session_aware
    @schema("rpc/accountant.cashier.json#deposit_cash")
    def deposit_cash(self, username, address, received, total=True):
        return self.accountant.deposit_cash(username, address, received, total=total)

    @export
    @session_aware
    @schema("rpc/accountant.cashier.json#transfer_position")
    def transfer_position(self, username, ticker, direction, quantity, note, uid):
        return self.accountant.transfer_position(username, ticker, direction, quantity, note, uid)

    @export
    @session_aware
    @schema("rpc/accountant.cashier.json#get_position")
    def get_position(self, username, ticker):
        return self.accountant.get_position_value(username, ticker)

class AccountantExport(ComponentExport):
    """Accountant private chit chat link

    """
    def __init__(self, accountant):
        self.accountant = accountant
        ComponentExport.__init__(self, accountant)

    @export
    @session_aware
    @schema("rpc/accountant.accountant.json#remote_post")
    def remote_post(self, username, *postings):
        self.accountant.post_or_fail(*postings).addErrback(log.err)
        # we do not want or need this to propagate back to the caller
        return None

class RiskManagerExport(ComponentExport):
    def __init__(self, accountant):
        self.accountant = accountant
        ComponentExport.__init__(self, accountant)

    @export
    @schema("rpc/accountant.riskmanager.json#liquidate_best")
    def liquidate_best(self, username):
        return self.accountant.liquidate_best(username)

class AdministratorExport(ComponentExport):
    """Accountant functions exposed to the administrator

    """
    def __init__(self, accountant):
        self.accountant = accountant
        ComponentExport.__init__(self, accountant)

    @export
    @session_aware
    @schema("rpc/accountant.administrator.json#adjust_position")
    def adjust_position(self, username, ticker, quantity, admin_username):
        return self.accountant.adjust_position(username, ticker, quantity, admin_username)

    @export
    @session_aware
    @schema("rpc/accountant.administrator.json#transfer_position")
    def transfer_position(self, username, ticker, direction, quantity, note, uid):
        return self.accountant.transfer_position(username, ticker, direction, quantity, note, uid)

    @export
    @session_aware
    @schema("rpc/accountant.administrator.json#change_permission_group")
    def change_permission_group(self, username, id):
        return self.accountant.change_permission_group(username, id)

    @export
    @session_aware
    @schema("rpc/accountant.administrator.json#deposit_cash")
    def deposit_cash(self, username, address, received, total=True, admin_username=None):
        return self.accountant.deposit_cash(username, address, received, total=total, admin_username=admin_username)

    @export
    @session_aware
    @schema("rpc/accountant.administrator.json#cancel_order")
    def cancel_order(self, username, id):
        return self.accountant.cancel_order(username, id)

    @export
    @session_aware
    @schema("rpc/accountant.administrator.json#clear_contract")
    def clear_contract(self, username, ticker, price, uid):
        return self.accountant.clear_contract(ticker, price, uid)

    @export
    @session_aware
    @schema("rpc/accountant.administrator.json#change_fee_group")
    def change_fee_group(self, username, id):
        return self.accountant.change_fee_group(username, id)

    @export
    @session_aware
    @schema("rpc/accountant.administrator.json#reload_fee_group")
    def reload_fee_group(self, username, id):
        return self.accountant.reload_fee_group(id)

    @export
<<<<<<< HEAD
    def reload_contract(self, username, ticker):
        return self.accountant.reload_contract(ticker)

    @export
    @schema("rpc/accountant.administrator.json#get_margin")
    def get_margin(self, username):
        return self.accountant.get_margin(username)

    @export
    @schema("rpc/accountant.administrator.json#liquidate_all")
    def liquidate_all(self, username):
        return self.accountant.liquidate_all(username)

    @export
    @schema("rpc/accountant.administrator.json#liquidate_position")
    def liquidate_position(self, username, ticker):
        return self.accountant.liquidate_position(username, ticker)
=======
    @session_aware
    @schema("rpc/accountant.administrator.json#reload_contract")
    def reload_contract(self, username, ticker):
        return self.accountant.reload_contract(ticker)
>>>>>>> 01ad71a5

class AccountantProxy:
    def __init__(self, mode, uri, base_port, timeout=1):
        self.num_procs = config.getint("accountant", "num_procs")
        self.proxies = []
        for i in range(self.num_procs):
            if mode == "dealer":
                proxy = dealer_proxy_async(uri % (base_port + i), timeout=timeout)
            elif mode == "push":
                proxy = push_proxy_async(uri % (base_port + i))
            else:
                raise Exception("Unsupported proxy mode: %s." % mode)
            self.proxies.append(proxy)

    def get_accountant_for_user(self, username):
        return ord(username[0]) % self.num_procs

    def __getattr__(self, key):
        if key.startswith("__") and key.endswith("__"):
            raise AttributeError

        def routed_method(username, *args, **kwargs):
            if username is None:
                return [getattr(proxy, key)(None, *args, **kwargs) for proxy in self.proxies]
            else:
                proxy = self.proxies[self.get_accountant_for_user(username)]
                return getattr(proxy, key)(username, *args, **kwargs)

        return routed_method

if __name__ == "__main__":
    log.startLogging(sys.stdout)
    accountant_number = int(args[0])
    num_procs = config.getint("accountant", "num_procs")
    log.msg("Accountant %d of %d" % (accountant_number+1, num_procs))

    session = database.make_session()
    engines = {}
    engine_base_port = config.getint("engine", "accountant_base_port")
    for contract in session.query(models.Contract).filter_by(active=True).all():
        engines[contract.ticker] = dealer_proxy_async("tcp://127.0.0.1:%d" %
                                                      (engine_base_port + int(contract.id)))
    ledger = dealer_proxy_async(config.get("ledger", "accountant_export"), timeout=None)
    webserver = push_proxy_async(config.get("webserver", "accountant_export"))
    cashier = push_proxy_async(config.get("cashier", "accountant_export"))
    accountant_proxy = AccountantProxy("push",
            config.get("accountant", "accountant_export"),
            config.getint("accountant", "accountant_export_base_port"))
    alerts_proxy = AlertsProxy(config.get("alerts", "export"))
    debug = config.getboolean("accountant", "debug")
    trial_period = config.getboolean("accountant", "trial_period")
    mimetic_share = config.getfloat("accountant", "mimetic_share")
    sendmail = Sendmail(config.get("administrator", "email"))

    accountant = Accountant(session, engines, cashier, ledger, webserver, accountant_proxy, alerts_proxy,
                            accountant_number=accountant_number,
                            debug=debug,
                            trial_period=trial_period,
                            mimetic_share=mimetic_share,
                            sendmail=sendmail)

    webserver_export = WebserverExport(accountant)
    engine_export = EngineExport(accountant)
    cashier_export = CashierExport(accountant)
    administrator_export = AdministratorExport(accountant)
    accountant_export = AccountantExport(accountant)
    riskmanager_export = RiskManagerExport(accountant)

    watchdog(config.get("watchdog", "accountant") %
             (config.getint("watchdog", "accountant_base_port") + accountant_number))

    router_share_async(webserver_export,
                       config.get("accountant", "webserver_export") %
                       (config.getint("accountant", "webserver_export_base_port") + accountant_number))
    router_share_async(riskmanager_export,
                       config.get("accountant", "riskmanager_export") %
                       (config.getint("accountant", "riskmanager_export_base_port") + accountant_number))
    pull_share_async(engine_export,
                     config.get("accountant", "engine_export") %
                     (config.getint("accountant", "engine_export_base_port") + accountant_number))
    router_share_async(cashier_export,
                        config.get("accountant", "cashier_export") %
                        (config.getint("accountant", "cashier_export_base_port") + accountant_number))
    router_share_async(administrator_export,
                     config.get("accountant", "administrator_export") %
                     (config.getint("accountant", "administrator_export_base_port") + accountant_number))
    pull_share_async(accountant_export,
                       config.get("accountant", "accountant_export") %
                       (config.getint("accountant", "accountant_export_base_port") + accountant_number))

    reactor.callWhenRunning(accountant.repair_user_positions)
    reactor.run()
<|MERGE_RESOLUTION|>--- conflicted
+++ resolved
@@ -16,12 +16,9 @@
 import config
 from rpc_schema import schema
 
-<<<<<<< HEAD
-
-=======
 from optparse import OptionParser
 from decimal import Decimal
->>>>>>> 01ad71a5
+
 parser = OptionParser()
 parser.add_option("-c", "--config", dest="filename",
                   help="config file")
@@ -631,74 +628,6 @@
 
         return user_postings, vendor_postings, remainder_postings
 
-<<<<<<< HEAD
-=======
-    def get_cash_spent(self, contract, price, quantity):
-        if contract.contract_type == "futures":
-            raise NotImplementedError
-
-            # log.msg("This is a futures trade.")
-            # aggressive_cash_position = self.get_position(aggressive_username, "BTC")
-            # aggressive_future_position = self.get_position(aggressive_username, ticker, price)
-            #
-            # # mark to current price as if everything had been entered at that
-            # #   price and profit had been realized
-            # aggressive_cash_position.position += \
-            #     (price - aggressive_future_position.reference_price) * \
-            #     aggressive_future_position.position
-            # aggressive_future_position.reference_price = price
-            # aggressive_cash_position.position += \
-            #     (price - aggressive_future_position.reference_price) * \
-            #     aggressive_future_position.position
-            # aggressive_future_position.reference_price = price
-            #
-            # # note that even though we're transferring money to the account,
-            # #   this money may not be withdrawable because the margin will
-            # #   raise depending on the distance of the price to the safe price
-            #
-            # # then change the quantity
-            # future_position.position += signed_quantity
-            #
-            # self.session.merge(cash_position)
-            # self.session.merge(future_position)
-            #
-            # # TODO: Implement fees
-            # fees = None
-
-        elif contract.contract_type == "prediction":
-            denominated_contract = contract.denominated_contract
-            payout_contract = contract
-
-            cash_spent_float = Decimal(quantity * price * contract.lot_size) / contract.denominator
-            cash_spent_int = int(cash_spent_float)
-            if cash_spent_float != cash_spent_int:
-                message = "cash_spent (%f) is not an integer: (quantity=%d price=%d contract.lot_size=%d contract.denominator=%d" % \
-                          (cash_spent_float, quantity, price, contract.lot_size, contract.denominator)
-                log.err(message)
-                self.alerts_proxy.send_alert(message, "Integer failure")
-                # TODO: abort?
-
-        elif contract.contract_type == "cash_pair":
-            denominated_contract = contract.denominated_contract
-            payout_contract = contract.payout_contract
-
-            cash_spent_float = Decimal(quantity * price) / \
-                               (contract.denominator * payout_contract.denominator)
-            cash_spent_int = int(cash_spent_float)
-            if cash_spent_float != cash_spent_int:
-                message = "cash_spent (%f) is not an integer: (quantity=%d price=%d contract.denominator=%d payout_contract.denominator=%d)" % \
-                              (cash_spent_float, quantity, price, contract.denominator, payout_contract.denominator)
-                log.err(message)
-                self.alerts_proxy.send_alert(message, "Integer failure")
-                # TODO: abort?
-        else:
-            log.err("Unknown contract type '%s'." %
-                          contract.contract_type)
-            raise NotImplementedError
-
-        return denominated_contract, payout_contract, cash_spent_int
-
->>>>>>> 01ad71a5
     def post_transaction(self, username, transaction):
         """Update the database to reflect that the given trade happened. Charge fees.
 
@@ -1509,32 +1438,6 @@
         d.addCallback(after_cancellations)
         return d
 
-<<<<<<< HEAD
-=======
-    def reload_contract(self, ticker):
-        contract = self.session.query(models.Contract).filter_by(ticker=ticker).one()
-        self.session.expire(contract)
-
-    def clear_position(self, position, price, position_count, uid):
-        # We use position_calculated here to be sure we get the canonical position
-        position_calculated, timestamp = util.position_calculated(position, self.session)
-        denominated_contract, payout_contract, cash_spent = self.get_cash_spent(position.contract,
-                                                                                price, position_calculated)
-
-        note = "Clearing transaction for %s at %d" % (position.contract.ticker, price)
-        credit = create_posting("Clearing", position.username,
-                denominated_contract.ticker, cash_spent, 'credit',
-                note)
-        debit = create_posting("Clearing", position.username, payout_contract.ticker,
-                position_calculated, 'debit', note)
-        for posting in credit, debit:
-            posting['count'] = position_count * 2
-            posting['uid'] = uid
-
-        # TODO: Determine what the caller needs - do they want to know about errors?
-        return self.post_or_fail(credit, debit).addErrback(log.err)
-
->>>>>>> 01ad71a5
     def reload_fee_group(self, id):
         group = self.session.query(models.FeeGroup).filter_by(id=id).one()
         self.session.expire(group)
@@ -1799,30 +1702,25 @@
         return self.accountant.reload_fee_group(id)
 
     @export
-<<<<<<< HEAD
-    def reload_contract(self, username, ticker):
-        return self.accountant.reload_contract(ticker)
-
-    @export
-    @schema("rpc/accountant.administrator.json#get_margin")
-    def get_margin(self, username):
-        return self.accountant.get_margin(username)
-
-    @export
-    @schema("rpc/accountant.administrator.json#liquidate_all")
-    def liquidate_all(self, username):
-        return self.accountant.liquidate_all(username)
-
-    @export
-    @schema("rpc/accountant.administrator.json#liquidate_position")
-    def liquidate_position(self, username, ticker):
-        return self.accountant.liquidate_position(username, ticker)
-=======
     @session_aware
     @schema("rpc/accountant.administrator.json#reload_contract")
     def reload_contract(self, username, ticker):
         return self.accountant.reload_contract(ticker)
->>>>>>> 01ad71a5
+
+    @export
+    @schema("rpc/accountant.administrator.json#get_margin")
+    def get_margin(self, username):
+        return self.accountant.get_margin(username)
+
+    @export
+    @schema("rpc/accountant.administrator.json#liquidate_all")
+    def liquidate_all(self, username):
+        return self.accountant.liquidate_all(username)
+
+    @export
+    @schema("rpc/accountant.administrator.json#liquidate_position")
+    def liquidate_position(self, username, ticker):
+        return self.accountant.liquidate_position(username, ticker)
 
 class AccountantProxy:
     def __init__(self, mode, uri, base_port, timeout=1):
