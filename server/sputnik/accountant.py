--- conflicted
+++ resolved
@@ -924,38 +924,28 @@
             if contract.expired:
                 raise CONTRACT_EXPIRED
 
-<<<<<<< HEAD
             # do not allow orders for internally used contracts
             if contract.contract_type == 'cash':
                 log.err("Webserver allowed a 'cash' contract!")
                 raise AccountantException(0, "Not a valid contract type.")
 
-            if order["price"] % contract.tick_size != 0 or order["price"] < 0 or order["quantity"] < 0:
+        if order["price"] % contract.tick_size != 0 or order["price"] < 0 or order["quantity"] < 0:
+            raise AccountantException(0, "invalid price or quantity")
+
+        # case of predictions
+        if contract.contract_type == 'prediction':
+            if not 0 <= order["price"] <= contract.denominator:
                 raise AccountantException(0, "invalid price or quantity")
 
-            # case of predictions
-            if contract.contract_type == 'prediction':
-                if not 0 <= order["price"] <= contract.denominator:
-                    raise AccountantException(0, "invalid price or quantity")
+        if contract.contract_type == "cash_pair":
+            if not order["quantity"] % contract.lot_size == 0:
+                raise AccountantException(0, "invalid price or quantity")
 
             if contract.contract_type == "cash_pair":
                 if not order["quantity"] % contract.lot_size == 0:
                     raise AccountantException(0, "invalid price or quantity")
         else:
             log.msg("Forcing order")
-=======
-        if order["price"] % contract.tick_size != 0 or order["price"] < 0 or order["quantity"] < 0:
-            raise INVALID_PRICE_QUANTITY
-
-        # case of predictions
-        if contract.contract_type == 'prediction':
-            if not 0 <= order["price"] <= contract.denominator:
-                raise INVALID_PRICE_QUANTITY
-
-        if contract.contract_type == "cash_pair":
-            if not order["quantity"] % contract.lot_size == 0:
-                raise INVALID_PRICE_QUANTITY
->>>>>>> 3676d3b6
 
         o = models.Order(user, contract, order["quantity"], order["price"], order["side"].upper(),
                          timestamp=util.timestamp_to_dt(order['timestamp']))
