#!/usr/bin/env python
"""
.. module:: accountant

The accountant is responsible for user-specific data, except for login sorts of data, which are managed by the
administrator. It is responsible for the following:

* models.Position
* models.PermissionGroup

"""

import sys
from optparse import OptionParser

import config
from rpc_schema import schema


parser = OptionParser()
parser.add_option("-c", "--config", dest="filename",
                  help="config file")
(options, args) = parser.parse_args()
if options.filename:
    config.reconfigure(options.filename)

import database
import models
import margin
import util
import ledger
from alerts import AlertsProxy
from sendmail import Sendmail

from ledger import create_posting

from zmq_util import export, dealer_proxy_async, router_share_async, pull_share_async, \
    push_proxy_async, RemoteCallTimedOut, RemoteCallException, ComponentExport

from twisted.internet import reactor, defer, task
from twisted.python import log
from sqlalchemy.orm.exc import NoResultFound
from sqlalchemy.exc import SQLAlchemyError
from sqlalchemy import func
from watchdog import watchdog
from jinja2 import Environment, FileSystemLoader

import time
from datetime import datetime
from util import session_aware

class AccountantException(Exception):
    pass

INSUFFICIENT_MARGIN = AccountantException("exceptions/accountant/insufficient_margin")
TRADE_NOT_PERMITTED = AccountantException("exceptions/accountant/trade_not_permitted")
WITHDRAW_NOT_PERMITTED = AccountantException("exceptions/accountant/withdraw_not_permitted")
INVALID_CURRENCY_QUANTITY = AccountantException("exceptions/accountant/invalid_currency_quantity")
DISABLED_USER = AccountantException("exceptions/accountant/disabled_user")
CONTRACT_EXPIRED = AccountantException("exceptions/accountant/contract_expired")
CONTRACT_NOT_EXPIRED = AccountantException("exceptions/accountant/contract_not_expired")
NON_CLEARING_CONTRACT = AccountantException("exceptions/accountant/non_clearing_contract")
CONTRACT_CLEARING = AccountantException(9, "exceptions/accountant/contract_clearing")
CONTRACT_NOT_ACTIVE = AccountantException("exceptions/accountant/contract_not_active")
NO_ORDER_FOUND = AccountantException("exceptions/accountant/no_order_found")
USER_ORDER_MISMATCH = AccountantException("exceptions/accountant/user_order_mismatch")
ORDER_CANCELLED = AccountantException("exceptions/accountant/order_cancelled")
WITHDRAWAL_TOO_SMALL = AccountantException("exceptions/accountant/withdrawal_too_small")

class Accountant:
    """The Accountant primary class

    """
    def __init__(self, session, engines, cashier, ledger, webserver, accountant_proxy,
                 alerts_proxy, accountant_number=0, debug=False, trial_period=False,
                 mimetic_share=0.5, sendmail=None, template_dir='admin_templates'):
        """Initialize the Accountant

        :param session: The SQL Alchemy session
        :type session:
        :param debug: Whether or not weird things can happen like position adjustment
        :type debug: bool

        """

        self.session = session
        self.debug = debug
        self.deposit_limits = {}
        # TODO: Make this configurable
        self.vendor_share_config = { 'm2': mimetic_share,
                                     'customer': 1.0-mimetic_share
        }
        self.safe_prices = {}
        self.engines = engines
        self.ledger = ledger
        self.cashier = cashier
        self.accountant_proxy = accountant_proxy
        self.trial_period = trial_period
        self.alerts_proxy = alerts_proxy
        for contract in self.session.query(models.Contract).filter_by(
                active=True).filter(models.Contract.contract_type != "cash"):
            d = self.engines[contract.ticker].get_safe_price()
            def get_cb(ticker):
                def _cb(safe_price):
                    self.safe_prices[ticker] = safe_price

                return _cb

            d.addCallback(get_cb(contract.ticker))

        self.webserver = webserver
        self.disabled_users = {}
        self.clearing_contracts = {}
        self.accountant_number = accountant_number
        self.jinja_env = Environment(loader=FileSystemLoader(template_dir))
        self.sendmail = sendmail

    def post_or_fail(self, *postings):
        # This is the core ledger communication method.
        # Posting happens as follows:
        # 1. All affected positions have a counter incremented to keep track of
        #    pending postings.
        # 2. The ledger's RPC post() is invoked.
        # 3. When the call returns, the position counters are decremented. This
        #    happens whether or not there was an error.
        # 4a. If there was no error, positions are updated and the webserver is
        #     notified.
        # 4b. If there was an error, an effort is made to determine what caused
        #     it. If the error was severe, send_alert() is called to let us
        #     know. In all cases, the error is propogated downstream to let
        #     whoever called post_or_fail know that the post was not successful.
        # Note: It is *important* that all invocations of post_or_fail attach
        #       an errback (even if it is just log.err) to catch the
        #       propogating error.
        # We initialize positions here if they don't already exist

        def update_counters(increment=False):
            change = 1 if increment else -1

            try:
                for posting in postings:
                    position = self.get_position(
                            posting['username'], posting['contract'])
                    position.pending_postings += change
                    # we might be initializing the position here, so make sure it is in db
                    self.session.add(position)
                self.session.commit()
            except SQLAlchemyError, e:
                log.err("Could not update counters: %s" % e)
                self.alerts_proxy.send_alert("Exception in ledger. See logs.")
                self.session.rollback()
            finally:
                self.session.rollback()

        def on_success(result):
            log.msg("Post success: %s" % result)
            try:
                for posting in postings:
                    position = self.get_position(posting['username'], posting['contract'])
                    user = self.get_user(posting['username'])
                    if posting['direction'] == 'debit':
                        sign = 1 if user.type == 'Asset' else -1
                    else:
                        sign = -1 if user.type == 'Asset' else 1

                    log.msg("Adjusting position %s by %d %s" % (position, posting['quantity'], posting['direction']))
                    position.position += sign * posting['quantity']
                    log.msg("New position: %s" % position)
                    #self.session.merge(position)
                self.session.commit()
            finally:
                self.session.rollback()

        def on_fail_ledger(failure):
            e = failure.trap(ledger.LedgerException)
            log.err("Ledger exception:")
            log.err(failure.value)
            self.alerts_proxy.send_alert("Exception in ledger. See logs.")
            # propogate error downstream
            return failure

        def on_fail_rpc(failure):
            e = failure.trap(RemoteCallException)
            if isinstance(failure.value, RemoteCallTimedOut):
                log.err("Ledger call timed out.")
                self.alerts_proxy.send_alert("Ledger call timed out. Ledger may be overloaded.")
            else:
                log.err("Improper ledger RPC invocation:")
                log.err(failure)
            # propogate error downstream
            return failure

        def on_fail_other(failure):
            log.err("Error in processing posting result. This should be handled downstream.")
            log.err(failure)
            # propogate error downstream
            return failure

        def publish_transactions(result):
            for posting in postings:
                transaction = {'contract': posting['contract'],
                          'timestamp': posting['timestamp'],
                          'quantity': posting['quantity'],
                          'type': posting['type'],
                          'direction': posting['direction'],
                          'note': posting['note']
                }
                self.webserver.transaction(posting['username'], transaction)

        def decrement_counters(result):
            update_counters(increment=False)
            return result

        update_counters(increment=True)

        d = self.ledger.post(*postings)

        d.addBoth(decrement_counters)
        d.addCallback(on_success).addCallback(publish_transactions)
        d.addErrback(on_fail_ledger).addErrback(on_fail_rpc)

        # Just in case there are no error handlers downstream, log any leftover
        # errors here.
        d.addErrback(on_fail_other)

        return d

    def get_user(self, username):
        """Return the User object corresponding to the username.

        :param username: the username to look up
        :type username: str, models.User
        :returns: models.User -- the User matching the username
        :raises: AccountantException
        """

        if isinstance(username, models.User):
            return username

        try:
            return self.session.query(models.User).filter_by(
                username=username).one()
        except NoResultFound:
            raise AccountantException("No such user: '%s'." % username)

    def get_contract(self, ticker):
        """
        Return the Contract object corresponding to the ticker.
        :param ticker: the ticker to look up or a Contract id
        :type ticker: str, models.Contract
        :returns: models.Contract -- the Contract object matching the ticker
        :raises: AccountantException
        """
        try:
            return util.get_contract(self.session, ticker)
        except:
            raise AccountantException("No such contract: '%s'." % ticker)

    def adjust_position(self, username, ticker, quantity, admin_username):
        """Adjust a user's position, offsetting with the 'adjustment' account

        :param username: The user
        :type username: str, models.User
        :param ticker: The contract
        :type ticker: str, models.Contract
        :param quantity: the delta to apply
        :type quantity: int

        """
        if not self.debug:
            raise AccountantException(0, "Position modification not allowed")

        uid = util.get_uid()
        credit = create_posting("Transfer", username, ticker, quantity,
                "credit", "Adjustment (%s)" % admin_username)
        debit = create_posting("Transfer", "adjustments", ticker, quantity,
                "debit", "Adjustment (%s)" % admin_username)
        credit["count"] = 2
        debit["count"] = 2
        credit["uid"] = uid
        debit["uid"] = uid

        # The administrator should know if there is an error
        def postFailure(failure):
            log.err(failure)
            return failure

        return self.post_or_fail(credit, debit).addErrback(postFailure)

    def get_position_value(self, username, ticker):
        """Return the numeric value of a user's position for a contact. If it does not exist, return 0.

        :param username: the username
        :type username: str, models.User
        :param ticker: the contract
        :type ticker: str, models.User
        :returns: int -- the position value
        """
        user = self.get_user(username)
        contract = self.get_contract(ticker)
        try:
            return self.session.query(models.Position).filter_by(
                user=user, contract=contract).one().position
        except NoResultFound:
            return 0

    def get_margin(self, username):
        user = self.get_user(username)
        low_margin, high_margin, cash_spent = margin.calculate_margin(user, self.session, safe_prices=self.safe_prices)
        cash_position = self.get_position_value(username, 'BTC')
        return {
            'username': username,
            'low_margin': low_margin,
            'high_margin': high_margin,
            'cash_position': cash_position,
        }

    def get_position(self, username, ticker, reference_price=None):
        """Return a user's position for a contact. If it does not exist, initialize it. WARNING: If a position is created, it will be added to the session.

        :param username: the username
        :type username: str, models.User
        :param ticker: the contract
        :type ticker: str, models.User
        :param reference_price: the (optional) reference price for the position
        :type reference_price: int
        :returns: models.Position -- the position object
        """

        user = self.get_user(username)
        contract = self.get_contract(ticker)

        try:
            position = self.session.query(models.Position).filter_by(
                user=user, contract=contract).one()
            if position.reference_price is None and reference_price is not None:
                position.reference_price = reference_price
                self.session.add(position)
            return position
        except NoResultFound:
            log.msg("Creating new position for %s on %s." %
                          (username, contract))
            position = models.Position(user, contract)
            position.reference_price = reference_price
            self.session.add(position)
            return position

    def check_margin(self, user, low_margin, high_margin):
        cash = self.get_position_value(user, "BTC")

        log.msg("high_margin = %d, low_margin = %d, cash_position = %d" %
                     (high_margin, low_margin, cash))

        if high_margin > cash:
            return False
        else:
            return True

    def liquidation_value(self, position, quantity=1):
        sign = 1 if position.position < 0 else -1
        quantity *= sign

        position_override = {position.contract.ticker: { 'position': position.position + quantity,
                                                    'reference_price': position.reference_price,
                                                    'contract': position.contract } }

        # Cash change if traded
        # TODO: estimated trade price should not be safe price it should be something based on the orderbook
        trade_price = self.safe_prices[position.contract.ticker]

        if position.contract.contract_type == "futures":
            cash_spent = util.get_cash_spent(position.contract, trade_price - position.reference_price, quantity)
        else:
            cash_spent = util.get_cash_spent(position.contract, trade_price, quantity)

        cash_position = self.get_position_value(position.username, position.contract.denominated_contract)
        cash_override = {position.contract.denominated_contract_ticker: cash_position - cash_spent}

        margin_current = margin.calculate_margin(position.user, self.session, self.safe_prices)
        margin_if = margin.calculate_margin(position.user, self.session, self.safe_prices,
                                                                      position_overrides=position_override,
                                                                      cash_overrides=cash_override)
        return margin_current[0] - margin_if[0]



    def liquidate_best(self, username):
        # Find the position that has the biggest margin impact and sell one of those
        user = self.get_user(username)

        # Cancel all open orders
        d = self.cancel_user_orders(user)

        def after_cancellations(results):
            log.msg("Cancels done for %s" % username)
            # Wait for pending postings
            total_pending = self.session.query(func.sum(models.Position.pending_postings).label("total_pending")).join(
                models.Contract).filter(
                models.Position.username==username).filter(
                models.Contract.contract_type.in_(["futures", "prediction"])).one().total_pending
            if total_pending > 0:
                d = task.deferLater(reactor, 300, after_cancellations, results)
                return d
            else:
                # Now figure out what order to place
                quantity = 1
                positions = self.session.query(models.Position).join(models.Contract).filter(models.Position.username==username).filter(
                    models.Contract.contract_type.in_(["futures", "prediction"])).filter(models.Position.position != 0)
                liquidation_values = [(position, self.liquidation_value(position, quantity=quantity)) for position in positions]
                liquidation_values.sort(lambda x, y: y[1] - x[1])
                log.msg("liquidation values: %s" % liquidation_values)

                # Best value
                # TODO: Compare with cost (half bid-ask)
                if len(liquidation_values):
                    return self.place_liquidation_order(liquidation_values[0][0], quantity=quantity)
                else:
                    log.err("No positions to choose from!")
                    return None

        d.addCallback(after_cancellations)
        return d

    def liquidate_all(self, username):
        # Liquidate all positions for a user

        # Disable the user while this is happening
        self.disable_user(username)

        positions = self.session.query(models.Position).join(models.Contract).filter_by(username=username).filter(
            models.Contract.contract_type.in_(["futures", "prediction"]))
        deferreds = [self.liquidate_position(username, p.contract.ticker) for p in positions]
        dl = defer.DeferredList(deferreds)

        def reenable(results):
            self.enable_user(username)
            return results

        # Reenable the user once we are done
        dl.addCallback(reenable)
        return dl

    def place_liquidation_order(self, position, quantity=None):
            if position.position == 0:
                log.msg("Position is 0 not placing order")
                return None

            if position.position > 0:
                side = 'SELL'
                if quantity is None:
                    quantity = position.position

                price = 0
            else:
                side = 'BUY'
                if quantity is None:
                    quantity = -position.position

                if position.contract.contract_type == "prediction":
                    price = position.contract.denominator
                else:
                    # For futures just do reference price * 100
                    price = position.reference_price * 100
            order = {
                'price': price,
                'quantity': quantity,
                'contract': position.contract.ticker,
                'side': side,
                'username': position.username,
                'timestamp': util.dt_to_timestamp(datetime.utcnow())
            }
            log.msg("Placing liquidation order: %s" % order)
            id = self.place_order(position.username, order, force=True)
            return id

    def liquidate_position(self, username, ticker):
        # Cancel all orders for a user, and liquidate his position with extreme prejudice

        # Cancel orders
        log.msg("liquidating %s for %s" % (ticker, username))
        user = self.get_user(username)
        contract = self.get_contract(ticker)
        orders = self.session.query(models.Order).filter_by(
            username=user.username).filter(
            models.Order.quantity_left>0).filter_by(
            is_cancelled=False).filter_by(
            contract=contract
        )
        log.msg("Cancelling orders for %s/%s" % (username, ticker))
        d = self.cancel_many_orders(orders)

        def after_cancellations(results):
            log.msg("Cancels for %s / %s done" % (username, ticker))
            # Wait until all pending postings have gone through
            try:
                position = self.session.query(models.Position).filter_by(user=user, contract=contract).one()
            except NoResultFound:
                # There is no position, return None
                return None

            if position.pending_postings > 0:
                d = task.deferLater(reactor, 300, after_cancellations, results)
            else:
                # Now place a closing out order
                return self.place_liquidation_order(position)


        d.addCallback(after_cancellations)
        return d

    def accept_order(self, order, force=False):
        """Accept the order if possible. Otherwise, delete the order

        :param order: Order object we wish to accept
        :type order: models.Order
        :raises: INSUFFICIENT_MARGIN, TRADE_NOT_PERMITTED
        """
        log.msg("Trying to accept order %s." % order)

        user = order.user

        if not force:
            # Audit the user
            if not self.is_user_enabled(user):
                log.msg("%s user is disabled" % user.username)
                try:
                    self.session.delete(order)
                    self.session.commit()
                except:
                    self.alerts_proxy.send_alert("Could not remove order: %s" % order)
                finally:
                    self.session.rollback()
                raise DISABLED_USER

            if not user.permissions.trade:
                log.msg("order %s not accepted because user %s not permitted to trade" % (order.id, user.username))
                try:
                    self.session.delete(order)
                    self.session.commit()
                except:
                    self.alerts_proxy.send_alert("Could not remove order: %s" % order)
                finally:
                    self.session.rollback()
                raise TRADE_NOT_PERMITTED

            low_margin, high_margin, max_cash_spent = margin.calculate_margin(
                order.user, self.session, self.safe_prices, order.id,
                trial_period=self.trial_period)

            if not self.check_margin(order.user, low_margin, high_margin):
                log.msg("Order rejected due to margin.")
                try:
                    self.session.delete(order)
                    self.session.commit()
                except:
                    self.alerts_proxy.send_alert("Could not remove order: %s" % order)
                finally:
                    self.session.rollback()
                raise INSUFFICIENT_MARGIN
        else:
            log.msg("Forcing order")

        log.msg("Order accepted.")
        order.accepted = True
        try:
            # self.session.merge(order)
            self.session.commit()
        except:
            self.alerts_proxy.send_alert("Could not merge order: %s" % order)
        finally:
            self.session.rollback()

    def charge_fees(self, fees, user, type="Trade"):
        """Credit fees to the people operating the exchange
        :param fees: The fees to charge ticker-index dict of fees to charge
        :type fees: dict
        :param username: the user to charge
        :type username: str, models.User

        """
        # TODO: Make this configurable
        import time

        # Make sure the vendorshares is less than or equal to 1.0
        assert(sum(self.vendor_share_config.values()) <= 1.0)
        user_postings = []
        vendor_postings = []
        remainder_postings = []
        last = time.time()
        user = self.get_user(user)

        for ticker, fee in fees.iteritems():
            contract = self.get_contract(ticker)

            # Debit the fee from the user's account
            user_posting = create_posting(type, user.username,
                    contract.ticker, fee, 'debit', note="Fee")
            user_postings.append(user_posting)

            remaining_fee = fee
            for vendor_name, vendor_share in self.vendor_share_config.iteritems():
                vendor_user = self.get_user(vendor_name)
                vendor_credit = int(fee * vendor_share)

                remaining_fee -= vendor_credit

                # Credit the fee to the vendor's account
                vendor_posting = create_posting(type,
                        vendor_user.username, contract.ticker, vendor_credit,
                        'credit', note="Vendor Credit")
                vendor_postings.append(vendor_posting)

            # There might be some fee leftover due to rounding,
            # we have an account for that guy
            # Once that balance gets large we distribute it manually to the
            # various share holders
            remainder_user = self.get_user('remainder')
            remainder_posting = create_posting(type,
                    remainder_user.username, contract.ticker, remaining_fee,
                    'credit')
            remainder_postings.append(remainder_posting)
            next = time.time()
            elapsed = (next - last) * 1000
            last = next
            log.msg("charge_fees: %s: %.3f ms." % (ticker, elapsed))

        return user_postings, vendor_postings, remainder_postings

    def post_transaction(self, username, transaction):
        """Update the database to reflect that the given trade happened. Charge fees.

        :param transaction: the transaction object
        :type transaction: dict
        """
        log.msg("Processing transaction %s." % transaction)
        last = time.time()
        if username != transaction["username"]:
            raise RemoteCallException("username does not match transaction")

        aggressive = transaction["aggressive"]
        ticker = transaction["contract"]
        order = transaction["order"]
        other_order = transaction["other_order"]
        side = transaction["side"]
        price = transaction["price"]
        quantity = transaction["quantity"]
        timestamp = transaction["timestamp"]
        uid = transaction["uid"]

        if ticker in self.clearing_contracts:
            raise CONTRACT_CLEARING

        contract = self.get_contract(ticker)

        if not contract.active:
            raise CONTRACT_NOT_ACTIVE

        user = self.get_user(username)

        next = time.time()
        elapsed = (next - last) * 1000
        last = next
        log.msg("post_transaction: part 1: %.3f ms." % elapsed)

        next = time.time()
        elapsed = (next - last) * 1000
        last = next
        log.msg("post_transaction: part 2: %.3f ms." % elapsed)

        if side == "BUY":
            denominated_direction = "debit"
            payout_direction = "credit"
        else:
            denominated_direction = "credit"
            payout_direction = "debit"

        if aggressive:
            ap = "Aggressive"
        else:
            ap = "Passive"

        note = "%s order: %s" % (ap, order)

        postings = []
        denominated_contract = contract.denominated_contract
        payout_contract = contract.payout_contract

        # Initialize the position here if it doesn't exist already
        if contract.contract_type == "futures":
            try:
                # We're not marking to market, we're keeping the same reference price
                # and making a cashflow based on the reference price
                denominated_contract = contract.denominated_contract
                payout_contract = contract
                position = self.get_position(user, contract, price)
                cash_spent = util.get_cash_spent(contract, price - position.reference_price, quantity)

                # Make sure the position goes into the db with this reference price
                self.session.add(position)
                self.session.commit()
            except Exception as e:
                self.session.rollback()
                log.err("Unable to add position %s to db" % position)
        else:
            cash_spent = util.get_cash_spent(contract, price, quantity)


        user_denominated = create_posting("Trade", username,
                denominated_contract.ticker, cash_spent, denominated_direction,
                note)
        user_payout = create_posting("Trade", username, payout_contract.ticker,
                quantity, payout_direction, note)
        postings.append(user_denominated)
        postings.append(user_payout)

        remote_postings = []
        if contract.contract_type == "futures":
            # Make the system posting for the cashflow because the other side might not have the same reference price
            # so his cashflow might be different, so we can't post directly against the counterparty
            system_posting = create_posting("Trade", "clearing_%s" % contract.ticker,
                                            denominated_contract.ticker, cash_spent, payout_direction,
                                            note)
            remote_postings.append(system_posting)

        # calculate fees
        fees = {}
        fees = util.get_fees(user, contract,
                price, quantity, trial_period=self.trial_period, ap="aggressive" if aggressive else "passive")


        user_fees, vendor_fees, remainder_fees = self.charge_fees(fees, user)

        next = time.time()
        elapsed = (next - last) * 1000
        log.msg("post_transaction: part 3: %.3f ms." % elapsed)

        postings.extend(user_fees)
        remote_postings.extend(vendor_fees)
        remote_postings.extend(remainder_fees)

        count = 2 * len(postings) + 2 * len(remote_postings)
        for posting in postings + remote_postings:
            posting["count"] = count
            posting["uid"] = uid

        for posting in remote_postings:
            self.accountant_proxy.remote_post(posting["username"], posting)

        if aggressive:
            try:
                aggressive_order = self.session.query(models.Order).filter_by(id=order).one()
                passive_order = self.session.query(models.Order).filter_by(id=other_order).one()

                trade = models.Trade(aggressive_order, passive_order, price, quantity)
                self.session.add(trade)
                self.session.commit()
                log.msg("Trade saved to db with posted=false: %s" % trade)
            except Exception as e:
                self.session.rollback()
                log.err("Exception while creating trade: %s" % e)

        d = self.post_or_fail(*postings)

        def update_order(result):
            try:
                db_order = self.session.query(models.Order).filter_by(id=order).one()
                db_order.quantity_left -= quantity
                # self.session.add(db_order)
                self.session.commit()
                log.msg("Updated order: %s" % db_order)
            except Exception as e:
                self.session.rollback()
                log.err("Unable to update order: %s" % e)

            self.webserver.order(username, db_order.to_webserver())
            log.msg("to ws: " + str({"order": [username, db_order.to_webserver()]}))
            return result

        def notify_fill(result):
            last = time.time()
            # Send notifications
            fill = {'contract': ticker,
                    'id': order,
                    'quantity': quantity,
                    'price': price,
                    'side': side,
                    'timestamp': timestamp,
                    'fees': fees
                   }
            self.webserver.fill(username, fill)
            log.msg('to ws: ' + str({"fills": [username, fill]}))

            next = time.time()
            elapsed = (next - last) * 1000
            log.msg("post_transaction: notify_fill: %.3f ms." % elapsed)

            # Now email the notification
            notifications = [n for n in user.notifications if n.type == "fill"]
            for notification in notifications:
                if notification.method == 'email':
                    t = util.get_locale_template(user.locale, self.jinja_env, 'fill.{locale}.email')
                    content = t.render(user=user, contract=contract, id=order, quantity=quantity, quantity_fmt=util.quantity_fmt(contract, quantity),
                                       price=price, price_fmt=util.price_fmt(contract, price), side=side, timestamp=util.timestamp_to_dt(timestamp)).encode('utf-8')

                    # Now email the token
                    log.msg("Sending mail: %s" % content)
                    s = self.sendmail.send_mail(content, to_address='<%s> %s' % (user.email,
                                                                                 user.nickname),
                                      subject='Order fill notification')

        def publish_trade(result):
            try:
                trade.posted = True
                # self.session.add(trade)
                self.session.commit()
                log.msg("Trade marked as posted: %s" % trade)
            except Exception as e:
                self.session.rollback()
                log.err("Exception when marking trade as posted %s" % e)

            self.webserver.trade(ticker, trade.to_webserver())
            log.msg("to ws: " + str({"trade": [ticker, trade.to_webserver()]}))
            return result


        # TODO: add errbacks for these
        d.addBoth(update_order)
        d.addCallback(notify_fill)
        if aggressive:
            d.addCallback(publish_trade)

        # The engine doesn't care to receive errors
        return d.addErrback(log.err)

    def raiseException(self, failure):
        raise failure.value

    def cancel_order(self, username, order_id):
        """Cancel an order by id.

        :param id: The order id to cancel
        :type id: int
        :returns: tuple -- (True/False, Result/Error)
        """
        log.msg("Received request to cancel order id %d." % order_id)

        try:
            order = self.session.query(models.Order).filter_by(id=order_id).one()
        except NoResultFound:
            raise NO_ORDER_FOUND

        if username is not None and order.username != username:
            raise USER_ORDER_MISMATCH

        if order.is_cancelled:
            raise ORDER_CANCELLED

        d = self.engines[order.contract.ticker].cancel_order(order_id)

        def update_order(result):
            try:
                order.is_cancelled = True
                # self.session.add(order)
                self.session.commit()
            except Exception as e:
                self.session.rollback()
                log.err("Unable to commit order cancellation")
                raise e

            return result

        def publish_order(result):
            self.webserver.order(username, order.to_webserver())
            return result

        d.addCallback(update_order)
        d.addCallback(publish_order)
        d.addErrback(self.raiseException)
        return d

    def cancel_order_engine(self, username, id):
        log.msg("Received msg from engine to cancel order id %d" % id)

        try:
            order = self.session.query(models.Order).filter_by(id=id).one()
        except NoResultFound:
            raise NO_ORDER_FOUND

        if username is not None and order.username != username:
            raise USER_ORDER_MISMATCH

        if order.is_cancelled:
            raise ORDER_CANCELLED

        try:
            order.is_cancelled = True
            # self.session.add(order)
            self.session.commit()
        except:
            self.alerts_proxy.send_alert("Could not merge cancelled order: %s" % order)
        finally:
            self.session.rollback()

        self.webserver.order(username, order.to_webserver())


    def place_order(self, username, order, force=False):
        """Place an order

        :param order: dictionary representing the order to be placed
        :type order: dict
        :returns: tuple -- (True/False, Result/Error)
        """
        if order["contract"] in self.clearing_contracts:
            raise CONTRACT_CLEARING

        user = self.get_user(order["username"])
        contract = self.get_contract(order["contract"])

        if not force:
            if not contract.active:
                raise CONTRACT_NOT_ACTIVE

            if contract.expired:
                raise CONTRACT_EXPIRED

            # do not allow orders for internally used contracts
            if contract.contract_type == 'cash':
                log.err("Webserver allowed a 'cash' contract!")
                raise AccountantException(0, "Not a valid contract type.")

            if order["price"] % contract.tick_size != 0 or order["price"] < 0 or order["quantity"] < 0:
                raise AccountantException(0, "invalid price or quantity")

            # case of predictions
            if contract.contract_type == 'prediction':
                if not 0 <= order["price"] <= contract.denominator:
                    raise AccountantException(0, "invalid price or quantity")

            if contract.contract_type == "cash_pair":
                if not order["quantity"] % contract.lot_size == 0:
                    raise AccountantException(0, "invalid price or quantity")
        else:
            log.msg("Forcing order")

        o = models.Order(user, contract, order["quantity"], order["price"], order["side"].upper(),
                         timestamp=util.timestamp_to_dt(order['timestamp']))
        try:
            self.session.add(o)
            self.session.commit()
        except Exception as e:
            log.err("Error adding data %s" % e)
            self.session.rollback()
            raise e

        self.accept_order(o, force=force)
        d = self.engines[o.contract.ticker].place_order(o.to_matching_engine_order())

        def mark_order_dispatched(result):
            o.dispatched = True
            try:
                # self.session.add(o)
                self.session.commit()
            except:
                self.alerts_proxy.send_alert("Could not mark order as dispatched: %s" % o)
            finally:
                self.session.rollback()
            return result

        def publish_order(result):
            self.webserver.order(username, o.to_webserver())
            return result

        d.addErrback(self.raiseException)
        d.addCallback(mark_order_dispatched)
        d.addCallback(publish_order)

        return o.id

    def transfer_position(self, username, ticker, direction, quantity, note, uid):
        """Transfer a position from one user to another

        :param ticker: the contract
        :type ticker: str, models.Contract
        :param from_username: the user to transfer from
        :type from_username: str, models.User
        :param to_username: the user to transfer to
        :type to_username: str, models.User
        :param quantity: the qty to transfer
        :type quantity: int
        """
        posting = create_posting("Transfer", username, ticker, quantity,
                direction, note)
        posting['count'] = 2
        posting['uid'] = uid

        def transferFailure(failure):
            log.err(failure)
            return failure

        return self.post_or_fail(posting).addErrback(transferFailure)

    def request_withdrawal(self, username, ticker, amount, address):
        """See if we can withdraw, if so reduce from the position and create a withdrawal entry

        :param username:
        :param ticker:
        :param amount:
        :param address:
        :returns: bool
        :raises: INSUFFICIENT_MARGIN, WITHDRAW_NOT_PERMITTED
        """
        try:
            contract = self.get_contract(ticker)

            if self.trial_period:
                log.err("Withdrawals not permitted during trial period")
                raise WITHDRAW_NOT_PERMITTED

            log.msg("Withdrawal request for %s %s for %d to %s received" % (username, ticker, amount, address))
            user = self.get_user(username)
            if not user.permissions.withdraw:
                log.err("Withdraw request for %s failed due to no permissions" % username)
                raise WITHDRAW_NOT_PERMITTED

            if amount % contract.lot_size != 0:
                log.err("Withdraw request for a wrong lot_size qty: %d" % amount)
                raise INVALID_CURRENCY_QUANTITY


            # Audit the user
            if not self.is_user_enabled(user):
                log.err("%s user is disabled" % user.username)
                raise DISABLED_USER

            # Check margin now
            low_margin, high_margin, max_cash_spent = margin.calculate_margin(user,
                    self.session, self.safe_prices,
                    withdrawals={ticker:amount},
                    trial_period=self.trial_period)
            if not self.check_margin(username, low_margin, high_margin):
                log.msg("Insufficient margin for withdrawal %d / %d" % (low_margin, high_margin))
                raise INSUFFICIENT_MARGIN
            else:
                fees = util.get_withdraw_fees(user, contract, amount, trial_period=self.trial_period)

                amount -= fees[ticker]
                if amount < 0:
                    raise WITHDRAWAL_TOO_SMALL

                credit_posting = create_posting("Withdrawal",
                        'pendingwithdrawal', ticker, amount, 'credit', note=address)
                debit_posting = create_posting("Withdrawal", user.username,
                        ticker, amount, 'debit', note=address)
                my_postings = [credit_posting]
                remote_postings = [debit_posting]
                # Withdraw Fees
                user_postings, vendor_postings, remainder_postings = self.charge_fees(fees, user, type="Withdrawal")

                my_postings.extend(user_postings)
                remote_postings.extend(vendor_postings)
                remote_postings.extend(remainder_postings)

                count = len(remote_postings + my_postings)
                uid = util.get_uid()
                for posting in my_postings + remote_postings:
                    posting['count'] = count
                    posting['uid'] = uid

                d = self.post_or_fail(*my_postings)
                for posting in remote_postings:
                    self.accountant_proxy.remote_post(posting['username'], posting)

                def onSuccess(result):
                    self.cashier.request_withdrawal(username, ticker, address, amount)
                    return True

                def onError(failure):
                    log.err(failure)
                    return failure

                d.addCallback(onSuccess)
                d.addErrback(onError)

                return d
        except Exception as e:
            self.session.rollback()
            log.err("Exception received while attempting withdrawal: %s" % e)
            raise e

    def notify_deposit_overflow(self, user, contract, amount):
        """
        email notification of withdrawal pending to the user.
        """

        # Now email the notification
        t = util.get_locale_template(user.locale, self.jinja_env, 'deposit_overflow.{locale}.email')
        content = t.render(user=user, contract=contract, amount_fmt=util.quantity_fmt(contract, amount)).encode('utf-8')

        # Now email the token
        log.msg("Sending mail: %s" % content)
        s = self.sendmail.send_mail(content, to_address='<%s> %s' % (user.email,
                                                                     user.nickname),
                          subject='Your deposit was not fully processed')

    def deposit_cash(self, username, address, received, total=True, admin_username=None):
        """Deposits cash
        :param username: The username for this address
        :type username: str
        :param address: The address where the cash was deposited
        :type address: str
        :param received: how much total was received at that address
        :type received: int
        :param total: if True, then received is the total received on that address. If false, then received is just the most recent receipt
        :type total: bool
        """
        try:
            log.msg('received %d at %s - total=%s' % (received, address, total))

            #query for db objects we want to update

            total_deposited_at_address = self.session.query(models.Addresses).filter_by(address=address).one()
            contract = total_deposited_at_address.contract

            user_cash = self.get_position_value(total_deposited_at_address.username, contract.ticker)
            user = self.get_user(total_deposited_at_address.user)

            # compute deposit _before_ marking amount as accounted for
            if total:
                deposit = received - total_deposited_at_address.accounted_for
                total_deposited_at_address.accounted_for = received
            else:
                deposit = received
                total_deposited_at_address.accounted_for += deposit

            # update address
            # self.session.add(total_deposited_at_address)
            self.session.commit()

            #prepare cash deposit
            my_postings = []
            remote_postings = []
            if admin_username is not None:
                note = "%s (%s)" % (address, admin_username)
                cash_account = 'offlinecash'
            else:
                note = address
                cash_account = 'onlinecash'

            debit_posting = create_posting("Deposit", cash_account,
                                                  contract.ticker,
                                                  deposit,
                                                  'debit',
                                                  note=note)
            remote_postings.append(debit_posting)

            credit_posting = create_posting("Deposit", user.username,
                                                   contract.ticker,
                                                   deposit,
                                                   'credit',
                                                   note=note)
            my_postings.append(credit_posting)

            if total_deposited_at_address.contract.ticker in self.deposit_limits:
                deposit_limit = self.deposit_limits[total_deposited_at_address.contract.ticker]
            else:
                deposit_limit = float("inf")

            potential_new_position = user_cash + deposit
            excess_deposit = 0
            if not user.permissions.deposit:
                log.err("Deposit of %d failed for address=%s because user %s is not permitted to deposit" %
                              (deposit, address, user.username))

                # The user's not permitted to deposit at all. The excess deposit is the entire value
                excess_deposit = deposit
            elif potential_new_position > deposit_limit:
                log.err("Deposit of %d failed for address=%s because user %s exceeded deposit limit=%d" %
                              (deposit, address, total_deposited_at_address.username, deposit_limit))
                excess_deposit = potential_new_position - deposit_limit

            if excess_deposit > 0:
                if admin_username is not None:
                    note = "Excess Deposit: %s (%s)" % (address, admin_username)
                else:
                    note = "Excess Deposit: %s" % address
                # There was an excess deposit, transfer that amount into overflow cash
                excess_debit_posting = create_posting("Deposit",
                        user.username, contract.ticker, excess_deposit,
                        'debit', note=note)

                excess_credit_posting = create_posting("Deposit",
                        'depositoverflow', contract.ticker, excess_deposit,
                        'credit', note=note)

                my_postings.append(excess_debit_posting)
                remote_postings.append(excess_credit_posting)

                self.notify_deposit_overflow(user, contract, excess_deposit)

            # Deposit Fees
            fees = util.get_deposit_fees(user, contract, deposit, trial_period=self.trial_period)
            user_postings, vendor_postings, remainder_postings = self.charge_fees(fees, user, type="Deposit")

            my_postings.extend(user_postings)
            remote_postings.extend(vendor_postings)
            remote_postings.extend(remainder_postings)

            count = len(remote_postings + my_postings)
            uid = util.get_uid()
            for posting in my_postings + remote_postings:
                posting['count'] = count
                posting['uid'] = uid

            d = self.post_or_fail(*my_postings)
            for posting in remote_postings:
                self.accountant_proxy.remote_post(posting['username'], posting)

            def postingFailure(failure):
                log.err(failure)
                return failure

            return d.addErrback(postingFailure)
        except Exception as e:
            self.session.rollback()
            log.err(
                "Updating user position failed for address=%s and received=%d: %s" % (address, received, e))
            raise e

    def change_permission_group(self, username, id):
        """Changes a user's permission group to something different

        :param username: the user
        :type username: str, models.User
        :param id: the permission group id
        :type id: int
        """

        try:
            log.msg("Changing permission group for %s to %d" % (username, id))
            user = self.get_user(username)
            user.permission_group_id = id
            # self.session.add(user)
            self.session.commit()
        except Exception as e:
            log.err("Error: %s" % e)
            self.session.rollback()
   
    def disable_user(self, user):
        user = self.get_user(user)
        log.msg("Disabling user: %s" % user.username)
        self.cancel_user_orders(user)
        self.disabled_users[user.username] = True

    def enable_user(self, user):
        user = self.get_user(user)
        log.msg("Enabling user: %s" % user.username)
        if user.username in self.disabled_users:
            del self.disabled_users[user.username]

    def is_user_enabled(self, user):
        user = self.get_user(user)
        if user.username in self.disabled_users:
            return False
        else:
            return True

    def cancel_user_orders(self, user):
        user = self.get_user(user)
        orders = self.session.query(models.Order).filter_by(
            username=user.username).filter(
            models.Order.quantity_left>0).filter_by(
            is_cancelled=False
        )
        return self.cancel_many_orders(orders)

    def cancel_many_orders(self, orders):
        deferreds = []
        for order in orders:
            log.msg("Cancelling user %s order %d" % (order.username, order.id))
            d = self.cancel_order(order.username, order.id)

            def cancel_failure(failure):
                log.err(failure)
                # Try again?
                log.msg("Trying again-- Cancelling user %s order %d" % (order.username, order.id))
                d = self.cancel_order(order.username, order.id)
                d.addErrback(cancel_failure)
                return d

            d.addErrback(cancel_failure)
            deferreds.append(d)

        return defer.DeferredList(deferreds)

    def get_my_users(self):
        users = self.session.query(models.User)
        my_users = []
        for user in users:
            if self.accountant_number == self.accountant_proxy.get_accountant_for_user(user.username):
                my_users.append(user)

        return my_users

    def repair_user_positions(self):
        my_users = self.get_my_users()
        for user in my_users:
            log.msg("Checking user %s" % user.username)
            for position in user.positions:
                if position.pending_postings > 0:
                    self.repair_user_position(user)
                    return

        log.msg("All users checked")

    def repair_user_position(self, user):
        user = self.get_user(user)
        log.msg("Repairing position for %s" % user.username)
        self.disable_user(user)
        try:
            for position in user.positions:
                position.pending_postings = 0
                # self.session.add(position)
            self.session.commit()
        except:
            self.session.rollback()
            self.alerts_proxy.send_alert("User %s in trouble. Cannot correct position!" % user.username)
            # Admin intervention required. ABORT!
            return

        reactor.callLater(300, self.check_user, user)

    def check_user(self, user):
        user = self.get_user(user)
        clean = True
        try:
            for position in user.positions:
                if position.pending_postings == 0:
                    # position has settled, sync with ledger
                    position.position, position.cp_timestamp = util.position_calculated(position, self.session)
                    position.position_checkpoint = position.position
                    # self.session.add(position)
                else:
                    clean = False
            if clean:
                log.msg("Correcting positions for user %s: %s" % (user.username, user.positions))
                self.session.commit()
                self.enable_user(user)
            else:
                # don't both committing, we are not ready yet anyway
                log.msg("User %s still not clean" % user.username)
                self.session.rollback()
                reactor.callLater(300, self.check_user, user)
        except:
            self.session.rollback()
            self.alerts_proxy.send_alert("User %s in trouble. Cannot correct position!" % user.username)
            # Admin intervention required. ABORT!
            return

    def clear_contract(self, ticker, price, uid):
        if ticker in self.clearing_contracts:
            raise CONTRACT_CLEARING

        contract = self.get_contract(ticker)

        if not contract.active:
            raise CONTRACT_NOT_ACTIVE

        if contract.expiration is None:
            raise NON_CLEARING_CONTRACT

        # For early clearing we don't pass in a price, we use safe_price
        if contract.expiration >= datetime.utcnow() and price is not None:
            raise CONTRACT_NOT_EXPIRED

        if contract.expiration < datetime.utcnow() and price is None:
            raise CONTRACT_EXPIRED

        # If there is no price, this is a mark-to-market
        # Clear to the safe price, and don't zero-out
        # the positions
        if price is None:
            price = self.safe_prices[ticker]
            zero_out = False
        else:
            zero_out = True

        # Mark contract as clearing
        log.msg("Marking %s as clearing" % ticker)
        self.clearing_contracts[ticker] = True

        my_users = [user.username for user in self.get_my_users()]

        # Cancel orders
        log.msg("Cancelling orders for %s" % ticker)
        orders = self.session.query(models.Order).filter_by(contract=contract).filter_by(is_cancelled=False).filter(
            models.Order.quantity_left > 0).filter(
            models.Order.username.in_(my_users))
        d = self.cancel_many_orders(orders)

        def after_cancellations(results):
            log.msg("Cancels done for %s" % ticker)
            # Wait until all pending postings have gone through
            total_pending = self.session.query(func.sum(models.Position.pending_postings).label('total_pending')).filter_by(contract=contract).filter(
                models.Position.username.in_(my_users)).one().total_pending
            if total_pending > 0:
                d = task.deferLater(reactor, 300, after_cancellations, results)
            else:
                all_positions = self.session.query(models.Position).filter_by(contract=contract)
                position_count = all_positions.count()
                my_positions = all_positions.filter(models.Position.username.in_(my_users))
                log.msg("clearing positions for %s" % ticker)
                results = [self.clear_position(position, price, position_count, uid, zero_out=zero_out) for position in my_positions]
                d = defer.DeferredList(results)
                def reactivate_contract(result):
                    log.msg("unmarking %s" % ticker)
                    del self.clearing_contracts[ticker]

                d.addCallback(reactivate_contract)

            return d

        d.addCallback(after_cancellations)
        return d

<<<<<<< HEAD
=======
    def clear_position(self, position, price, position_count, uid):
        # We use position_calculated here to be sure we get the canonical position
        position_calculated, timestamp = util.position_calculated(position, self.session)
        denominated_contract, payout_contract, cash_spent = self.get_cash_spent(position.contract,
                                                                                price, position_calculated)

        note = "Clearing transaction for %s at %d" % (position.contract.ticker, price)
        credit = create_posting("Clearing", position.username,
                denominated_contract.ticker, cash_spent, 'credit',
                note)
        debit = create_posting("Clearing", position.username, payout_contract.ticker,
                position_calculated, 'debit', note)
        for posting in credit, debit:
            posting['count'] = position_count * 2
            posting['uid'] = uid

        # TODO: Determine what the caller needs - do they want to know about errors?
        return self.post_or_fail(credit, debit).addErrback(log.err)

>>>>>>> 1347c635
    def reload_fee_group(self, id):
        group = self.session.query(models.FeeGroup).filter_by(id=id).one()
        self.session.expire(group)

    def reload_contract(self, ticker):
        contract = self.session.query(models.Contract).filter_by(ticker=ticker).one()
        self.session.expire(contract)

    def change_fee_group(self, username, id):
        try:
            user = self.get_user(username)
            user.fee_group_id = id
            self.session.commit()
        except Exception as e:
            self.session.rollback()
            raise e

    def clear_position(self, position, price, position_count, uid, zero_out=True):
        # We use position_calculated here to be sure we get the canonical position
        position_calculated, timestamp = util.position_calculated(position, self.session)
        log.msg("Clearing position %s at %d" % (position, price))
        if position.contract.contract_type == "prediction":
            cash_spent = util.get_cash_spent(position.contract, price, position_calculated)
            note = "Clearing transaction for %s at price: %s" % (position.contract.ticker,
                                                                 util.price_fmt(position.contract, price))
            credit = create_posting("Clearing", position.username,
                    position.contract.denominated_contract.ticker, cash_spent, 'credit',
                    note)
            debit = create_posting("Clearing", position.username, position.contract.ticker,
                    position_calculated, 'debit', note)

            for posting in credit, debit:
                posting['count'] = position_count * 2
                posting['uid'] = uid
            log.msg("credit: %s, debit: %s" % (credit, debit))

            return self.post_or_fail(credit, debit).addErrback(log.err)

        elif position.contract.contract_type == "futures":
            if position.reference_price is None:
                log.err("Position %s has no reference price!")
                return defer.succeed(None)

            cash_spent = util.get_cash_spent(position.contract, price - position.reference_price, position_calculated)
            note = "Clearing transaction for %s at price: %s / reference_price: %s" % (position.contract.ticker,
                                                                                       util.price_fmt(position.contract, price),
                                                                                       util.price_fmt(position.contract, position.reference_price))
            credit = create_posting("Clearing", position.username,
                                    position.contract.denominated_contract_ticker, cash_spent, 'credit',
                                    note)
            clearing = create_posting("Clearing", "clearing_%s" % position.contract.ticker,
                                   position.contract.denominated_contract_ticker, cash_spent, 'debit',
                                   note)

            # This is a simple two posting journal entry
            small_uid = util.get_uid()
            for posting in credit, clearing:
                posting['count'] = 2
                posting['uid'] = small_uid
            log.msg("credit: %s, debit: %s" % (credit, clearing))


            self.accountant_proxy.remote_post(clearing['username'], clearing)
            d = self.post_or_fail(credit)

            def set_reference_price(result):
                log.msg("Setting reference price for %s to %d" % (position, price))
                try:
                    position.reference_price = price
                    self.session.commit()
                except Exception as e:
                    self.session.rollback()
                    raise e

                # Zero out positions
                if zero_out:
                    log.msg("Zeroing out position %s" % position)
                    debit = create_posting("Clearing", position.username,
                                           position.contract.payout_contract_ticker, position_calculated, 'debit',
                                           note)

                    # This one is big journal entry has to encompass everything
                    debit['count'] = position_count
                    debit['uid'] = uid
                    d = self.post_or_fail(debit)
                    return d
                else:
                    return result

            d.addCallback(set_reference_price).addErrback(log.err)
            return d
        else:
            raise NotImplementedError


class WebserverExport(ComponentExport):
    """Accountant functions that are exposed to the webserver

    """
    def __init__(self, accountant):
        self.accountant = accountant
        ComponentExport.__init__(self, accountant)

    @export
    @session_aware
    @schema("rpc/accountant.webserver.json#place_order")
    def place_order(self, username, order):
        return self.accountant.place_order(username, order)

    @export
    @session_aware
    @schema("rpc/accountant.webserver.json#cancel_order")
    def cancel_order(self, username, id):
        return self.accountant.cancel_order(username, id)

    @export
    @session_aware
    @schema("rpc/accountant.webserver.json#request_withdrawal")
    def request_withdrawal(self, username, ticker, quantity, address):
        return self.accountant.request_withdrawal(username, ticker, quantity, address)

    @export
    @schema("rpc/accountant.webserver.json#get_margin")
    def get_margin(self, username):
        return self.accountant.get_margin(username)


class EngineExport(ComponentExport):
    """Accountant functions exposed to the Engine

    """
    def __init__(self, accountant):
        self.accountant = accountant
        ComponentExport.__init__(self, accountant)

    @export
<<<<<<< HEAD
    def safe_prices(self, username, ticker, price):
=======
    @session_aware
    def safe_prices(self, ticker, price):
>>>>>>> 1347c635
        self.accountant.safe_prices[ticker] = price

    @export
    @session_aware
    @schema("rpc/accountant.engine.json#post_transaction")
    def post_transaction(self, username, transaction):
        return self.accountant.post_transaction(username, transaction)

    @export
    @session_aware
    @schema("rpc/accountant.engine.json#cancel_order")
    def cancel_order(self, username, id):
        return self.accountant.cancel_order_engine(username, id)


class CashierExport(ComponentExport):
    """Accountant functions exposed to the cashier

    """
    def __init__(self, accountant):
        self.accountant = accountant
        ComponentExport.__init__(self, accountant)

    @export
    @session_aware
    @schema("rpc/accountant.cashier.json#deposit_cash")
    def deposit_cash(self, username, address, received, total=True):
        return self.accountant.deposit_cash(username, address, received, total=total)

    @export
    @session_aware
    @schema("rpc/accountant.cashier.json#transfer_position")
    def transfer_position(self, username, ticker, direction, quantity, note, uid):
        return self.accountant.transfer_position(username, ticker, direction, quantity, note, uid)

    @export
    @session_aware
    @schema("rpc/accountant.cashier.json#get_position")
    def get_position(self, username, ticker):
        return self.accountant.get_position_value(username, ticker)

class AccountantExport(ComponentExport):
    """Accountant private chit chat link

    """
    def __init__(self, accountant):
        self.accountant = accountant
        ComponentExport.__init__(self, accountant)

    @export
    @session_aware
    @schema("rpc/accountant.accountant.json#remote_post")
    def remote_post(self, username, *postings):
        self.accountant.post_or_fail(*postings).addErrback(log.err)
        # we do not want or need this to propagate back to the caller
        return None

class RiskManagerExport(ComponentExport):
    def __init__(self, accountant):
        self.accountant = accountant
        ComponentExport.__init__(self, accountant)

    @export
    @schema("rpc/accountant.riskmanager.json#liquidate_best")
    def liquidate_best(self, username):
        return self.accountant.liquidate_best(username)

class AdministratorExport(ComponentExport):
    """Accountant functions exposed to the administrator

    """
    def __init__(self, accountant):
        self.accountant = accountant
        ComponentExport.__init__(self, accountant)

    @export
    @session_aware
    @schema("rpc/accountant.administrator.json#adjust_position")
    def adjust_position(self, username, ticker, quantity, admin_username):
        return self.accountant.adjust_position(username, ticker, quantity, admin_username)

    @export
    @session_aware
    @schema("rpc/accountant.administrator.json#transfer_position")
    def transfer_position(self, username, ticker, direction, quantity, note, uid):
        return self.accountant.transfer_position(username, ticker, direction, quantity, note, uid)

    @export
    @session_aware
    @schema("rpc/accountant.administrator.json#change_permission_group")
    def change_permission_group(self, username, id):
        self.accountant.change_permission_group(username, id)

    @export
    @session_aware
    @schema("rpc/accountant.administrator.json#deposit_cash")
    def deposit_cash(self, username, address, received, total=True, admin_username=None):
        return self.accountant.deposit_cash(username, address, received, total=total, admin_username=admin_username)

    @export
    @session_aware
    @schema("rpc/accountant.administrator.json#cancel_order")
    def cancel_order(self, username, id):
        return self.accountant.cancel_order(username, id)

    @export
    @session_aware
    @schema("rpc/accountant.administrator.json#clear_contract")
    def clear_contract(self, username, ticker, price, uid):
        return self.accountant.clear_contract(ticker, price, uid)

    @export
    @session_aware
    @schema("rpc/accountant.administrator.json#change_fee_group")
    def change_fee_group(self, username, id):
        return self.accountant.change_fee_group(username, id)

    @export
    @session_aware
    @schema("rpc/accountant.administrator.json#reload_fee_group")
    def reload_fee_group(self, username, id):
        return self.accountant.reload_fee_group(id)

    @export
    def reload_contract(self, username, ticker):
        return self.accountant.reload_contract(ticker)

    @export
    @schema("rpc/accountant.administrator.json#get_margin")
    def get_margin(self, username):
        return self.accountant.get_margin(username)

    @export
    @schema("rpc/accountant.administrator.json#liquidate_all")
    def liquidate_all(self, username):
        return self.accountant.liquidate_all(username)

    @export
    @schema("rpc/accountant.administrator.json#liquidate_position")
    def liquidate_position(self, username, ticker):
        return self.accountant.liquidate_position(username, ticker)

class AccountantProxy:
    def __init__(self, mode, uri, base_port, timeout=1):
        self.num_procs = config.getint("accountant", "num_procs")
        self.proxies = []
        for i in range(self.num_procs):
            if mode == "dealer":
                proxy = dealer_proxy_async(uri % (base_port + i), timeout=timeout)
            elif mode == "push":
                proxy = push_proxy_async(uri % (base_port + i))
            else:
                raise Exception("Unsupported proxy mode: %s." % mode)
            self.proxies.append(proxy)

    def get_accountant_for_user(self, username):
        return ord(username[0]) % self.num_procs

    def __getattr__(self, key):
        if key.startswith("__") and key.endswith("__"):
            raise AttributeError

        def routed_method(username, *args, **kwargs):
            if username is None:
                return [getattr(proxy, key)(None, *args, **kwargs) for proxy in self.proxies]
            else:
                proxy = self.proxies[self.get_accountant_for_user(username)]
                return getattr(proxy, key)(username, *args, **kwargs)

        return routed_method

if __name__ == "__main__":
    log.startLogging(sys.stdout)
    accountant_number = int(args[0])
    num_procs = config.getint("accountant", "num_procs")
    log.msg("Accountant %d of %d" % (accountant_number+1, num_procs))

    session = database.make_session()
    engines = {}
    engine_base_port = config.getint("engine", "accountant_base_port")
    for contract in session.query(models.Contract).filter_by(active=True).all():
        engines[contract.ticker] = dealer_proxy_async("tcp://127.0.0.1:%d" %
                                                      (engine_base_port + int(contract.id)))
    ledger = dealer_proxy_async(config.get("ledger", "accountant_export"), timeout=None)
    webserver = push_proxy_async(config.get("webserver", "accountant_export"))
    cashier = push_proxy_async(config.get("cashier", "accountant_export"))
    accountant_proxy = AccountantProxy("push",
            config.get("accountant", "accountant_export"),
            config.getint("accountant", "accountant_export_base_port"))
    alerts_proxy = AlertsProxy(config.get("alerts", "export"))
    debug = config.getboolean("accountant", "debug")
    trial_period = config.getboolean("accountant", "trial_period")
    mimetic_share = config.getfloat("accountant", "mimetic_share")
    sendmail = Sendmail(config.get("administrator", "email"))

    accountant = Accountant(session, engines, cashier, ledger, webserver, accountant_proxy, alerts_proxy,
                            accountant_number=accountant_number,
                            debug=debug,
                            trial_period=trial_period,
                            mimetic_share=mimetic_share,
                            sendmail=sendmail)

    webserver_export = WebserverExport(accountant)
    engine_export = EngineExport(accountant)
    cashier_export = CashierExport(accountant)
    administrator_export = AdministratorExport(accountant)
    accountant_export = AccountantExport(accountant)
    riskmanager_export = RiskManagerExport(accountant)

    watchdog(config.get("watchdog", "accountant") %
             (config.getint("watchdog", "accountant_base_port") + accountant_number))

    router_share_async(webserver_export,
                       config.get("accountant", "webserver_export") %
                       (config.getint("accountant", "webserver_export_base_port") + accountant_number))
    router_share_async(riskmanager_export,
                       config.get("accountant", "riskmanager_export") %
                       (config.getint("accountant", "riskmanager_export_base_port") + accountant_number))
    pull_share_async(engine_export,
                     config.get("accountant", "engine_export") %
                     (config.getint("accountant", "engine_export_base_port") + accountant_number))
    router_share_async(cashier_export,
                        config.get("accountant", "cashier_export") %
                        (config.getint("accountant", "cashier_export_base_port") + accountant_number))
    router_share_async(administrator_export,
                     config.get("accountant", "administrator_export") %
                     (config.getint("accountant", "administrator_export_base_port") + accountant_number))
    pull_share_async(accountant_export,
                       config.get("accountant", "accountant_export") %
                       (config.getint("accountant", "accountant_export_base_port") + accountant_number))

    reactor.callWhenRunning(accountant.repair_user_positions)
    reactor.run()
<|MERGE_RESOLUTION|>--- conflicted
+++ resolved
@@ -1423,28 +1423,6 @@
         d.addCallback(after_cancellations)
         return d
 
-<<<<<<< HEAD
-=======
-    def clear_position(self, position, price, position_count, uid):
-        # We use position_calculated here to be sure we get the canonical position
-        position_calculated, timestamp = util.position_calculated(position, self.session)
-        denominated_contract, payout_contract, cash_spent = self.get_cash_spent(position.contract,
-                                                                                price, position_calculated)
-
-        note = "Clearing transaction for %s at %d" % (position.contract.ticker, price)
-        credit = create_posting("Clearing", position.username,
-                denominated_contract.ticker, cash_spent, 'credit',
-                note)
-        debit = create_posting("Clearing", position.username, payout_contract.ticker,
-                position_calculated, 'debit', note)
-        for posting in credit, debit:
-            posting['count'] = position_count * 2
-            posting['uid'] = uid
-
-        # TODO: Determine what the caller needs - do they want to know about errors?
-        return self.post_or_fail(credit, debit).addErrback(log.err)
-
->>>>>>> 1347c635
     def reload_fee_group(self, id):
         group = self.session.query(models.FeeGroup).filter_by(id=id).one()
         self.session.expire(group)
@@ -1480,7 +1458,8 @@
                 posting['count'] = position_count * 2
                 posting['uid'] = uid
             log.msg("credit: %s, debit: %s" % (credit, debit))
-
+        
+            # TODO: Determine what the caller needs - do they want to know about errors?
             return self.post_or_fail(credit, debit).addErrback(log.err)
 
         elif position.contract.contract_type == "futures":
@@ -1581,12 +1560,8 @@
         ComponentExport.__init__(self, accountant)
 
     @export
-<<<<<<< HEAD
+    @session_aware
     def safe_prices(self, username, ticker, price):
-=======
-    @session_aware
-    def safe_prices(self, ticker, price):
->>>>>>> 1347c635
         self.accountant.safe_prices[ticker] = price
 
     @export
