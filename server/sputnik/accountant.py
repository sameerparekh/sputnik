--- conflicted
+++ resolved
@@ -462,15 +462,8 @@
 
             #prepare cash deposit
             deposit = total_received - total_deposited_at_address.accounted_for
-<<<<<<< HEAD
-
-            journal = models.Journal('Deposit')
-
-=======
-            new_position = user_cash_position.position + deposit
-            total_deposited_at_address.accounted_for = total_received
-            session.add(total_deposited_at_address)
->>>>>>> 115a65f9
+            user_cash_position.position += deposit
+
             # TODO: Put deposit limits into the DB
             # TODO: If a deposit failed, we have to refund the money somehow
             deposit_limit = self.deposit_limits[total_deposited_at_address.currency]
