#!/usr/bin/env python
"""
.. module:: accountant

The accountant is responsible for user-specific data, except for login sorts of data, which are managed by the
administrator. It is responsible for the following:

* models.Position
* models.PermissionGroup

"""

import sys
from optparse import OptionParser

import config
from rpc_schema import schema


parser = OptionParser()
parser.add_option("-c", "--config", dest="filename",
                  help="config file")
(options, args) = parser.parse_args()
if options.filename:
    config.reconfigure(options.filename)

import database
import models
import margin
import util
import ledger
from alerts import AlertsProxy

from ledger import create_posting

from zmq_util import export, dealer_proxy_async, router_share_async, pull_share_async, \
    push_proxy_async, RemoteCallTimedOut, RemoteCallException, ComponentExport

from twisted.internet import reactor, defer, task
from twisted.python import log
from sqlalchemy.orm.exc import NoResultFound
from sqlalchemy.exc import SQLAlchemyError
from watchdog import watchdog

import time
from datetime import datetime

class AccountantException(Exception):
    pass

<<<<<<< HEAD
INSUFFICIENT_MARGIN = AccountantException(0, "Insufficient margin")
TRADE_NOT_PERMITTED = AccountantException(1, "Trading not permitted")
WITHDRAW_NOT_PERMITTED = AccountantException(2, "Withdrawals not permitted")
INVALID_CURRENCY_QUANTITY = AccountantException(3, "Invalid currency quantity")
DISABLED_USER = AccountantException(4, "Account disabled. Please try again in five minutes.")
CONTRACT_EXPIRED = AccountantException(5, "Contract expired")
CONTRACT_NOT_EXPIRED = AccountantException(6, "Contract not expired")
NON_CLEARING_CONTRACT = AccountantException(7, "Contract not clearable")
CONTRACT_CLEARING = AccountantException(9, "Contract in clearing process")
CONTRACT_NOT_ACTIVE = AccountantException(8, "Contract not active")
=======
INSUFFICIENT_MARGIN = AccountantException("exceptions/accountant/insufficient_margin")
TRADE_NOT_PERMITTED = AccountantException("exceptions/accountant/trade_not_permitted")
WITHDRAW_NOT_PERMITTED = AccountantException("exceptions/accountant/withdraw_not_permitted")
INVALID_CURRENCY_QUANTITY = AccountantException("exceptions/accountant/invalid_currency_quantity")
DISABLED_USER = AccountantException("exceptions/accountant/disabled_user")
CONTRACT_EXPIRED = AccountantException("exceptions/accountant/contract_expired")
CONTRACT_NOT_EXPIRED = AccountantException("exceptions/accountant/contract_not_expired")
NON_CLEARING_CONTRACT = AccountantException("exceptions/accountant/non_clearing_Contract")
CONTRACT_NOT_ACTIVE = AccountantException("exceptions/accountant/contract_not_active")
NO_ORDER_FOUND = AccountantException("exceptions/accountant/no_order_found")
USER_ORDER_MISMATCH = AccountantException("exceptions/accountant/user_order_mismatch")
ORDER_CANCELLED = AccountantException("exceptions/accountant/order_cancelled")
>>>>>>> 70b6732d

class Accountant:
    """The Accountant primary class

    """
    def __init__(self, session, engines, cashier, ledger, webserver, accountant_proxy,
                 alerts_proxy, accountant_number=0, debug=False, trial_period=False,
                 mimetic_share=0.5):
        """Initialize the Accountant

        :param session: The SQL Alchemy session
        :type session:
        :param debug: Whether or not weird things can happen like position adjustment
        :type debug: bool

        """

        self.session = session
        self.debug = debug
        self.deposit_limits = {}
        # TODO: Make this configurable
        self.vendor_share_config = { 'm2': mimetic_share,
                                     'customer': 1.0-mimetic_share
        }
        self.safe_prices = {}
        self.engines = engines
        self.ledger = ledger
        self.cashier = cashier
        self.accountant_proxy = accountant_proxy
        self.trial_period = trial_period
        self.alerts_proxy = alerts_proxy
        for contract in self.session.query(models.Contract).filter_by(
                active=True).all():
            d = self.engines[contract.ticker].get_safe_price()
            def get_cb(ticker):
                def _cb(safe_price):
                    self.safe_prices[ticker] = safe_price

                return _cb

            d.addCallback(get_cb(contract.ticker))

        self.webserver = webserver
        self.disabled_users = {}
        self.clearing_contracts = {}
        self.accountant_number = accountant_number

    def post_or_fail(self, *postings):
        # This is the core ledger communication method.
        # Posting happens as follows:
        # 1. All affected positions have a counter incremented to keep track of
        #    pending postings.
        # 2. The ledger's RPC post() is invoked.
        # 3. When the call returns, the position counters are decremented. This
        #    happens whether or not there was an error.
        # 4a. If there was no error, positions are updated and the webserver is
        #     notified.
        # 4b. If there was an error, an effort is made to determine what caused
        #     it. If the error was severe, send_alert() is called to let us
        #     know. In all cases, the error is propogated downstream to let
        #     whoever called post_or_fail know that the post was not successful.
        # Note: It is *important* that all invocations of post_or_fail attach
        #       an errback (even if it is just log.err) to catch the
        #       propogating error.
        # We initialize positions here if they don't already exist

        def update_counters(increment=False):
            change = 1 if increment else -1

            try:
                for posting in postings:
                    position = self.get_position(
                            posting['username'], posting['contract'])
                    position.pending_postings += change
                    # we might be initializing the position here, so make sure it is in db
                    self.session.add(position)
                self.session.commit()
            except SQLAlchemyError, e:
                log.err("Could not update counters: %s" % e)
                self.alerts_proxy.send_alert("Exception in ledger. See logs.")
                self.session.rollback()
            finally:
                self.session.rollback()

        def on_success(result):
            log.msg("Post success: %s" % result)
            try:
                for posting in postings:
                    position = self.get_position(posting['username'], posting['contract'])
                    user = self.get_user(posting['username'])
                    if posting['direction'] == 'debit':
                        sign = 1 if user.type == 'Asset' else -1
                    else:
                        sign = -1 if user.type == 'Asset' else 1

                    log.msg("Adjusting position %s by %d %s" % (position, posting['quantity'], posting['direction']))
                    position.position += sign * posting['quantity']
                    log.msg("New position: %s" % position)
                    #self.session.merge(position)
                self.session.commit()
            finally:
                self.session.rollback()

        def on_fail_ledger(failure):
            e = failure.trap(ledger.LedgerException)
            log.err("Ledger exception:")
            log.err(failure.value)
            self.alerts_proxy.send_alert("Exception in ledger. See logs.")
            # propogate error downstream
            return failure

        def on_fail_rpc(failure):
            e = failure.trap(RemoteCallException)
            if isinstance(failure.value, RemoteCallTimedOut):
                log.err("Ledger call timed out.")
                self.alerts_proxy.send_alert("Ledger call timed out. Ledger may be overloaded.")
            else:
                log.err("Improper ledger RPC invocation:")
                log.err(failure)
            # propogate error downstream
            return failure

        def on_fail_other(failure):
            log.err("Error in processing posting result. This should be handled downstream.")
            log.err(failure)
            # propogate error downstream
            return failure

        def publish_transactions(result):
            for posting in postings:
                transaction = {'contract': posting['contract'],
                          'timestamp': posting['timestamp'],
                          'quantity': posting['quantity'],
                          'type': posting['type'],
                          'direction': posting['direction'],
                          'note': posting['note']
                }
                self.webserver.transaction(posting['username'], transaction)

        def decrement_counters(result):
            update_counters(increment=False)
            return result

        update_counters(increment=True)

        d = self.ledger.post(*postings)

        d.addBoth(decrement_counters)
        d.addCallback(on_success).addCallback(publish_transactions)
        d.addErrback(on_fail_ledger).addErrback(on_fail_rpc)

        # Just in case there are no error handlers downstream, log any leftover
        # errors here.
        d.addErrback(on_fail_other)

        return d

    def get_user(self, username):
        """Return the User object corresponding to the username.

        :param username: the username to look up
        :type username: str, models.User
        :returns: models.User -- the User matching the username
        :raises: AccountantException
        """

        if isinstance(username, models.User):
            return username

        try:
            return self.session.query(models.User).filter_by(
                username=username).one()
        except NoResultFound:
            raise AccountantException("No such user: '%s'." % username)

    def get_contract(self, ticker):
        """
        Return the Contract object corresponding to the ticker.
        :param ticker: the ticker to look up or a Contract id
        :type ticker: str, models.Contract
        :returns: models.Contract -- the Contract object matching the ticker
        :raises: AccountantException
        """
        try:
            return util.get_contract(self.session, ticker)
        except:
            raise AccountantException("No such contract: '%s'." % ticker)

    def adjust_position(self, username, ticker, quantity, admin_username):
        """Adjust a user's position, offsetting with the 'adjustment' account

        :param username: The user
        :type username: str, models.User
        :param ticker: The contract
        :type ticker: str, models.Contract
        :param quantity: the delta to apply
        :type quantity: int

        """
        if not self.debug:
            raise AccountantException(0, "Position modification not allowed")

        uid = util.get_uid()
        credit = create_posting("Transfer", username, ticker, quantity,
                "credit", "Adjustment (%s)" % admin_username)
        debit = create_posting("Transfer", "adjustments", ticker, quantity,
                "debit", "Adjustment (%s)" % admin_username)
        credit["count"] = 2
        debit["count"] = 2
        credit["uid"] = uid
        debit["uid"] = uid
        return self.post_or_fail(credit, debit).addErrback(log.err)

    def get_position_value(self, username, ticker):
        """Return the numeric value of a user's position for a contact. If it does not exist, return 0.

        :param username: the username
        :type username: str, models.User
        :param ticker: the contract
        :type ticker: str, models.User
        :returns: int -- the position value
        """
        user = self.get_user(username)
        contract = self.get_contract(ticker)
        try:
            return self.session.query(models.Position).filter_by(
                user=user, contract=contract).one().position
        except NoResultFound:
            return 0

    def get_margin(self, username):
        low_margin, high_margin, cash_spent = margin.calculate_margin(username, self.session, safe_prices=self.safe_prices)
        cash_position = self.get_position_value(username, 'BTC')
        return {
            'username': username,
            'low_margin': low_margin,
            'high_margin': high_margin,
            'cash_position': cash_position,
        }

    def get_position(self, username, ticker, reference_price=None):
        """Return a user's position for a contact. If it does not exist, initialize it. WARNING: If a position is created, it will be added to the session.

        :param username: the username
        :type username: str, models.User
        :param ticker: the contract
        :type ticker: str, models.User
        :param reference_price: the (optional) reference price for the position
        :type reference_price: int
        :returns: models.Position -- the position object
        """

        user = self.get_user(username)
        contract = self.get_contract(ticker)

        try:
            position = self.session.query(models.Position).filter_by(
                user=user, contract=contract).one()
            if position.reference_price is None and reference_price is not None:
                position.reference_price = reference_price
                self.session.add(position)
            return position
        except NoResultFound:
            log.msg("Creating new position for %s on %s." %
                          (username, contract))
            position = models.Position(user, contract)
            position.reference_price = reference_price
            self.session.add(position)
            return position

    def check_margin(self, username, low_margin, high_margin):
        cash = self.get_position_value(username, "BTC")

        log.msg("high_margin = %d, low_margin = %d, cash_position = %d" %
                     (high_margin, low_margin, cash))

        if high_margin > cash:
            return False
        else:
            return True

    def liquidate_all(self, username):
        # Liquidate all positions for a user
        positions = self.session.query(models.Position).join(models.Contract).filter_by(username=username).filter(
            models.Contract.contract_type.in_(["futures", "prediction"]))
        deferreds = [self.liquidate_position(username, p.contract.ticker) for p in positions]
        dl = defer.DeferredList(deferreds)
        return dl

    def liquidate_position(self, username, ticker):
        # Cancel all orders for a user, and liquidate his position with extreme prejudice

        # Cancel orders
        log.msg("liquidating %s for %s" % (ticker, username))
        user = self.get_user(username)
        contract = self.get_contract(ticker)
        orders = self.session.query(models.Order).filter_by(
            username=user.username).filter(
            models.Order.quantity_left>0).filter_by(
            is_cancelled=False).filter_by(
            contract=contract
        )
        d = self.cancel_many_orders(orders)

        def after_cancellations(results):
            # Wait until all pending postings have gone through
            position = self.get_position(user, ticker)
            if position.pending_postings > 0:
                d = task.deferLater(reactor, 300, after_cancellations, results)
            else:
                # Now place a closing out order
                if position.position == 0:
                    log.msg("Position is 0 not placing order")
                    return None

                if position.position > 0:
                    side = 'SELL'
                    quantity = position.position
                    price = 0
                else:
                    side = 'BUY'
                    quantity = -position.position
                    if contract.contract_type == "prediction":
                        price = contract.denominator
                    else:
                        # For futures just do reference price * 100
                        price = position.reference_price * 100
                order = {
                    'price': price,
                    'quantity': quantity,
                    'contract': contract.ticker,
                    'side': side,
                    'username': username,
                    'timestamp': util.dt_to_timestamp(datetime.utcnow())
                }
                log.msg("Placing order: %s" % order)
                id = self.place_order(username, order, force=True)
                return id

        d.addCallback(after_cancellations)
        return d

    def accept_order(self, order, force=False):
        """Accept the order if possible. Otherwise, delete the order

        :param order: Order object we wish to accept
        :type order: models.Order
        :raises: INSUFFICIENT_MARGIN, TRADE_NOT_PERMITTED
        """
        log.msg("Trying to accept order %s." % order)

        user = order.user

        if not force:
            # Audit the user
            if not self.is_user_enabled(user):
                log.msg("%s user is disabled" % user.username)
                try:
                    self.session.delete(order)
                    self.session.commit()
                except:
                    self.alerts_proxy.send_alert("Could not remove order: %s" % order)
                finally:
                    self.session.rollback()
                raise DISABLED_USER

<<<<<<< HEAD
            if not user.permissions.trade:
                log.msg("order %s not accepted because user %s not permitted to trade" % (order.id, user.username))
                try:
                    self.session.delete(order)
                    self.session.commit()
                except:
                    self.alerts_proxy.send_alert("Could not remove order: %s" % order)
                finally:
                    self.session.rollback()
                raise TRADE_NOT_PERMITTED

            low_margin, high_margin, max_cash_spent = margin.calculate_margin(
                order.username, self.session, self.safe_prices, order.id,
                trial_period=self.trial_period)

            if not self.check_margin(order.username, low_margin, high_margin):
                log.msg("Order rejected due to margin.")
                try:
                    self.session.delete(order)
                    self.session.commit()
                except:
                    self.alerts_proxy.send_alert("Could not remove order: %s" % order)
                finally:
                    self.session.rollback()
                raise INSUFFICIENT_MARGIN
=======
        # Make sure there is a position in the contract, if it is not a cash_pair
        # cash_pairs don't have positions
        if order.contract.contract_type != "cash_pair":
            try:
                position = self.get_position(order.username, order.contract)
                # this should be unnecessary, but just in case
                self.session.add(position)
                self.session.commit()
            except Exception, e:
                self.session.rollback()
                log.err(e)
                log.err("Could not initialize position %s for %s." % (order.contract.ticker, user.username))
                self.alerts_proxy.send_alert("Could not initialize position %s for %s." % (order.contract.ticker, user.username))
                #TODO: DO NOT INITIALIZE POSITION HERE

        user = self.get_user(order.username)
        low_margin, high_margin, max_cash_spent = margin.calculate_margin(
            user, self.session, self.safe_prices, order.id,
            trial_period=self.trial_period)

        if self.check_margin(order.username, low_margin, high_margin):
            log.msg("Order accepted.")
            order.accepted = True
            try:
                # self.session.merge(order)
                self.session.commit()
            except:
                self.alerts_proxy.send_alert("Could not merge order: %s" % order)
            finally:
                self.session.rollback()
>>>>>>> 70b6732d
        else:
            log.msg("Forcing order")

        log.msg("Order accepted.")
        order.accepted = True
        try:
            # self.session.merge(order)
            self.session.commit()
        except:
            self.alerts_proxy.send_alert("Could not merge order: %s" % order)
        finally:
            self.session.rollback()


    def charge_fees(self, fees, user):
        """Credit fees to the people operating the exchange
        :param fees: The fees to charge ticker-index dict of fees to charge
        :type fees: dict
        :param username: the user to charge
        :type username: str, models.User

        """
        # TODO: Make this configurable
        import time

        # Make sure the vendorshares is less than or equal to 1.0
        assert(sum(self.vendor_share_config.values()) <= 1.0)
        user_postings = []
        vendor_postings = []
        remainder_postings = []
        last = time.time()
        user = self.get_user(user)

        for ticker, fee in fees.iteritems():
            contract = self.get_contract(ticker)

            # Debit the fee from the user's account
            user_posting = create_posting("Trade", user.username,
                    contract.ticker, fee, 'debit', note="Fee")
            user_postings.append(user_posting)

            remaining_fee = fee
            for vendor_name, vendor_share in self.vendor_share_config.iteritems():
                vendor_user = self.get_user(vendor_name)
                vendor_credit = int(fee * vendor_share)

                remaining_fee -= vendor_credit

                # Credit the fee to the vendor's account
                vendor_posting = create_posting("Trade",
                        vendor_user.username, contract.ticker, vendor_credit,
                        'credit', note="Vendor Credit")
                vendor_postings.append(vendor_posting)

            # There might be some fee leftover due to rounding,
            # we have an account for that guy
            # Once that balance gets large we distribute it manually to the
            # various share holders
            remainder_user = self.get_user('remainder')
            remainder_posting = create_posting("Trade",
                    remainder_user.username, contract.ticker, remaining_fee,
                    'credit')
            remainder_postings.append(remainder_posting)
            next = time.time()
            elapsed = (next - last) * 1000
            last = next
            log.msg("charge_fees: %s: %.3f ms." % (ticker, elapsed))

        return user_postings, vendor_postings, remainder_postings

    def post_transaction(self, username, transaction):
        """Update the database to reflect that the given trade happened. Charge fees.

        :param transaction: the transaction object
        :type transaction: dict
        """
        log.msg("Processing transaction %s." % transaction)
        last = time.time()
        if username != transaction["username"]:
            raise RemoteCallException("username does not match transaction")

        aggressive = transaction["aggressive"]
        ticker = transaction["contract"]
        order = transaction["order"]
        other_order = transaction["other_order"]
        side = transaction["side"]
        price = transaction["price"]
        quantity = transaction["quantity"]
        timestamp = transaction["timestamp"]
        uid = transaction["uid"]

        if ticker in self.clearing_contracts:
            raise CONTRACT_CLEARING

        contract = self.get_contract(ticker)

        if not contract.active:
            raise CONTRACT_NOT_ACTIVE

        user = self.get_user(username)

        next = time.time()
        elapsed = (next - last) * 1000
        last = next
        log.msg("post_transaction: part 1: %.3f ms." % elapsed)

        next = time.time()
        elapsed = (next - last) * 1000
        last = next
        log.msg("post_transaction: part 2: %.3f ms." % elapsed)

        if side == "BUY":
            denominated_direction = "debit"
            payout_direction = "credit"
        else:
            denominated_direction = "credit"
            payout_direction = "debit"

        if aggressive:
            ap = "Aggressive"
        else:
            ap = "Passive"

        note = "%s order: %s" % (ap, order)

        postings = []
        denominated_contract = contract.denominated_contract
        payout_contract = contract.payout_contract

        # Initialize the position here if it doesn't exist already
        if contract.contract_type == "futures":
            # We're not marking to market, we're keeping the same reference price
            # and making a cashflow based on the reference price
            denominated_contract = contract.denominated_contract
            payout_contract = contract
            position = self.get_position(user, contract, price)
            cash_spent = util.get_cash_spent(contract, price - position.reference_price, quantity)
        else:
            position = self.get_position(user, contract)
            cash_spent = util.get_cash_spent(contract, price, quantity)

        # Make sure the position goes into the db with this reference price
        try:
            self.session.add(position)
            self.session.commit()
        except Exception as e:
            log.err("Unable to add position %s to db" % position)

        user_denominated = create_posting("Trade", username,
                denominated_contract.ticker, cash_spent, denominated_direction,
                note)
        user_payout = create_posting("Trade", username, payout_contract.ticker,
                quantity, payout_direction, note)
        postings.append(user_denominated)
        postings.append(user_payout)

        remote_postings = []
        if contract.contract_type == "futures":
            # Make the system posting for the cashflow because the other side might not have the same reference price
            # so his cashflow might be different, so we can't post directly against the counterparty
            system_posting = create_posting("Trade", "clearing_%s" % contract.ticker,
                                            denominated_contract.ticker, cash_spent, payout_direction,
                                            note)
            remote_postings.append(system_posting)

        # calculate fees
<<<<<<< HEAD
        # We aren't charging the liquidity provider
        fees = {}
        fees = util.get_fees(username, contract,
                price, quantity, trial_period=self.trial_period)
        if not aggressive:
            for fee in fees:
                fees[fee] = 0
=======
        fees = util.get_fees(user, contract,
                abs(cash_spent), trial_period=self.trial_period, ap="aggressive" if aggressive else "passive")
>>>>>>> 70b6732d

        user_fees, vendor_fees, remainder_fees = self.charge_fees(fees, user)

        next = time.time()
        elapsed = (next - last) * 1000
        log.msg("post_transaction: part 3: %.3f ms." % elapsed)

        postings.extend(user_fees)
        remote_postings.extend(vendor_fees)
        remote_postings.extend(remainder_fees)

        count = 2 * len(postings) + 2 * len(remote_postings)
        for posting in postings + remote_postings:
            posting["count"] = count
            posting["uid"] = uid

        for posting in remote_postings:
            self.accountant_proxy.remote_post(posting["username"], posting)

        if aggressive:
            try:
                aggressive_order = self.session.query(models.Order).filter_by(id=order).one()
                passive_order = self.session.query(models.Order).filter_by(id=other_order).one()

                trade = models.Trade(aggressive_order, passive_order, price, quantity)
                self.session.add(trade)
                self.session.commit()
                log.msg("Trade saved to db with posted=false: %s" % trade)
            except Exception as e:
                self.session.rollback()
                log.err("Exception while creating trade: %s" % e)

        d = self.post_or_fail(*postings)

        def update_order(result):
            try:
                db_order = self.session.query(models.Order).filter_by(id=order).one()
                db_order.quantity_left -= quantity
                # self.session.add(db_order)
                self.session.commit()
                log.msg("Updated order: %s" % db_order)
            except Exception as e:
                self.session.rollback()
                log.err("Unable to update order: %s" % e)

            self.webserver.order(username, db_order.to_webserver())
            log.msg("to ws: " + str({"order": [username, db_order.to_webserver()]}))
            return result

        def notify_fill(result):
            last = time.time()
            # Send notifications
            fill = {'contract': ticker,
                    'id': order,
                    'quantity': quantity,
                    'price': price,
                    'side': side,
                    'timestamp': timestamp,
                    'fees': fees
                   }
            self.webserver.fill(username, fill)
            log.msg('to ws: ' + str({"fills": [username, fill]}))

            next = time.time()
            elapsed = (next - last) * 1000
            log.msg("post_transaction: notify_fill: %.3f ms." % elapsed)

        def publish_trade(result):
            try:
                trade.posted = True
                # self.session.add(trade)
                self.session.commit()
                log.msg("Trade marked as posted: %s" % trade)
            except Exception as e:
                self.session.rollback()
                log.err("Exception when marking trade as posted %s" % e)

            self.webserver.trade(ticker, trade.to_webserver())
            log.msg("to ws: " + str({"trade": [ticker, trade.to_webserver()]}))
            return result


        # TODO: add errbacks for these
        d.addBoth(update_order)
        d.addCallback(notify_fill)
        if aggressive:
            d.addCallback(publish_trade)

        return d.addErrback(log.err)

    def raiseException(self, failure):
        raise failure.value

    def cancel_order(self, username, order_id):
        """Cancel an order by id.

        :param id: The order id to cancel
        :type id: int
        :returns: tuple -- (True/False, Result/Error)
        """
        log.msg("Received request to cancel order id %d." % order_id)

        try:
            order = self.session.query(models.Order).filter_by(id=order_id).one()
        except NoResultFound:
            raise NO_ORDER_FOUND

        if username is not None and order.username != username:
            raise USER_ORDER_MISMATCH

        if order.is_cancelled:
            raise ORDER_CANCELLED

        d = self.engines[order.contract.ticker].cancel_order(order_id)

        def update_order(result):
            try:
                order.is_cancelled = True
                # self.session.add(order)
                self.session.commit()
            except Exception as e:
                self.session.rollback()
                log.err("Unable to commit order cancellation")
                raise e

            return result

        def publish_order(result):
            self.webserver.order(username, order.to_webserver())
            return result

        d.addCallback(update_order)
        d.addCallback(publish_order)
        d.addErrback(self.raiseException)
        return d

    def cancel_order_engine(self, username, id):
        log.msg("Received msg from engine to cancel order id %d" % id)

        try:
            order = self.session.query(models.Order).filter_by(id=id).one()
        except NoResultFound:
            raise NO_ORDER_FOUND

        if username is not None and order.username != username:
            raise USER_ORDER_MISMATCH

        if order.is_cancelled:
            raise ORDER_CANCELLED

        order.is_cancelled = True
        try:
            # self.session.add(order)
            self.session.commit()
        except:
            self.alerts_proxy.send_alert("Could not merge cancelled order: %s" % order)
        finally:
            self.session.rollback()

        self.webserver.order(username, order.to_webserver())


    def place_order(self, username, order, force=False):
        """Place an order

        :param order: dictionary representing the order to be placed
        :type order: dict
        :returns: tuple -- (True/False, Result/Error)
        """
        if order["contract"] in self.clearing_contracts:
            raise CONTRACT_CLEARING

        user = self.get_user(order["username"])
        contract = self.get_contract(order["contract"])

        if not force:
            if not contract.active:
                raise CONTRACT_NOT_ACTIVE

            if contract.expired:
                raise CONTRACT_EXPIRED

            # do not allow orders for internally used contracts
            if contract.contract_type == 'cash':
                log.err("Webserver allowed a 'cash' contract!")
                raise AccountantException(0, "Not a valid contract type.")

            if order["price"] % contract.tick_size != 0 or order["price"] < 0 or order["quantity"] < 0:
                raise AccountantException(0, "invalid price or quantity")

            # case of predictions
            if contract.contract_type == 'prediction':
                if not 0 <= order["price"] <= contract.denominator:
                    raise AccountantException(0, "invalid price or quantity")

            if contract.contract_type == "cash_pair":
                if not order["quantity"] % contract.lot_size == 0:
                    raise AccountantException(0, "invalid price or quantity")
        else:
            log.msg("Forcing order")

        o = models.Order(user, contract, order["quantity"], order["price"], order["side"].upper(),
                         timestamp=util.timestamp_to_dt(order['timestamp']))
        try:
            self.session.add(o)
            self.session.commit()
        except Exception as e:
            log.err("Error adding data %s" % e)
            self.session.rollback()
            raise e

        self.accept_order(o, force=force)
        d = self.engines[o.contract.ticker].place_order(o.to_matching_engine_order())

        def mark_order_dispatched(result):
            o.dispatched = True
            try:
                # self.session.add(o)
                self.session.commit()
            except:
                self.alerts_proxy.send_alert("Could not mark order as dispatched: %s" % o)
            finally:
                self.session.rollback()
            return result

        def publish_order(result):
            self.webserver.order(username, o.to_webserver())
            return result

        d.addErrback(self.raiseException)
        d.addCallback(mark_order_dispatched)
        d.addCallback(publish_order)

        return o.id

    def transfer_position(self, username, ticker, direction, quantity, note, uid):
        """Transfer a position from one user to another

        :param ticker: the contract
        :type ticker: str, models.Contract
        :param from_username: the user to transfer from
        :type from_username: str, models.User
        :param to_username: the user to transfer to
        :type to_username: str, models.User
        :param quantity: the qty to transfer
        :type quantity: int
        """
        posting = create_posting("Transfer", username, ticker, quantity,
                direction, note)
        posting['count'] = 2
        posting['uid'] = uid
        return self.post_or_fail(posting).addErrback(log.err)

    def request_withdrawal(self, username, ticker, amount, address):
        """See if we can withdraw, if so reduce from the position and create a withdrawal entry

        :param username:
        :param ticker:
        :param amount:
        :param address:
        :returns: bool
        :raises: INSUFFICIENT_MARGIN, WITHDRAW_NOT_PERMITTED
        """
        try:
            contract = self.get_contract(ticker)

            if self.trial_period:
                log.err("Withdrawals not permitted during trial period")
                raise WITHDRAW_NOT_PERMITTED

            log.msg("Withdrawal request for %s %s for %d to %s received" % (username, ticker, amount, address))
            user = self.get_user(username)
            if not user.permissions.withdraw:
                log.err("Withdraw request for %s failed due to no permissions" % username)
                raise WITHDRAW_NOT_PERMITTED

            if amount % contract.lot_size != 0:
                log.err("Withdraw request for a wrong lot_size qty: %d" % amount)
                raise INVALID_CURRENCY_QUANTITY

            uid = util.get_uid()
            credit_posting = create_posting("Withdrawal",
                    'pendingwithdrawal', ticker, amount, 'credit', note=address)
            credit_posting['uid'] = uid
            credit_posting['count'] = 2
            debit_posting = create_posting("Withdrawal", user.username,
                    ticker, amount, 'debit', note=address)
            debit_posting['uid'] = uid
            debit_posting['count'] = 2

            # Audit the user
            if not self.is_user_enabled(user):
                log.err("%s user is disabled" % user.username)
                raise DISABLED_USER

            # Check margin now
            low_margin, high_margin, max_cash_spent = margin.calculate_margin(user,
                    self.session, self.safe_prices,
                    withdrawals={ticker:amount},
                    trial_period=self.trial_period)
            if not self.check_margin(username, low_margin, high_margin):
                log.msg("Insufficient margin for withdrawal %d / %d" % (low_margin, high_margin))
                raise INSUFFICIENT_MARGIN
            else:
                self.accountant_proxy.remote_post('pendingwithdrawal', credit_posting)
                d = self.post_or_fail(debit_posting)
                def onSuccess(result):
                    self.cashier.request_withdrawal(username, ticker, address, amount)
                    return True

                d.addCallback(onSuccess)
                return d.addErrback(log.err)
        except Exception as e:
            self.session.rollback()
            log.err("Exception received while attempting withdrawal: %s" % e)
            raise e

    def deposit_cash(self, username, address, received, total=True, admin_username=None):
        """Deposits cash
        :param username: The username for this address
        :type username: str
        :param address: The address where the cash was deposited
        :type address: str
        :param received: how much total was received at that address
        :type received: int
        :param total: if True, then received is the total received on that address. If false, then received is just the most recent receipt
        :type total: bool
        """
        try:
            log.msg('received %d at %s - total=%s' % (received, address, total))

            #query for db objects we want to update

            total_deposited_at_address = self.session.query(models.Addresses).filter_by(address=address).one()
            contract = total_deposited_at_address.contract

            user_cash = self.get_position_value(total_deposited_at_address.username, contract.ticker)
            user = self.get_user(total_deposited_at_address.user)

            # compute deposit _before_ marking amount as accounted for
            if total:
                deposit = received - total_deposited_at_address.accounted_for
                total_deposited_at_address.accounted_for = received
            else:
                deposit = received
                total_deposited_at_address.accounted_for += deposit

            # update address
            # self.session.add(total_deposited_at_address)
            self.session.commit()

            #prepare cash deposit
            my_postings = []
            remote_postings = []
            if admin_username is not None:
                note = "%s (%s)" % (address, admin_username)
            else:
                note = address

            debit_posting = create_posting("Deposit", 'onlinecash',
                                                  contract.ticker,
                                                  deposit,
                                                  'debit',
                                                  note=note)
            remote_postings.append(debit_posting)

            credit_posting = create_posting("Deposit", user.username,
                                                   contract.ticker,
                                                   deposit,
                                                   'credit',
                                                   note=note)
            my_postings.append(credit_posting)

            if total_deposited_at_address.contract.ticker in self.deposit_limits:
                deposit_limit = self.deposit_limits[total_deposited_at_address.contract.ticker]
            else:
                deposit_limit = float("inf")

            potential_new_position = user_cash + deposit
            excess_deposit = 0
            if not user.permissions.deposit:
                log.err("Deposit of %d failed for address=%s because user %s is not permitted to deposit" %
                              (deposit, address, user.username))

                # The user's not permitted to deposit at all. The excess deposit is the entire value
                excess_deposit = deposit
            elif potential_new_position > deposit_limit:
                log.err("Deposit of %d failed for address=%s because user %s exceeded deposit limit=%d" %
                              (deposit, address, total_deposited_at_address.username, deposit_limit))
                excess_deposit = potential_new_position - deposit_limit

            if excess_deposit > 0:
                if admin_username is not None:
                    note = "Excess Deposit: %s (%s)" % (address, admin_username)
                else:
                    note = "Excess Deposit: %s" % address
                # There was an excess deposit, transfer that amount into overflow cash
                excess_debit_posting = create_posting("Deposit",
                        user.username, contract.ticker, excess_deposit,
                        'debit', note=note)

                excess_credit_posting = create_posting("Deposit",
                        'depositoverflow', contract.ticker, excess_deposit,
                        'credit', note=note)

                my_postings.append(excess_debit_posting)
                remote_postings.append(excess_credit_posting)

            count = len(remote_postings + my_postings)
            uid = util.get_uid()
            for posting in my_postings + remote_postings:
                posting['count'] = count
                posting['uid'] = uid

            d = self.post_or_fail(*my_postings)
            for posting in remote_postings:
                self.accountant_proxy.remote_post(posting['username'], posting)

            return d.addErrback(log.err)
        except Exception as e:
            self.session.rollback()
            log.err(
                "Updating user position failed for address=%s and received=%d: %s" % (address, received, e))

    def change_permission_group(self, username, id):
        """Changes a user's permission group to something different

        :param username: the user
        :type username: str, models.User
        :param id: the permission group id
        :type id: int
        """

        try:
            log.msg("Changing permission group for %s to %d" % (username, id))
            user = self.get_user(username)
            user.permission_group_id = id
            # self.session.add(user)
            self.session.commit()
        except Exception as e:
            log.err("Error: %s" % e)
            self.session.rollback()
   
    def disable_user(self, user):
        user = self.get_user(user)
        log.msg("Disabling user: %s" % user.username)
        self.cancel_user_orders(user)
        self.disabled_users[user.username] = True

    def enable_user(self, user):
        user = self.get_user(user)
        log.msg("Enabling user: %s" % user.username)
        if user.username in self.disabled_users:
            del self.disabled_users[user.username]

    def is_user_enabled(self, user):
        user = self.get_user(user)
        if user.username in self.disabled_users:
            return False
        else:
            return True

    def cancel_user_orders(self, user):
        user = self.get_user(user)
        orders = self.session.query(models.Order).filter_by(
            username=user.username).filter(
            models.Order.quantity_left>0).filter_by(
            is_cancelled=False
        )
        return self.cancel_many_orders(orders)

    def cancel_many_orders(self, orders):
        deferreds = []
        for order in orders:
            log.msg("Cancelling user %s order %d" % (order.username, order.id))
            d = self.cancel_order(order.username, order.id)

            def cancel_failure(failure):
                log.err(failure)
                # Try again?
                log.msg("Trying again-- Cancelling user %s order %d" % (order.username, order.id))
                d = self.cancel_order(order.username, order.id)
                d.addErrback(cancel_failure)
                return d

            d.addErrback(cancel_failure)
            deferreds.append(d)

        return defer.DeferredList(deferreds)

    def get_my_users(self):
        users = self.session.query(models.User)
        my_users = []
        for user in users:
            if self.accountant_number == self.accountant_proxy.get_accountant_for_user(user.username):
                my_users.append(user)

        return my_users

    def repair_user_positions(self):
        my_users = self.get_my_users()
        for user in my_users:
            log.msg("Checking user %s" % user.username)
            for position in user.positions:
                if position.pending_postings > 0:
                    self.repair_user_position(user)
                    return

        log.msg("All users checked")

    def repair_user_position(self, user):
        user = self.get_user(user)
        log.msg("Repairing position for %s" % user.username)
        self.disable_user(user)
        try:
            for position in user.positions:
                position.pending_postings = 0
                # self.session.add(position)
            self.session.commit()
        except:
            self.session.rollback()
            self.alerts_proxy.send_alert("User %s in trouble. Cannot correct position!" % user.username)
            # Admin intervention required. ABORT!
            return

        reactor.callLater(300, self.check_user, user)

    def check_user(self, user):
        user = self.get_user(user)
        clean = True
        try:
            for position in user.positions:
                if position.pending_postings == 0:
                    # position has settled, sync with ledger
                    position.position, position.cp_timestamp = util.position_calculated(position, self.session)
                    position.position_checkpoint = position.position
                    # self.session.add(position)
                else:
                    clean = False
            if clean:
                log.msg("Correcting positions for user %s: %s" % (user.username, user.positions))
                self.session.commit()
                self.enable_user(user)
            else:
                # don't both committing, we are not ready yet anyway
                log.msg("User %s still not clean" % user.username)
                self.session.rollback()
                reactor.callLater(300, self.check_user, user)
        except:
            self.session.rollback()
            self.alerts_proxy.send_alert("User %s in trouble. Cannot correct position!" % user.username)
            # Admin intervention required. ABORT!
            return

    def clear_contract(self, username, ticker, price, uid):
        if ticker in self.clearing_contracts:
            raise CONTRACT_CLEARING

        contract = self.get_contract(ticker)

        if not contract.active:
            raise CONTRACT_NOT_ACTIVE

        if contract.expiration is None:
            raise NON_CLEARING_CONTRACT

        # For early clearing we don't pass in a price, we use safe_price
        if contract.expiration >= datetime.utcnow() and price is not None:
            raise CONTRACT_NOT_EXPIRED

        if contract.expiration < datetime.utcnow() and price is None:
            raise CONTRACT_EXPIRED

        if price is None:
            price = self.safe_prices[ticker]

        # Mark contract as clearing
        self.clearing_contracts[ticker] = True

        my_users = [user.username for user in self.get_my_users()]

        # Cancel orders
        orders = self.session.query(models.Order).filter_by(contract=contract).filter_by(is_cancelled=False).filter(
            models.Order.quantity_left > 0).filter(
            models.Order.username.in_(my_users))
        d = self.cancel_many_orders(orders)

        def after_cancellations(results):
            # Wait until all pending postings have gone through
            # TODO: use sql SUM here
            pending_postings = self.session.query(models.Position.pending_postings).filter_by(contract=contract).filter(
                models.Position.username.in_(my_users))
            if sum([row[0] for row in pending_postings]) > 0:
                d = task.deferLater(reactor, 300, after_cancellations, results)
            else:
                all_positions = self.session.query(models.Position).filter_by(contract=contract)
                position_count = all_positions.count()
                my_positions = all_positions.filter(models.Position.username.in_(my_users))
                results = [self.clear_position(position, price, position_count, uid) for position in my_positions]
                d = defer.DeferredList(results)
                def reactivate_contract(result):
                    del self.clearing_contracts[ticker]

                d.addCallback(reactivate_contract)

            return d

        d.addCallback(after_cancellations)
        return d

    def clear_position(self, position, price, position_count, uid):
        # We use position_calculated here to be sure we get the canonical position
        position_calculated, timestamp = util.position_calculated(position, self.session)
        if position.contract.contract_type == "prediction":

            cash_spent = util.get_cash_spent(position.contract, price, position_calculated)
            note = "Clearing transaction for %s at %d" % (position.contract.ticker, price)
            credit = create_posting("Clearing", position.username,
                    position.contract.denominated_contract.ticker, cash_spent, 'credit',
                    note)
            debit = create_posting("Clearing", position.username, position.contract.ticker,
                    position_calculated, 'debit', note)

            for posting in credit, debit:
                posting['count'] = position_count * 2
                posting['uid'] = uid

            return self.post_or_fail(credit, debit).addErrback(log.err)

        elif position.contract.contract_type == "futures":
            cash_spent = util.get_cash_spent(position.contract, price - position.reference_price, position_calculated)
            note = "Clearing transaction for %s at %d / %d" % (position.contract.ticker, price, position.reference_price)
            credit = create_posting("Clearing", position.username,
                                    position.contract.denominated_contract_ticker, cash_spent, 'credit',
                                    note)
            clearing = create_posting("Clearing", "clearing_%s" % position.contract.ticker,
                                   position.contract.denominated_contract_ticker, cash_spent, 'debit',
                                   note)

            # This is a simple two posting journal entry
            small_uid = util.get_uid()
            for posting in credit, clearing:
                posting['count'] = 2
                posting['uid'] = small_uid

            self.accountant_proxy.remote_post(clearing['username'], clearing)
            d = self.post_or_fail(credit)

            def set_reference_price(result):
                try:
                    position.reference_price = price
                    self.session.commit()
                except Exception as e:
                    self.session.rollback()
                    raise e

                debit = create_posting("Clearing", position.username,
                                       position.contract.payout_contract_ticker, position_calculated, 'debit',
                                       note)

                # This one is big journal entry has to encompass everything
                debit['count'] = position_count
                debit['uid'] = uid
                d = self.post_or_fail(debit)
                return d

            d.addCallback(set_reference_price).addErrback(log.err)
            return d
        else:
            raise NotImplementedError


    def reload_fee_group(self, id):
        group = self.session.query(models.FeeGroup).filter_by(id=id).one()
        self.session.expire(group)

    def change_fee_group(self, username, id):
        try:
            user = self.get_user(username)
            user.fee_group_id = id
            self.session.commit()
        except Exception as e:
            self.session.rollback()
            raise e

class WebserverExport(ComponentExport):
    """Accountant functions that are exposed to the webserver

    """
    def __init__(self, accountant):
        self.accountant = accountant
        ComponentExport.__init__(self, accountant)

    @export
    @schema("rpc/accountant.webserver.json#place_order")
    def place_order(self, username, order):
        return self.accountant.place_order(username, order)

    @export
    @schema("rpc/accountant.webserver.json#cancel_order")
    def cancel_order(self, username, id):
        return self.accountant.cancel_order(username, id)

    @export
    @schema("rpc/accountant.webserver.json#request_withdrawal")
    def request_withdrawal(self, username, ticker, quantity, address):
        return self.accountant.request_withdrawal(username, ticker, quantity, address)

    @export
    @schema("rpc/accountant.webserver.json#get_margin")
    def get_margin(self, username):
        return self.accountant.get_margin(username)


class EngineExport(ComponentExport):
    """Accountant functions exposed to the Engine

    """
    def __init__(self, accountant):
        self.accountant = accountant
        ComponentExport.__init__(self, accountant)

    @export
    def safe_prices(self, username, ticker, price):
        self.accountant.safe_prices[ticker] = price

    @export
    @schema("rpc/accountant.engine.json#post_transaction")
    def post_transaction(self, username, transaction):
        return self.accountant.post_transaction(username, transaction)

    @export
    @schema("rpc/accountant.engine.json#cancel_order")
    def cancel_order(self, username, id):
        return self.accountant.cancel_order_engine(username, id)


class CashierExport(ComponentExport):
    """Accountant functions exposed to the cashier

    """
    def __init__(self, accountant):
        self.accountant = accountant
        ComponentExport.__init__(self, accountant)

    @export
    @schema("rpc/accountant.cashier.json#deposit_cash")
    def deposit_cash(self, username, address, received, total=True):
        return self.accountant.deposit_cash(username, address, received, total=total)

    @export
    @schema("rpc/accountant.cashier.json#transfer_position")
    def transfer_position(self, username, ticker, direction, quantity, note, uid):
        return self.accountant.transfer_position(username, ticker, direction, quantity, note, uid)

    @export
    @schema("rpc/accountant.cashier.json#get_position")
    def get_position(self, username, ticker):
        return self.accountant.get_position_value(username, ticker)

class AccountantExport(ComponentExport):
    """Accountant private chit chat link

    """
    def __init__(self, accountant):
        self.accountant = accountant
        ComponentExport.__init__(self, accountant)

    @export
    @schema("rpc/accountant.accountant.json#remote_post")
    def remote_post(self, username, *postings):
        self.accountant.post_or_fail(*postings).addErrback(log.err)
        # we do not want or need this to propogate back to the caller
        return None


class AdministratorExport(ComponentExport):
    """Accountant functions exposed to the administrator

    """
    def __init__(self, accountant):
        self.accountant = accountant
        ComponentExport.__init__(self, accountant)

    @export
    @schema("rpc/accountant.administrator.json#adjust_position")
    def adjust_position(self, username, ticker, quantity, admin_username):
        return self.accountant.adjust_position(username, ticker, quantity, admin_username)

    @export
    @schema("rpc/accountant.administrator.json#transfer_position")
    def transfer_position(self, username, ticker, direction, quantity, note, uid):
        return self.accountant.transfer_position(username, ticker, direction, quantity, note, uid)

    @export
    @schema("rpc/accountant.administrator.json#change_permission_group")
    def change_permission_group(self, username, id):
        self.accountant.change_permission_group(username, id)

    @export
    @schema("rpc/accountant.administrator.json#deposit_cash")
    def deposit_cash(self, username, address, received, total=True, admin_username=None):
        self.accountant.deposit_cash(username, address, received, total=total, admin_username=admin_username)

    @export
    @schema("rpc/accountant.administrator.json#cancel_order")
    def cancel_order(self, username, id):
        return self.accountant.cancel_order(username, id)

    @export
    @schema("rpc/accountant.administrator.json#clear_contract")
    def clear_contract(self, username, ticker, price, uid):
        return self.accountant.clear_contract(username, ticker, price, uid)

    @export
<<<<<<< HEAD
    @schema("rpc/accountant.administrator.json#get_margin")
    def get_margin(self, username):
        return self.accountant.get_margin(username)

    @export
    @schema("rpc/accountant.administrator.json#liquidate_all")
    def liquidate_all(self, username):
        return self.accountant.liquidate_all(username)

    @export
    @schema("rpc/accountant.administrator.json#liquidate_position")
    def liquidate_position(self, username, ticker):
        return self.accountant.liquidate_position(username, ticker)
=======
    def change_fee_group(self, username, id):
        return self.accountant.change_fee_group(username, id)

    @export
    def reload_fee_group(self, username, id):
        return self.accountant.reload_fee_group(id)

>>>>>>> 70b6732d

class AccountantProxy:
    def __init__(self, mode, uri, base_port, timeout=1):
        self.num_procs = config.getint("accountant", "num_procs")
        self.proxies = []
        for i in range(self.num_procs):
            if mode == "dealer":
                proxy = dealer_proxy_async(uri % (base_port + i), timeout=timeout)
            elif mode == "push":
                proxy = push_proxy_async(uri % (base_port + i))
            else:
                raise Exception("Unsupported proxy mode: %s." % mode)
            self.proxies.append(proxy)

    def get_accountant_for_user(self, username):
        return ord(username[0]) % self.num_procs

    def __getattr__(self, key):
        if key.startswith("__") and key.endswith("__"):
            raise AttributeError

        def routed_method(username, *args, **kwargs):
            if username is None:
                return [getattr(proxy, key)(None, *args, **kwargs) for proxy in self.proxies]
            else:
                proxy = self.proxies[self.get_accountant_for_user(username)]
                return getattr(proxy, key)(username, *args, **kwargs)

        return routed_method

if __name__ == "__main__":
    log.startLogging(sys.stdout)
    accountant_number = int(args[0])
    num_procs = config.getint("accountant", "num_procs")
    log.msg("Accountant %d of %d" % (accountant_number+1, num_procs))

    session = database.make_session()
    engines = {}
    engine_base_port = config.getint("engine", "accountant_base_port")
    for contract in session.query(models.Contract).filter_by(active=True).all():
        engines[contract.ticker] = dealer_proxy_async("tcp://127.0.0.1:%d" %
                                                      (engine_base_port + int(contract.id)))
    ledger = dealer_proxy_async(config.get("ledger", "accountant_export"), timeout=0)
    webserver = push_proxy_async(config.get("webserver", "accountant_export"))
    cashier = push_proxy_async(config.get("cashier", "accountant_export"))
    accountant_proxy = AccountantProxy("push",
            config.get("accountant", "accountant_export"),
            config.getint("accountant", "accountant_export_base_port"))
    alerts_proxy = AlertsProxy(config.get("alerts", "export"))
    debug = config.getboolean("accountant", "debug")
    trial_period = config.getboolean("accountant", "trial_period")
    mimetic_share = config.getfloat("accountant", "mimetic_share")

    accountant = Accountant(session, engines, cashier, ledger, webserver, accountant_proxy, alerts_proxy,
                            accountant_number=accountant_number,
                            debug=debug,
                            trial_period=trial_period,
                            mimetic_share=mimetic_share)

    webserver_export = WebserverExport(accountant)
    engine_export = EngineExport(accountant)
    cashier_export = CashierExport(accountant)
    administrator_export = AdministratorExport(accountant)
    accountant_export = AccountantExport(accountant)

    watchdog(config.get("watchdog", "accountant") %
             (config.getint("watchdog", "accountant_base_port") + accountant_number))

    router_share_async(webserver_export,
                       config.get("accountant", "webserver_export") %
                       (config.getint("accountant", "webserver_export_base_port") + accountant_number))
    pull_share_async(engine_export,
                     config.get("accountant", "engine_export") %
                     (config.getint("accountant", "engine_export_base_port") + accountant_number))
    router_share_async(cashier_export,
                        config.get("accountant", "cashier_export") %
                        (config.getint("accountant", "cashier_export_base_port") + accountant_number))
    router_share_async(administrator_export,
                     config.get("accountant", "administrator_export") %
                     (config.getint("accountant", "administrator_export_base_port") + accountant_number))
    pull_share_async(accountant_export,
                       config.get("accountant", "accountant_export") %
                       (config.getint("accountant", "accountant_export_base_port") + accountant_number))

    reactor.callWhenRunning(accountant.repair_user_positions)
    reactor.run()
<|MERGE_RESOLUTION|>--- conflicted
+++ resolved
@@ -48,18 +48,6 @@
 class AccountantException(Exception):
     pass
 
-<<<<<<< HEAD
-INSUFFICIENT_MARGIN = AccountantException(0, "Insufficient margin")
-TRADE_NOT_PERMITTED = AccountantException(1, "Trading not permitted")
-WITHDRAW_NOT_PERMITTED = AccountantException(2, "Withdrawals not permitted")
-INVALID_CURRENCY_QUANTITY = AccountantException(3, "Invalid currency quantity")
-DISABLED_USER = AccountantException(4, "Account disabled. Please try again in five minutes.")
-CONTRACT_EXPIRED = AccountantException(5, "Contract expired")
-CONTRACT_NOT_EXPIRED = AccountantException(6, "Contract not expired")
-NON_CLEARING_CONTRACT = AccountantException(7, "Contract not clearable")
-CONTRACT_CLEARING = AccountantException(9, "Contract in clearing process")
-CONTRACT_NOT_ACTIVE = AccountantException(8, "Contract not active")
-=======
 INSUFFICIENT_MARGIN = AccountantException("exceptions/accountant/insufficient_margin")
 TRADE_NOT_PERMITTED = AccountantException("exceptions/accountant/trade_not_permitted")
 WITHDRAW_NOT_PERMITTED = AccountantException("exceptions/accountant/withdraw_not_permitted")
@@ -67,12 +55,12 @@
 DISABLED_USER = AccountantException("exceptions/accountant/disabled_user")
 CONTRACT_EXPIRED = AccountantException("exceptions/accountant/contract_expired")
 CONTRACT_NOT_EXPIRED = AccountantException("exceptions/accountant/contract_not_expired")
-NON_CLEARING_CONTRACT = AccountantException("exceptions/accountant/non_clearing_Contract")
+NON_CLEARING_CONTRACT = AccountantException("exceptions/accountant/non_clearing_contract")
+CONTRACT_CLEARING = AccountantException(9, "exceptions/accountant/contract_clearing")
 CONTRACT_NOT_ACTIVE = AccountantException("exceptions/accountant/contract_not_active")
 NO_ORDER_FOUND = AccountantException("exceptions/accountant/no_order_found")
 USER_ORDER_MISMATCH = AccountantException("exceptions/accountant/user_order_mismatch")
 ORDER_CANCELLED = AccountantException("exceptions/accountant/order_cancelled")
->>>>>>> 70b6732d
 
 class Accountant:
     """The Accountant primary class
@@ -439,7 +427,6 @@
                     self.session.rollback()
                 raise DISABLED_USER
 
-<<<<<<< HEAD
             if not user.permissions.trade:
                 log.msg("order %s not accepted because user %s not permitted to trade" % (order.id, user.username))
                 try:
@@ -465,22 +452,6 @@
                 finally:
                     self.session.rollback()
                 raise INSUFFICIENT_MARGIN
-=======
-        # Make sure there is a position in the contract, if it is not a cash_pair
-        # cash_pairs don't have positions
-        if order.contract.contract_type != "cash_pair":
-            try:
-                position = self.get_position(order.username, order.contract)
-                # this should be unnecessary, but just in case
-                self.session.add(position)
-                self.session.commit()
-            except Exception, e:
-                self.session.rollback()
-                log.err(e)
-                log.err("Could not initialize position %s for %s." % (order.contract.ticker, user.username))
-                self.alerts_proxy.send_alert("Could not initialize position %s for %s." % (order.contract.ticker, user.username))
-                #TODO: DO NOT INITIALIZE POSITION HERE
-
         user = self.get_user(order.username)
         low_margin, high_margin, max_cash_spent = margin.calculate_margin(
             user, self.session, self.safe_prices, order.id,
@@ -496,7 +467,6 @@
                 self.alerts_proxy.send_alert("Could not merge order: %s" % order)
             finally:
                 self.session.rollback()
->>>>>>> 70b6732d
         else:
             log.msg("Forcing order")
 
@@ -663,18 +633,13 @@
             remote_postings.append(system_posting)
 
         # calculate fees
-<<<<<<< HEAD
         # We aren't charging the liquidity provider
         fees = {}
-        fees = util.get_fees(username, contract,
+        fees = util.get_fees(user, contract,
                 price, quantity, trial_period=self.trial_period)
         if not aggressive:
             for fee in fees:
                 fees[fee] = 0
-=======
-        fees = util.get_fees(user, contract,
-                abs(cash_spent), trial_period=self.trial_period, ap="aggressive" if aggressive else "passive")
->>>>>>> 70b6732d
 
         user_fees, vendor_fees, remainder_fees = self.charge_fees(fees, user)
 
@@ -1285,6 +1250,18 @@
         d.addCallback(after_cancellations)
         return d
 
+    def reload_fee_group(self, id):
+        group = self.session.query(models.FeeGroup).filter_by(id=id).one()
+        self.session.expire(group)
+
+    def change_fee_group(self, username, id):
+        try:
+            user = self.get_user(username)
+            user.fee_group_id = id
+            self.session.commit()
+        except Exception as e:
+            self.session.rollback()
+            raise e
     def clear_position(self, position, price, position_count, uid):
         # We use position_calculated here to be sure we get the canonical position
         position_calculated, timestamp = util.position_calculated(position, self.session)
@@ -1347,19 +1324,6 @@
             raise NotImplementedError
 
 
-    def reload_fee_group(self, id):
-        group = self.session.query(models.FeeGroup).filter_by(id=id).one()
-        self.session.expire(group)
-
-    def change_fee_group(self, username, id):
-        try:
-            user = self.get_user(username)
-            user.fee_group_id = id
-            self.session.commit()
-        except Exception as e:
-            self.session.rollback()
-            raise e
-
 class WebserverExport(ComponentExport):
     """Accountant functions that are exposed to the webserver
 
@@ -1490,7 +1454,15 @@
         return self.accountant.clear_contract(username, ticker, price, uid)
 
     @export
-<<<<<<< HEAD
+    def change_fee_group(self, username, id):
+        return self.accountant.change_fee_group(username, id)
+
+    @export
+    def reload_fee_group(self, username, id):
+        return self.accountant.reload_fee_group(id)
+
+
+    @export
     @schema("rpc/accountant.administrator.json#get_margin")
     def get_margin(self, username):
         return self.accountant.get_margin(username)
@@ -1504,15 +1476,6 @@
     @schema("rpc/accountant.administrator.json#liquidate_position")
     def liquidate_position(self, username, ticker):
         return self.accountant.liquidate_position(username, ticker)
-=======
-    def change_fee_group(self, username, id):
-        return self.accountant.change_fee_group(username, id)
-
-    @export
-    def reload_fee_group(self, username, id):
-        return self.accountant.reload_fee_group(id)
-
->>>>>>> 70b6732d
 
 class AccountantProxy:
     def __init__(self, mode, uri, base_port, timeout=1):
