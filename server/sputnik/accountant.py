#!/usr/bin/env python
"""
.. module:: accountant

The accountant is responsible for user-specific data, except for login sorts of data, which are managed by the
administrator. It is responsible for the following:

* models.Position
* models.PermissionGroup

"""

import sys
from optparse import OptionParser

import config
from rpc_schema import schema


parser = OptionParser()
parser.add_option("-c", "--config", dest="filename",
                  help="config file")
(options, args) = parser.parse_args()
if options.filename:
    config.reconfigure(options.filename)

import database
import models
import margin
import util
import ledger
from alerts import AlertsProxy

from ledger import create_posting

from zmq_util import export, dealer_proxy_async, router_share_async, pull_share_async, \
    push_proxy_async, RemoteCallTimedOut, RemoteCallException, ComponentExport

from twisted.internet import reactor, defer, task
from twisted.python import log
from sqlalchemy.orm.exc import NoResultFound
from sqlalchemy.exc import SQLAlchemyError
from watchdog import watchdog

import time
from datetime import datetime

class AccountantException(Exception):
    pass

INSUFFICIENT_MARGIN = AccountantException("exceptions/accountant/insufficient_margin")
TRADE_NOT_PERMITTED = AccountantException("exceptions/accountant/trade_not_permitted")
WITHDRAW_NOT_PERMITTED = AccountantException("exceptions/accountant/withdraw_not_permitted")
INVALID_CURRENCY_QUANTITY = AccountantException("exceptions/accountant/invalid_currency_quantity")
DISABLED_USER = AccountantException("exceptions/accountant/disabled_user")
CONTRACT_EXPIRED = AccountantException("exceptions/accountant/contract_expired")
CONTRACT_NOT_EXPIRED = AccountantException("exceptions/accountant/contract_not_expired")
NON_CLEARING_CONTRACT = AccountantException("exceptions/accountant/non_clearing_contract")
CONTRACT_CLEARING = AccountantException(9, "exceptions/accountant/contract_clearing")
CONTRACT_NOT_ACTIVE = AccountantException("exceptions/accountant/contract_not_active")
NO_ORDER_FOUND = AccountantException("exceptions/accountant/no_order_found")
USER_ORDER_MISMATCH = AccountantException("exceptions/accountant/user_order_mismatch")
ORDER_CANCELLED = AccountantException("exceptions/accountant/order_cancelled")
WITHDRAWAL_TOO_SMALL = AccountantException("exceptions/accountant/withdrawal_too_small")

class Accountant:
    """The Accountant primary class

    """
    def __init__(self, session, engines, cashier, ledger, webserver, accountant_proxy,
                 alerts_proxy, accountant_number=0, debug=False, trial_period=False,
                 mimetic_share=0.5):
        """Initialize the Accountant

        :param session: The SQL Alchemy session
        :type session:
        :param debug: Whether or not weird things can happen like position adjustment
        :type debug: bool

        """

        self.session = session
        self.debug = debug
        self.deposit_limits = {}
        # TODO: Make this configurable
        self.vendor_share_config = { 'm2': mimetic_share,
                                     'customer': 1.0-mimetic_share
        }
        self.safe_prices = {}
        self.engines = engines
        self.ledger = ledger
        self.cashier = cashier
        self.accountant_proxy = accountant_proxy
        self.trial_period = trial_period
        self.alerts_proxy = alerts_proxy
        for contract in self.session.query(models.Contract).filter_by(
                active=True).filter(models.Contract.contract_type != "cash"):
            d = self.engines[contract.ticker].get_safe_price()
            def get_cb(ticker):
                def _cb(safe_price):
                    self.safe_prices[ticker] = safe_price

                return _cb

            d.addCallback(get_cb(contract.ticker))

        self.webserver = webserver
        self.disabled_users = {}
        self.clearing_contracts = {}
        self.accountant_number = accountant_number

    def post_or_fail(self, *postings):
        # This is the core ledger communication method.
        # Posting happens as follows:
        # 1. All affected positions have a counter incremented to keep track of
        #    pending postings.
        # 2. The ledger's RPC post() is invoked.
        # 3. When the call returns, the position counters are decremented. This
        #    happens whether or not there was an error.
        # 4a. If there was no error, positions are updated and the webserver is
        #     notified.
        # 4b. If there was an error, an effort is made to determine what caused
        #     it. If the error was severe, send_alert() is called to let us
        #     know. In all cases, the error is propogated downstream to let
        #     whoever called post_or_fail know that the post was not successful.
        # Note: It is *important* that all invocations of post_or_fail attach
        #       an errback (even if it is just log.err) to catch the
        #       propogating error.
        # We initialize positions here if they don't already exist

        def update_counters(increment=False):
            change = 1 if increment else -1

            try:
                for posting in postings:
                    position = self.get_position(
                            posting['username'], posting['contract'])
                    position.pending_postings += change
                    # we might be initializing the position here, so make sure it is in db
                    self.session.add(position)
                self.session.commit()
            except SQLAlchemyError, e:
                log.err("Could not update counters: %s" % e)
                self.alerts_proxy.send_alert("Exception in ledger. See logs.")
                self.session.rollback()
            finally:
                self.session.rollback()

        def on_success(result):
            log.msg("Post success: %s" % result)
            try:
                for posting in postings:
                    position = self.get_position(posting['username'], posting['contract'])
                    user = self.get_user(posting['username'])
                    if posting['direction'] == 'debit':
                        sign = 1 if user.type == 'Asset' else -1
                    else:
                        sign = -1 if user.type == 'Asset' else 1

                    log.msg("Adjusting position %s by %d %s" % (position, posting['quantity'], posting['direction']))
                    position.position += sign * posting['quantity']
                    log.msg("New position: %s" % position)
                    #self.session.merge(position)
                self.session.commit()
            finally:
                self.session.rollback()

        def on_fail_ledger(failure):
            e = failure.trap(ledger.LedgerException)
            log.err("Ledger exception:")
            log.err(failure.value)
            self.alerts_proxy.send_alert("Exception in ledger. See logs.")
            # propogate error downstream
            return failure

        def on_fail_rpc(failure):
            e = failure.trap(RemoteCallException)
            if isinstance(failure.value, RemoteCallTimedOut):
                log.err("Ledger call timed out.")
                self.alerts_proxy.send_alert("Ledger call timed out. Ledger may be overloaded.")
            else:
                log.err("Improper ledger RPC invocation:")
                log.err(failure)
            # propogate error downstream
            return failure

        def on_fail_other(failure):
            log.err("Error in processing posting result. This should be handled downstream.")
            log.err(failure)
            # propogate error downstream
            return failure

        def publish_transactions(result):
            for posting in postings:
                transaction = {'contract': posting['contract'],
                          'timestamp': posting['timestamp'],
                          'quantity': posting['quantity'],
                          'type': posting['type'],
                          'direction': posting['direction'],
                          'note': posting['note']
                }
                self.webserver.transaction(posting['username'], transaction)

        def decrement_counters(result):
            update_counters(increment=False)
            return result

        update_counters(increment=True)

        d = self.ledger.post(*postings)

        d.addBoth(decrement_counters)
        d.addCallback(on_success).addCallback(publish_transactions)
        d.addErrback(on_fail_ledger).addErrback(on_fail_rpc)

        # Just in case there are no error handlers downstream, log any leftover
        # errors here.
        d.addErrback(on_fail_other)

        return d

    def get_user(self, username):
        """Return the User object corresponding to the username.

        :param username: the username to look up
        :type username: str, models.User
        :returns: models.User -- the User matching the username
        :raises: AccountantException
        """

        if isinstance(username, models.User):
            return username

        try:
            return self.session.query(models.User).filter_by(
                username=username).one()
        except NoResultFound:
            raise AccountantException("No such user: '%s'." % username)

    def get_contract(self, ticker):
        """
        Return the Contract object corresponding to the ticker.
        :param ticker: the ticker to look up or a Contract id
        :type ticker: str, models.Contract
        :returns: models.Contract -- the Contract object matching the ticker
        :raises: AccountantException
        """
        try:
            return util.get_contract(self.session, ticker)
        except:
            raise AccountantException("No such contract: '%s'." % ticker)

    def adjust_position(self, username, ticker, quantity, admin_username):
        """Adjust a user's position, offsetting with the 'adjustment' account

        :param username: The user
        :type username: str, models.User
        :param ticker: The contract
        :type ticker: str, models.Contract
        :param quantity: the delta to apply
        :type quantity: int

        """
        if not self.debug:
            raise AccountantException(0, "Position modification not allowed")

        uid = util.get_uid()
        credit = create_posting("Transfer", username, ticker, quantity,
                "credit", "Adjustment (%s)" % admin_username)
        debit = create_posting("Transfer", "adjustments", ticker, quantity,
                "debit", "Adjustment (%s)" % admin_username)
        credit["count"] = 2
        debit["count"] = 2
        credit["uid"] = uid
        debit["uid"] = uid
        return self.post_or_fail(credit, debit).addErrback(log.err)

    def get_position_value(self, username, ticker):
        """Return the numeric value of a user's position for a contact. If it does not exist, return 0.

        :param username: the username
        :type username: str, models.User
        :param ticker: the contract
        :type ticker: str, models.User
        :returns: int -- the position value
        """
        user = self.get_user(username)
        contract = self.get_contract(ticker)
        try:
            return self.session.query(models.Position).filter_by(
                user=user, contract=contract).one().position
        except NoResultFound:
            return 0

    def get_margin(self, username):
        low_margin, high_margin, cash_spent = margin.calculate_margin(username, self.session, safe_prices=self.safe_prices)
        cash_position = self.get_position_value(username, 'BTC')
        return {
            'username': username,
            'low_margin': low_margin,
            'high_margin': high_margin,
            'cash_position': cash_position,
        }

    def get_position(self, username, ticker, reference_price=None):
        """Return a user's position for a contact. If it does not exist, initialize it. WARNING: If a position is created, it will be added to the session.

        :param username: the username
        :type username: str, models.User
        :param ticker: the contract
        :type ticker: str, models.User
        :param reference_price: the (optional) reference price for the position
        :type reference_price: int
        :returns: models.Position -- the position object
        """

        user = self.get_user(username)
        contract = self.get_contract(ticker)

        try:
            position = self.session.query(models.Position).filter_by(
                user=user, contract=contract).one()
            if position.reference_price is None and reference_price is not None:
                position.reference_price = reference_price
                self.session.add(position)
            return position
        except NoResultFound:
            log.msg("Creating new position for %s on %s." %
                          (username, contract))
            position = models.Position(user, contract)
            position.reference_price = reference_price
            self.session.add(position)
            return position

    def check_margin(self, user, low_margin, high_margin):
        cash = self.get_position_value(user, "BTC")

        log.msg("high_margin = %d, low_margin = %d, cash_position = %d" %
                     (high_margin, low_margin, cash))

        if high_margin > cash:
            return False
        else:
            return True

    def liquidate_all(self, username):
        # Liquidate all positions for a user
        positions = self.session.query(models.Position).join(models.Contract).filter_by(username=username).filter(
            models.Contract.contract_type.in_(["futures", "prediction"]))
        deferreds = [self.liquidate_position(username, p.contract.ticker) for p in positions]
        dl = defer.DeferredList(deferreds)
        return dl

    def liquidate_position(self, username, ticker):
        # Cancel all orders for a user, and liquidate his position with extreme prejudice

        # Cancel orders
        log.msg("liquidating %s for %s" % (ticker, username))
        user = self.get_user(username)
        contract = self.get_contract(ticker)
        orders = self.session.query(models.Order).filter_by(
            username=user.username).filter(
            models.Order.quantity_left>0).filter_by(
            is_cancelled=False).filter_by(
            contract=contract
        )
        d = self.cancel_many_orders(orders)

        def after_cancellations(results):
            # Wait until all pending postings have gone through
            position = self.get_position(user, ticker)
            if position.pending_postings > 0:
                d = task.deferLater(reactor, 300, after_cancellations, results)
            else:
                # Now place a closing out order
                if position.position == 0:
                    log.msg("Position is 0 not placing order")
                    return None

                if position.position > 0:
                    side = 'SELL'
                    quantity = position.position
                    price = 0
                else:
                    side = 'BUY'
                    quantity = -position.position
                    if contract.contract_type == "prediction":
                        price = contract.denominator
                    else:
                        # For futures just do reference price * 100
                        price = position.reference_price * 100
                order = {
                    'price': price,
                    'quantity': quantity,
                    'contract': contract.ticker,
                    'side': side,
                    'username': username,
                    'timestamp': util.dt_to_timestamp(datetime.utcnow())
                }
                log.msg("Placing order: %s" % order)
                id = self.place_order(username, order, force=True)
                return id

        d.addCallback(after_cancellations)
        return d

    def accept_order(self, order, force=False):
        """Accept the order if possible. Otherwise, delete the order

        :param order: Order object we wish to accept
        :type order: models.Order
        :raises: INSUFFICIENT_MARGIN, TRADE_NOT_PERMITTED
        """
        log.msg("Trying to accept order %s." % order)

        user = order.user

        if not force:
            # Audit the user
            if not self.is_user_enabled(user):
                log.msg("%s user is disabled" % user.username)
                try:
                    self.session.delete(order)
                    self.session.commit()
                except:
                    self.alerts_proxy.send_alert("Could not remove order: %s" % order)
                finally:
                    self.session.rollback()
                raise DISABLED_USER

            if not user.permissions.trade:
                log.msg("order %s not accepted because user %s not permitted to trade" % (order.id, user.username))
                try:
                    self.session.delete(order)
                    self.session.commit()
                except:
                    self.alerts_proxy.send_alert("Could not remove order: %s" % order)
                finally:
                    self.session.rollback()
                raise TRADE_NOT_PERMITTED

            low_margin, high_margin, max_cash_spent = margin.calculate_margin(
                order.user, self.session, self.safe_prices, order.id,
                trial_period=self.trial_period)

            if not self.check_margin(order.user, low_margin, high_margin):
                log.msg("Order rejected due to margin.")
                try:
                    self.session.delete(order)
                    self.session.commit()
                except:
                    self.alerts_proxy.send_alert("Could not remove order: %s" % order)
                finally:
                    self.session.rollback()
                raise INSUFFICIENT_MARGIN
        user = self.get_user(order.username)
        low_margin, high_margin, max_cash_spent = margin.calculate_margin(
            user, self.session, self.safe_prices, order.id,
            trial_period=self.trial_period)

        if self.check_margin(order.username, low_margin, high_margin):
            log.msg("Order accepted.")
            order.accepted = True
            try:
                # self.session.merge(order)
                self.session.commit()
            except:
                self.alerts_proxy.send_alert("Could not merge order: %s" % order)
            finally:
                self.session.rollback()
        else:
            log.msg("Forcing order")

        log.msg("Order accepted.")
        order.accepted = True
        try:
            # self.session.merge(order)
            self.session.commit()
        except:
            self.alerts_proxy.send_alert("Could not merge order: %s" % order)
        finally:
            self.session.rollback()


    def charge_fees(self, fees, user, type="Trade"):
        """Credit fees to the people operating the exchange
        :param fees: The fees to charge ticker-index dict of fees to charge
        :type fees: dict
        :param username: the user to charge
        :type username: str, models.User

        """
        # TODO: Make this configurable
        import time

        # Make sure the vendorshares is less than or equal to 1.0
        assert(sum(self.vendor_share_config.values()) <= 1.0)
        user_postings = []
        vendor_postings = []
        remainder_postings = []
        last = time.time()
        user = self.get_user(user)

        for ticker, fee in fees.iteritems():
            contract = self.get_contract(ticker)

            # Debit the fee from the user's account
            user_posting = create_posting(type, user.username,
                    contract.ticker, fee, 'debit', note="Fee")
            user_postings.append(user_posting)

            remaining_fee = fee
            for vendor_name, vendor_share in self.vendor_share_config.iteritems():
                vendor_user = self.get_user(vendor_name)
                vendor_credit = int(fee * vendor_share)

                remaining_fee -= vendor_credit

                # Credit the fee to the vendor's account
                vendor_posting = create_posting(type,
                        vendor_user.username, contract.ticker, vendor_credit,
                        'credit', note="Vendor Credit")
                vendor_postings.append(vendor_posting)

            # There might be some fee leftover due to rounding,
            # we have an account for that guy
            # Once that balance gets large we distribute it manually to the
            # various share holders
            remainder_user = self.get_user('remainder')
            remainder_posting = create_posting(type,
                    remainder_user.username, contract.ticker, remaining_fee,
                    'credit')
            remainder_postings.append(remainder_posting)
            next = time.time()
            elapsed = (next - last) * 1000
            last = next
            log.msg("charge_fees: %s: %.3f ms." % (ticker, elapsed))

        return user_postings, vendor_postings, remainder_postings

<<<<<<< HEAD
=======
    def get_cash_spent(self, contract, price, quantity):
        if contract.contract_type == "futures":
            raise NotImplementedError

            # log.msg("This is a futures trade.")
            # aggressive_cash_position = self.get_position(aggressive_username, "BTC")
            # aggressive_future_position = self.get_position(aggressive_username, ticker, price)
            #
            # # mark to current price as if everything had been entered at that
            # #   price and profit had been realized
            # aggressive_cash_position.position += \
            #     (price - aggressive_future_position.reference_price) * \
            #     aggressive_future_position.position
            # aggressive_future_position.reference_price = price
            # aggressive_cash_position.position += \
            #     (price - aggressive_future_position.reference_price) * \
            #     aggressive_future_position.position
            # aggressive_future_position.reference_price = price
            #
            # # note that even though we're transferring money to the account,
            # #   this money may not be withdrawable because the margin will
            # #   raise depending on the distance of the price to the safe price
            #
            # # then change the quantity
            # future_position.position += signed_quantity
            #
            # self.session.merge(cash_position)
            # self.session.merge(future_position)
            #
            # # TODO: Implement fees
            # fees = None

        elif contract.contract_type == "prediction":
            denominated_contract = contract.denominated_contract
            payout_contract = contract

            cash_spent_float = float(quantity * price * contract.lot_size) / contract.denominator
            cash_spent_int = int(cash_spent_float)
            if cash_spent_float != cash_spent_int:
                message = "cash_spent (%f) is not an integer: (quantity=%d price=%d contract.lot_size=%d contract.denominator=%d" % \
                          (cash_spent_float, quantity, price, contract.lot_size, contract.denominator)
                log.err(message)
                self.alerts_proxy.send_alert(message, "Integer failure")
                # TODO: abort?

        elif contract.contract_type == "cash_pair":
            denominated_contract = contract.denominated_contract
            payout_contract = contract.payout_contract

            cash_spent_float = float(quantity * price) / \
                               (contract.denominator * payout_contract.denominator)
            cash_spent_int = int(cash_spent_float)
            if cash_spent_float != cash_spent_int:
                message = "cash_spent (%f) is not an integer: (quantity=%d price=%d contract.denominator=%d payout_contract.denominator=%d)" % \
                              (cash_spent_float, quantity, price, contract.denominator, payout_contract.denominator)
                log.err(message)
                self.alerts_proxy.send_alert(message, "Integer failure")
                # TODO: abort?
        else:
            log.err("Unknown contract type '%s'." %
                          contract.contract_type)
            raise NotImplementedError

        return denominated_contract, payout_contract, cash_spent_int

>>>>>>> eb1cc12b
    def post_transaction(self, username, transaction):
        """Update the database to reflect that the given trade happened. Charge fees.

        :param transaction: the transaction object
        :type transaction: dict
        """
        log.msg("Processing transaction %s." % transaction)
        last = time.time()
        if username != transaction["username"]:
            raise RemoteCallException("username does not match transaction")

        aggressive = transaction["aggressive"]
        ticker = transaction["contract"]
        order = transaction["order"]
        other_order = transaction["other_order"]
        side = transaction["side"]
        price = transaction["price"]
        quantity = transaction["quantity"]
        timestamp = transaction["timestamp"]
        uid = transaction["uid"]

        if ticker in self.clearing_contracts:
            raise CONTRACT_CLEARING

        contract = self.get_contract(ticker)

        if not contract.active:
            raise CONTRACT_NOT_ACTIVE

        user = self.get_user(username)

        next = time.time()
        elapsed = (next - last) * 1000
        last = next
        log.msg("post_transaction: part 1: %.3f ms." % elapsed)

        next = time.time()
        elapsed = (next - last) * 1000
        last = next
        log.msg("post_transaction: part 2: %.3f ms." % elapsed)

        if side == "BUY":
            denominated_direction = "debit"
            payout_direction = "credit"
        else:
            denominated_direction = "credit"
            payout_direction = "debit"

        if aggressive:
            ap = "Aggressive"
        else:
            ap = "Passive"

        note = "%s order: %s" % (ap, order)

        postings = []
        denominated_contract = contract.denominated_contract
        payout_contract = contract.payout_contract

        # Initialize the position here if it doesn't exist already
        if contract.contract_type == "futures":
            # We're not marking to market, we're keeping the same reference price
            # and making a cashflow based on the reference price
            denominated_contract = contract.denominated_contract
            payout_contract = contract
            position = self.get_position(user, contract, price)
            cash_spent = util.get_cash_spent(contract, price - position.reference_price, quantity)
        else:
            position = self.get_position(user, contract)
            cash_spent = util.get_cash_spent(contract, price, quantity)

        # Make sure the position goes into the db with this reference price
        try:
            self.session.add(position)
            self.session.commit()
        except Exception as e:
            log.err("Unable to add position %s to db" % position)

        user_denominated = create_posting("Trade", username,
                denominated_contract.ticker, cash_spent, denominated_direction,
                note)
        user_payout = create_posting("Trade", username, payout_contract.ticker,
                quantity, payout_direction, note)
        postings.append(user_denominated)
        postings.append(user_payout)

        remote_postings = []
        if contract.contract_type == "futures":
            # Make the system posting for the cashflow because the other side might not have the same reference price
            # so his cashflow might be different, so we can't post directly against the counterparty
            system_posting = create_posting("Trade", "clearing_%s" % contract.ticker,
                                            denominated_contract.ticker, cash_spent, payout_direction,
                                            note)
            remote_postings.append(system_posting)

        # calculate fees
        fees = {}
        fees = util.get_fees(user, contract,
                price, quantity, trial_period=self.trial_period, ap="aggressive" if aggressive else "passive")


        user_fees, vendor_fees, remainder_fees = self.charge_fees(fees, user)

        next = time.time()
        elapsed = (next - last) * 1000
        log.msg("post_transaction: part 3: %.3f ms." % elapsed)

        postings.extend(user_fees)
        remote_postings.extend(vendor_fees)
        remote_postings.extend(remainder_fees)

        count = 2 * len(postings) + 2 * len(remote_postings)
        for posting in postings + remote_postings:
            posting["count"] = count
            posting["uid"] = uid

        for posting in remote_postings:
            self.accountant_proxy.remote_post(posting["username"], posting)

        if aggressive:
            try:
                aggressive_order = self.session.query(models.Order).filter_by(id=order).one()
                passive_order = self.session.query(models.Order).filter_by(id=other_order).one()

                trade = models.Trade(aggressive_order, passive_order, price, quantity)
                self.session.add(trade)
                self.session.commit()
                log.msg("Trade saved to db with posted=false: %s" % trade)
            except Exception as e:
                self.session.rollback()
                log.err("Exception while creating trade: %s" % e)

        d = self.post_or_fail(*postings)

        def update_order(result):
            try:
                db_order = self.session.query(models.Order).filter_by(id=order).one()
                db_order.quantity_left -= quantity
                # self.session.add(db_order)
                self.session.commit()
                log.msg("Updated order: %s" % db_order)
            except Exception as e:
                self.session.rollback()
                log.err("Unable to update order: %s" % e)

            self.webserver.order(username, db_order.to_webserver())
            log.msg("to ws: " + str({"order": [username, db_order.to_webserver()]}))
            return result

        def notify_fill(result):
            last = time.time()
            # Send notifications
            fill = {'contract': ticker,
                    'id': order,
                    'quantity': quantity,
                    'price': price,
                    'side': side,
                    'timestamp': timestamp,
                    'fees': fees
                   }
            self.webserver.fill(username, fill)
            log.msg('to ws: ' + str({"fills": [username, fill]}))

            next = time.time()
            elapsed = (next - last) * 1000
            log.msg("post_transaction: notify_fill: %.3f ms." % elapsed)

        def publish_trade(result):
            try:
                trade.posted = True
                # self.session.add(trade)
                self.session.commit()
                log.msg("Trade marked as posted: %s" % trade)
            except Exception as e:
                self.session.rollback()
                log.err("Exception when marking trade as posted %s" % e)

            self.webserver.trade(ticker, trade.to_webserver())
            log.msg("to ws: " + str({"trade": [ticker, trade.to_webserver()]}))
            return result


        # TODO: add errbacks for these
        d.addBoth(update_order)
        d.addCallback(notify_fill)
        if aggressive:
            d.addCallback(publish_trade)

        return d.addErrback(log.err)

    def raiseException(self, failure):
        raise failure.value

    def cancel_order(self, username, order_id):
        """Cancel an order by id.

        :param id: The order id to cancel
        :type id: int
        :returns: tuple -- (True/False, Result/Error)
        """
        log.msg("Received request to cancel order id %d." % order_id)

        try:
            order = self.session.query(models.Order).filter_by(id=order_id).one()
        except NoResultFound:
            raise NO_ORDER_FOUND

        if username is not None and order.username != username:
            raise USER_ORDER_MISMATCH

        if order.is_cancelled:
            raise ORDER_CANCELLED

        d = self.engines[order.contract.ticker].cancel_order(order_id)

        def update_order(result):
            try:
                order.is_cancelled = True
                # self.session.add(order)
                self.session.commit()
            except Exception as e:
                self.session.rollback()
                log.err("Unable to commit order cancellation")
                raise e

            return result

        def publish_order(result):
            self.webserver.order(username, order.to_webserver())
            return result

        d.addCallback(update_order)
        d.addCallback(publish_order)
        d.addErrback(self.raiseException)
        return d

    def cancel_order_engine(self, username, id):
        log.msg("Received msg from engine to cancel order id %d" % id)

        try:
            order = self.session.query(models.Order).filter_by(id=id).one()
        except NoResultFound:
            raise NO_ORDER_FOUND

        if username is not None and order.username != username:
            raise USER_ORDER_MISMATCH

        if order.is_cancelled:
            raise ORDER_CANCELLED

        order.is_cancelled = True
        try:
            # self.session.add(order)
            self.session.commit()
        except:
            self.alerts_proxy.send_alert("Could not merge cancelled order: %s" % order)
        finally:
            self.session.rollback()

        self.webserver.order(username, order.to_webserver())


    def place_order(self, username, order, force=False):
        """Place an order

        :param order: dictionary representing the order to be placed
        :type order: dict
        :returns: tuple -- (True/False, Result/Error)
        """
        if order["contract"] in self.clearing_contracts:
            raise CONTRACT_CLEARING

        user = self.get_user(order["username"])
        contract = self.get_contract(order["contract"])

        if not force:
            if not contract.active:
                raise CONTRACT_NOT_ACTIVE

            if contract.expired:
                raise CONTRACT_EXPIRED

            # do not allow orders for internally used contracts
            if contract.contract_type == 'cash':
                log.err("Webserver allowed a 'cash' contract!")
                raise AccountantException(0, "Not a valid contract type.")

            if order["price"] % contract.tick_size != 0 or order["price"] < 0 or order["quantity"] < 0:
                raise AccountantException(0, "invalid price or quantity")

            # case of predictions
            if contract.contract_type == 'prediction':
                if not 0 <= order["price"] <= contract.denominator:
                    raise AccountantException(0, "invalid price or quantity")

            if contract.contract_type == "cash_pair":
                if not order["quantity"] % contract.lot_size == 0:
                    raise AccountantException(0, "invalid price or quantity")
        else:
            log.msg("Forcing order")

        o = models.Order(user, contract, order["quantity"], order["price"], order["side"].upper(),
                         timestamp=util.timestamp_to_dt(order['timestamp']))
        try:
            self.session.add(o)
            self.session.commit()
        except Exception as e:
            log.err("Error adding data %s" % e)
            self.session.rollback()
            raise e

        self.accept_order(o, force=force)
        d = self.engines[o.contract.ticker].place_order(o.to_matching_engine_order())

        def mark_order_dispatched(result):
            o.dispatched = True
            try:
                # self.session.add(o)
                self.session.commit()
            except:
                self.alerts_proxy.send_alert("Could not mark order as dispatched: %s" % o)
            finally:
                self.session.rollback()
            return result

        def publish_order(result):
            self.webserver.order(username, o.to_webserver())
            return result

        d.addErrback(self.raiseException)
        d.addCallback(mark_order_dispatched)
        d.addCallback(publish_order)

        return o.id

    def transfer_position(self, username, ticker, direction, quantity, note, uid):
        """Transfer a position from one user to another

        :param ticker: the contract
        :type ticker: str, models.Contract
        :param from_username: the user to transfer from
        :type from_username: str, models.User
        :param to_username: the user to transfer to
        :type to_username: str, models.User
        :param quantity: the qty to transfer
        :type quantity: int
        """
        posting = create_posting("Transfer", username, ticker, quantity,
                direction, note)
        posting['count'] = 2
        posting['uid'] = uid
        return self.post_or_fail(posting).addErrback(log.err)

    def request_withdrawal(self, username, ticker, amount, address):
        """See if we can withdraw, if so reduce from the position and create a withdrawal entry

        :param username:
        :param ticker:
        :param amount:
        :param address:
        :returns: bool
        :raises: INSUFFICIENT_MARGIN, WITHDRAW_NOT_PERMITTED
        """
        try:
            contract = self.get_contract(ticker)

            if self.trial_period:
                log.err("Withdrawals not permitted during trial period")
                raise WITHDRAW_NOT_PERMITTED

            log.msg("Withdrawal request for %s %s for %d to %s received" % (username, ticker, amount, address))
            user = self.get_user(username)
            if not user.permissions.withdraw:
                log.err("Withdraw request for %s failed due to no permissions" % username)
                raise WITHDRAW_NOT_PERMITTED

            if amount % contract.lot_size != 0:
                log.err("Withdraw request for a wrong lot_size qty: %d" % amount)
                raise INVALID_CURRENCY_QUANTITY


            # Audit the user
            if not self.is_user_enabled(user):
                log.err("%s user is disabled" % user.username)
                raise DISABLED_USER

            # Check margin now
            low_margin, high_margin, max_cash_spent = margin.calculate_margin(user,
                    self.session, self.safe_prices,
                    withdrawals={ticker:amount},
                    trial_period=self.trial_period)
            if not self.check_margin(username, low_margin, high_margin):
                log.msg("Insufficient margin for withdrawal %d / %d" % (low_margin, high_margin))
                raise INSUFFICIENT_MARGIN
            else:
                fees = util.get_withdraw_fees(user, contract, amount, trial_period=self.trial_period)

                amount -= fees[ticker]
                if amount < 0:
                    raise WITHDRAWAL_TOO_SMALL

                credit_posting = create_posting("Withdrawal",
                        'pendingwithdrawal', ticker, amount, 'credit', note=address)
                debit_posting = create_posting("Withdrawal", user.username,
                        ticker, amount, 'debit', note=address)
                my_postings = [credit_posting]
                remote_postings = [debit_posting]
                # Withdraw Fees
                user_postings, vendor_postings, remainder_postings = self.charge_fees(fees, user, type="Withdrawal")

                my_postings.extend(user_postings)
                remote_postings.extend(vendor_postings)
                remote_postings.extend(remainder_postings)

                count = len(remote_postings + my_postings)
                uid = util.get_uid()
                for posting in my_postings + remote_postings:
                    posting['count'] = count
                    posting['uid'] = uid

                d = self.post_or_fail(*my_postings)
                for posting in remote_postings:
                    self.accountant_proxy.remote_post(posting['username'], posting)

                def onSuccess(result):
                    self.cashier.request_withdrawal(username, ticker, address, amount)
                    return True

                d.addCallback(onSuccess)
                return d.addErrback(log.err)
        except Exception as e:
            self.session.rollback()
            log.err("Exception received while attempting withdrawal: %s" % e)
            raise e

    def deposit_cash(self, username, address, received, total=True, admin_username=None):
        """Deposits cash
        :param username: The username for this address
        :type username: str
        :param address: The address where the cash was deposited
        :type address: str
        :param received: how much total was received at that address
        :type received: int
        :param total: if True, then received is the total received on that address. If false, then received is just the most recent receipt
        :type total: bool
        """
        try:
            log.msg('received %d at %s - total=%s' % (received, address, total))

            #query for db objects we want to update

            total_deposited_at_address = self.session.query(models.Addresses).filter_by(address=address).one()
            contract = total_deposited_at_address.contract

            user_cash = self.get_position_value(total_deposited_at_address.username, contract.ticker)
            user = self.get_user(total_deposited_at_address.user)

            # compute deposit _before_ marking amount as accounted for
            if total:
                deposit = received - total_deposited_at_address.accounted_for
                total_deposited_at_address.accounted_for = received
            else:
                deposit = received
                total_deposited_at_address.accounted_for += deposit

            # update address
            # self.session.add(total_deposited_at_address)
            self.session.commit()

            #prepare cash deposit
            my_postings = []
            remote_postings = []
            if admin_username is not None:
                note = "%s (%s)" % (address, admin_username)
            else:
                note = address

            debit_posting = create_posting("Deposit", 'onlinecash',
                                                  contract.ticker,
                                                  deposit,
                                                  'debit',
                                                  note=note)
            remote_postings.append(debit_posting)

            credit_posting = create_posting("Deposit", user.username,
                                                   contract.ticker,
                                                   deposit,
                                                   'credit',
                                                   note=note)
            my_postings.append(credit_posting)

            if total_deposited_at_address.contract.ticker in self.deposit_limits:
                deposit_limit = self.deposit_limits[total_deposited_at_address.contract.ticker]
            else:
                deposit_limit = float("inf")

            potential_new_position = user_cash + deposit
            excess_deposit = 0
            if not user.permissions.deposit:
                log.err("Deposit of %d failed for address=%s because user %s is not permitted to deposit" %
                              (deposit, address, user.username))

                # The user's not permitted to deposit at all. The excess deposit is the entire value
                excess_deposit = deposit
            elif potential_new_position > deposit_limit:
                log.err("Deposit of %d failed for address=%s because user %s exceeded deposit limit=%d" %
                              (deposit, address, total_deposited_at_address.username, deposit_limit))
                excess_deposit = potential_new_position - deposit_limit

            if excess_deposit > 0:
                if admin_username is not None:
                    note = "Excess Deposit: %s (%s)" % (address, admin_username)
                else:
                    note = "Excess Deposit: %s" % address
                # There was an excess deposit, transfer that amount into overflow cash
                excess_debit_posting = create_posting("Deposit",
                        user.username, contract.ticker, excess_deposit,
                        'debit', note=note)

                excess_credit_posting = create_posting("Deposit",
                        'depositoverflow', contract.ticker, excess_deposit,
                        'credit', note=note)

                my_postings.append(excess_debit_posting)
                remote_postings.append(excess_credit_posting)

            # Deposit Fees
            fees = util.get_deposit_fees(user, contract, deposit, trial_period=self.trial_period)
            user_postings, vendor_postings, remainder_postings = self.charge_fees(fees, user, type="Deposit")

            my_postings.extend(user_postings)
            remote_postings.extend(vendor_postings)
            remote_postings.extend(remainder_postings)

            count = len(remote_postings + my_postings)
            uid = util.get_uid()
            for posting in my_postings + remote_postings:
                posting['count'] = count
                posting['uid'] = uid

            d = self.post_or_fail(*my_postings)
            for posting in remote_postings:
                self.accountant_proxy.remote_post(posting['username'], posting)

            return d.addErrback(log.err)
        except Exception as e:
            self.session.rollback()
            log.err(
                "Updating user position failed for address=%s and received=%d: %s" % (address, received, e))

    def change_permission_group(self, username, id):
        """Changes a user's permission group to something different

        :param username: the user
        :type username: str, models.User
        :param id: the permission group id
        :type id: int
        """

        try:
            log.msg("Changing permission group for %s to %d" % (username, id))
            user = self.get_user(username)
            user.permission_group_id = id
            # self.session.add(user)
            self.session.commit()
        except Exception as e:
            log.err("Error: %s" % e)
            self.session.rollback()
   
    def disable_user(self, user):
        user = self.get_user(user)
        log.msg("Disabling user: %s" % user.username)
        self.cancel_user_orders(user)
        self.disabled_users[user.username] = True

    def enable_user(self, user):
        user = self.get_user(user)
        log.msg("Enabling user: %s" % user.username)
        if user.username in self.disabled_users:
            del self.disabled_users[user.username]

    def is_user_enabled(self, user):
        user = self.get_user(user)
        if user.username in self.disabled_users:
            return False
        else:
            return True

    def cancel_user_orders(self, user):
        user = self.get_user(user)
        orders = self.session.query(models.Order).filter_by(
            username=user.username).filter(
            models.Order.quantity_left>0).filter_by(
            is_cancelled=False
        )
        return self.cancel_many_orders(orders)

    def cancel_many_orders(self, orders):
        deferreds = []
        for order in orders:
            log.msg("Cancelling user %s order %d" % (order.username, order.id))
            d = self.cancel_order(order.username, order.id)

            def cancel_failure(failure):
                log.err(failure)
                # Try again?
                log.msg("Trying again-- Cancelling user %s order %d" % (order.username, order.id))
                d = self.cancel_order(order.username, order.id)
                d.addErrback(cancel_failure)
                return d

            d.addErrback(cancel_failure)
            deferreds.append(d)

        return defer.DeferredList(deferreds)

    def get_my_users(self):
        users = self.session.query(models.User)
        my_users = []
        for user in users:
            if self.accountant_number == self.accountant_proxy.get_accountant_for_user(user.username):
                my_users.append(user)

        return my_users

    def repair_user_positions(self):
        my_users = self.get_my_users()
        for user in my_users:
            log.msg("Checking user %s" % user.username)
            for position in user.positions:
                if position.pending_postings > 0:
                    self.repair_user_position(user)
                    return

        log.msg("All users checked")

    def repair_user_position(self, user):
        user = self.get_user(user)
        log.msg("Repairing position for %s" % user.username)
        self.disable_user(user)
        try:
            for position in user.positions:
                position.pending_postings = 0
                # self.session.add(position)
            self.session.commit()
        except:
            self.session.rollback()
            self.alerts_proxy.send_alert("User %s in trouble. Cannot correct position!" % user.username)
            # Admin intervention required. ABORT!
            return

        reactor.callLater(300, self.check_user, user)

    def check_user(self, user):
        user = self.get_user(user)
        clean = True
        try:
            for position in user.positions:
                if position.pending_postings == 0:
                    # position has settled, sync with ledger
                    position.position, position.cp_timestamp = util.position_calculated(position, self.session)
                    position.position_checkpoint = position.position
                    # self.session.add(position)
                else:
                    clean = False
            if clean:
                log.msg("Correcting positions for user %s: %s" % (user.username, user.positions))
                self.session.commit()
                self.enable_user(user)
            else:
                # don't both committing, we are not ready yet anyway
                log.msg("User %s still not clean" % user.username)
                self.session.rollback()
                reactor.callLater(300, self.check_user, user)
        except:
            self.session.rollback()
            self.alerts_proxy.send_alert("User %s in trouble. Cannot correct position!" % user.username)
            # Admin intervention required. ABORT!
            return

    def clear_contract(self, username, ticker, price, uid):
        if ticker in self.clearing_contracts:
            raise CONTRACT_CLEARING

        contract = self.get_contract(ticker)

        if not contract.active:
            raise CONTRACT_NOT_ACTIVE

        if contract.expiration is None:
            raise NON_CLEARING_CONTRACT

        # For early clearing we don't pass in a price, we use safe_price
        if contract.expiration >= datetime.utcnow() and price is not None:
            raise CONTRACT_NOT_EXPIRED

        if contract.expiration < datetime.utcnow() and price is None:
            raise CONTRACT_EXPIRED

        if price is None:
            price = self.safe_prices[ticker]

        # Mark contract as clearing
        self.clearing_contracts[ticker] = True

        my_users = [user.username for user in self.get_my_users()]

        # Cancel orders
        orders = self.session.query(models.Order).filter_by(contract=contract).filter_by(is_cancelled=False).filter(
            models.Order.quantity_left > 0).filter(
            models.Order.username.in_(my_users))
        d = self.cancel_many_orders(orders)

        def after_cancellations(results):
            # Wait until all pending postings have gone through
            # TODO: use sql SUM here
            pending_postings = self.session.query(models.Position.pending_postings).filter_by(contract=contract).filter(
                models.Position.username.in_(my_users))
            if sum([row[0] for row in pending_postings]) > 0:
                d = task.deferLater(reactor, 300, after_cancellations, results)
            else:
                all_positions = self.session.query(models.Position).filter_by(contract=contract)
                position_count = all_positions.count()
                my_positions = all_positions.filter(models.Position.username.in_(my_users))
                results = [self.clear_position(position, price, position_count, uid) for position in my_positions]
                d = defer.DeferredList(results)
                def reactivate_contract(result):
                    del self.clearing_contracts[ticker]

                d.addCallback(reactivate_contract)

            return d

        d.addCallback(after_cancellations)
        return d

    def reload_fee_group(self, id):
        group = self.session.query(models.FeeGroup).filter_by(id=id).one()
        self.session.expire(group)

    def change_fee_group(self, username, id):
        try:
            user = self.get_user(username)
            user.fee_group_id = id
            self.session.commit()
        except Exception as e:
            self.session.rollback()
            raise e
    def clear_position(self, position, price, position_count, uid):
        # We use position_calculated here to be sure we get the canonical position
        position_calculated, timestamp = util.position_calculated(position, self.session)
        if position.contract.contract_type == "prediction":

            cash_spent = util.get_cash_spent(position.contract, price, position_calculated)
            note = "Clearing transaction for %s at %d" % (position.contract.ticker, price)
            credit = create_posting("Clearing", position.username,
                    position.contract.denominated_contract.ticker, cash_spent, 'credit',
                    note)
            debit = create_posting("Clearing", position.username, position.contract.ticker,
                    position_calculated, 'debit', note)

            for posting in credit, debit:
                posting['count'] = position_count * 2
                posting['uid'] = uid

            return self.post_or_fail(credit, debit).addErrback(log.err)

        elif position.contract.contract_type == "futures":
            cash_spent = util.get_cash_spent(position.contract, price - position.reference_price, position_calculated)
            note = "Clearing transaction for %s at %d / %d" % (position.contract.ticker, price, position.reference_price)
            credit = create_posting("Clearing", position.username,
                                    position.contract.denominated_contract_ticker, cash_spent, 'credit',
                                    note)
            clearing = create_posting("Clearing", "clearing_%s" % position.contract.ticker,
                                   position.contract.denominated_contract_ticker, cash_spent, 'debit',
                                   note)

            # This is a simple two posting journal entry
            small_uid = util.get_uid()
            for posting in credit, clearing:
                posting['count'] = 2
                posting['uid'] = small_uid

            self.accountant_proxy.remote_post(clearing['username'], clearing)
            d = self.post_or_fail(credit)

            def set_reference_price(result):
                try:
                    position.reference_price = price
                    self.session.commit()
                except Exception as e:
                    self.session.rollback()
                    raise e

                debit = create_posting("Clearing", position.username,
                                       position.contract.payout_contract_ticker, position_calculated, 'debit',
                                       note)

                # This one is big journal entry has to encompass everything
                debit['count'] = position_count
                debit['uid'] = uid
                d = self.post_or_fail(debit)
                return d

            d.addCallback(set_reference_price).addErrback(log.err)
            return d
        else:
            raise NotImplementedError


class WebserverExport(ComponentExport):
    """Accountant functions that are exposed to the webserver

    """
    def __init__(self, accountant):
        self.accountant = accountant
        ComponentExport.__init__(self, accountant)

    @export
    @schema("rpc/accountant.webserver.json#place_order")
    def place_order(self, username, order):
        return self.accountant.place_order(username, order)

    @export
    @schema("rpc/accountant.webserver.json#cancel_order")
    def cancel_order(self, username, id):
        return self.accountant.cancel_order(username, id)

    @export
    @schema("rpc/accountant.webserver.json#request_withdrawal")
    def request_withdrawal(self, username, ticker, quantity, address):
        return self.accountant.request_withdrawal(username, ticker, quantity, address)

    @export
    @schema("rpc/accountant.webserver.json#get_margin")
    def get_margin(self, username):
        return self.accountant.get_margin(username)


class EngineExport(ComponentExport):
    """Accountant functions exposed to the Engine

    """
    def __init__(self, accountant):
        self.accountant = accountant
        ComponentExport.__init__(self, accountant)

    @export
    def safe_prices(self, username, ticker, price):
        self.accountant.safe_prices[ticker] = price

    @export
    @schema("rpc/accountant.engine.json#post_transaction")
    def post_transaction(self, username, transaction):
        return self.accountant.post_transaction(username, transaction)

    @export
    @schema("rpc/accountant.engine.json#cancel_order")
    def cancel_order(self, username, id):
        return self.accountant.cancel_order_engine(username, id)


class CashierExport(ComponentExport):
    """Accountant functions exposed to the cashier

    """
    def __init__(self, accountant):
        self.accountant = accountant
        ComponentExport.__init__(self, accountant)

    @export
    @schema("rpc/accountant.cashier.json#deposit_cash")
    def deposit_cash(self, username, address, received, total=True):
        return self.accountant.deposit_cash(username, address, received, total=total)

    @export
    @schema("rpc/accountant.cashier.json#transfer_position")
    def transfer_position(self, username, ticker, direction, quantity, note, uid):
        return self.accountant.transfer_position(username, ticker, direction, quantity, note, uid)

    @export
    @schema("rpc/accountant.cashier.json#get_position")
    def get_position(self, username, ticker):
        return self.accountant.get_position_value(username, ticker)

class AccountantExport(ComponentExport):
    """Accountant private chit chat link

    """
    def __init__(self, accountant):
        self.accountant = accountant
        ComponentExport.__init__(self, accountant)

    @export
    @schema("rpc/accountant.accountant.json#remote_post")
    def remote_post(self, username, *postings):
        self.accountant.post_or_fail(*postings).addErrback(log.err)
        # we do not want or need this to propogate back to the caller
        return None


class AdministratorExport(ComponentExport):
    """Accountant functions exposed to the administrator

    """
    def __init__(self, accountant):
        self.accountant = accountant
        ComponentExport.__init__(self, accountant)

    @export
    @schema("rpc/accountant.administrator.json#adjust_position")
    def adjust_position(self, username, ticker, quantity, admin_username):
        return self.accountant.adjust_position(username, ticker, quantity, admin_username)

    @export
    @schema("rpc/accountant.administrator.json#transfer_position")
    def transfer_position(self, username, ticker, direction, quantity, note, uid):
        return self.accountant.transfer_position(username, ticker, direction, quantity, note, uid)

    @export
    @schema("rpc/accountant.administrator.json#change_permission_group")
    def change_permission_group(self, username, id):
        self.accountant.change_permission_group(username, id)

    @export
    @schema("rpc/accountant.administrator.json#deposit_cash")
    def deposit_cash(self, username, address, received, total=True, admin_username=None):
        self.accountant.deposit_cash(username, address, received, total=total, admin_username=admin_username)

    @export
    @schema("rpc/accountant.administrator.json#cancel_order")
    def cancel_order(self, username, id):
        return self.accountant.cancel_order(username, id)

    @export
    @schema("rpc/accountant.administrator.json#clear_contract")
    def clear_contract(self, username, ticker, price, uid):
        return self.accountant.clear_contract(username, ticker, price, uid)

    @export
    def change_fee_group(self, username, id):
        return self.accountant.change_fee_group(username, id)

    @export
    def reload_fee_group(self, username, id):
        return self.accountant.reload_fee_group(id)


    @export
    @schema("rpc/accountant.administrator.json#get_margin")
    def get_margin(self, username):
        return self.accountant.get_margin(username)

    @export
    @schema("rpc/accountant.administrator.json#liquidate_all")
    def liquidate_all(self, username):
        return self.accountant.liquidate_all(username)

    @export
    @schema("rpc/accountant.administrator.json#liquidate_position")
    def liquidate_position(self, username, ticker):
        return self.accountant.liquidate_position(username, ticker)

class AccountantProxy:
    def __init__(self, mode, uri, base_port, timeout=1):
        self.num_procs = config.getint("accountant", "num_procs")
        self.proxies = []
        for i in range(self.num_procs):
            if mode == "dealer":
                proxy = dealer_proxy_async(uri % (base_port + i), timeout=timeout)
            elif mode == "push":
                proxy = push_proxy_async(uri % (base_port + i))
            else:
                raise Exception("Unsupported proxy mode: %s." % mode)
            self.proxies.append(proxy)

    def get_accountant_for_user(self, username):
        return ord(username[0]) % self.num_procs

    def __getattr__(self, key):
        if key.startswith("__") and key.endswith("__"):
            raise AttributeError

        def routed_method(username, *args, **kwargs):
            if username is None:
                return [getattr(proxy, key)(None, *args, **kwargs) for proxy in self.proxies]
            else:
                proxy = self.proxies[self.get_accountant_for_user(username)]
                return getattr(proxy, key)(username, *args, **kwargs)

        return routed_method

if __name__ == "__main__":
    log.startLogging(sys.stdout)
    accountant_number = int(args[0])
    num_procs = config.getint("accountant", "num_procs")
    log.msg("Accountant %d of %d" % (accountant_number+1, num_procs))

    session = database.make_session()
    engines = {}
    engine_base_port = config.getint("engine", "accountant_base_port")
    for contract in session.query(models.Contract).filter_by(active=True).all():
        engines[contract.ticker] = dealer_proxy_async("tcp://127.0.0.1:%d" %
                                                      (engine_base_port + int(contract.id)))
    ledger = dealer_proxy_async(config.get("ledger", "accountant_export"), timeout=0)
    webserver = push_proxy_async(config.get("webserver", "accountant_export"))
    cashier = push_proxy_async(config.get("cashier", "accountant_export"))
    accountant_proxy = AccountantProxy("push",
            config.get("accountant", "accountant_export"),
            config.getint("accountant", "accountant_export_base_port"))
    alerts_proxy = AlertsProxy(config.get("alerts", "export"))
    debug = config.getboolean("accountant", "debug")
    trial_period = config.getboolean("accountant", "trial_period")
    mimetic_share = config.getfloat("accountant", "mimetic_share")

    accountant = Accountant(session, engines, cashier, ledger, webserver, accountant_proxy, alerts_proxy,
                            accountant_number=accountant_number,
                            debug=debug,
                            trial_period=trial_period,
                            mimetic_share=mimetic_share)

    webserver_export = WebserverExport(accountant)
    engine_export = EngineExport(accountant)
    cashier_export = CashierExport(accountant)
    administrator_export = AdministratorExport(accountant)
    accountant_export = AccountantExport(accountant)

    watchdog(config.get("watchdog", "accountant") %
             (config.getint("watchdog", "accountant_base_port") + accountant_number))

    router_share_async(webserver_export,
                       config.get("accountant", "webserver_export") %
                       (config.getint("accountant", "webserver_export_base_port") + accountant_number))
    pull_share_async(engine_export,
                     config.get("accountant", "engine_export") %
                     (config.getint("accountant", "engine_export_base_port") + accountant_number))
    router_share_async(cashier_export,
                        config.get("accountant", "cashier_export") %
                        (config.getint("accountant", "cashier_export_base_port") + accountant_number))
    router_share_async(administrator_export,
                     config.get("accountant", "administrator_export") %
                     (config.getint("accountant", "administrator_export_base_port") + accountant_number))
    pull_share_async(accountant_export,
                       config.get("accountant", "accountant_export") %
                       (config.getint("accountant", "accountant_export_base_port") + accountant_number))

    reactor.callWhenRunning(accountant.repair_user_positions)
    reactor.run()
<|MERGE_RESOLUTION|>--- conflicted
+++ resolved
@@ -481,7 +481,6 @@
         finally:
             self.session.rollback()
 
-
     def charge_fees(self, fees, user, type="Trade"):
         """Credit fees to the people operating the exchange
         :param fees: The fees to charge ticker-index dict of fees to charge
@@ -538,74 +537,6 @@
 
         return user_postings, vendor_postings, remainder_postings
 
-<<<<<<< HEAD
-=======
-    def get_cash_spent(self, contract, price, quantity):
-        if contract.contract_type == "futures":
-            raise NotImplementedError
-
-            # log.msg("This is a futures trade.")
-            # aggressive_cash_position = self.get_position(aggressive_username, "BTC")
-            # aggressive_future_position = self.get_position(aggressive_username, ticker, price)
-            #
-            # # mark to current price as if everything had been entered at that
-            # #   price and profit had been realized
-            # aggressive_cash_position.position += \
-            #     (price - aggressive_future_position.reference_price) * \
-            #     aggressive_future_position.position
-            # aggressive_future_position.reference_price = price
-            # aggressive_cash_position.position += \
-            #     (price - aggressive_future_position.reference_price) * \
-            #     aggressive_future_position.position
-            # aggressive_future_position.reference_price = price
-            #
-            # # note that even though we're transferring money to the account,
-            # #   this money may not be withdrawable because the margin will
-            # #   raise depending on the distance of the price to the safe price
-            #
-            # # then change the quantity
-            # future_position.position += signed_quantity
-            #
-            # self.session.merge(cash_position)
-            # self.session.merge(future_position)
-            #
-            # # TODO: Implement fees
-            # fees = None
-
-        elif contract.contract_type == "prediction":
-            denominated_contract = contract.denominated_contract
-            payout_contract = contract
-
-            cash_spent_float = float(quantity * price * contract.lot_size) / contract.denominator
-            cash_spent_int = int(cash_spent_float)
-            if cash_spent_float != cash_spent_int:
-                message = "cash_spent (%f) is not an integer: (quantity=%d price=%d contract.lot_size=%d contract.denominator=%d" % \
-                          (cash_spent_float, quantity, price, contract.lot_size, contract.denominator)
-                log.err(message)
-                self.alerts_proxy.send_alert(message, "Integer failure")
-                # TODO: abort?
-
-        elif contract.contract_type == "cash_pair":
-            denominated_contract = contract.denominated_contract
-            payout_contract = contract.payout_contract
-
-            cash_spent_float = float(quantity * price) / \
-                               (contract.denominator * payout_contract.denominator)
-            cash_spent_int = int(cash_spent_float)
-            if cash_spent_float != cash_spent_int:
-                message = "cash_spent (%f) is not an integer: (quantity=%d price=%d contract.denominator=%d payout_contract.denominator=%d)" % \
-                              (cash_spent_float, quantity, price, contract.denominator, payout_contract.denominator)
-                log.err(message)
-                self.alerts_proxy.send_alert(message, "Integer failure")
-                # TODO: abort?
-        else:
-            log.err("Unknown contract type '%s'." %
-                          contract.contract_type)
-            raise NotImplementedError
-
-        return denominated_contract, payout_contract, cash_spent_int
-
->>>>>>> eb1cc12b
     def post_transaction(self, username, transaction):
         """Update the database to reflect that the given trade happened. Charge fees.
 
