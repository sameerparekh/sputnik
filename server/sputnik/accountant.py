#!/usr/bin/env python
"""
.. module:: accountant

The accountant is responsible for user-specific data, except for login sorts of data, which are managed by the
administrator. It is responsible for the following:

* models.Position
* models.PermissionGroup

"""

import config

from optparse import OptionParser

parser = OptionParser()
parser.add_option("-c", "--config", dest="filename",
                  help="config file")
(options, args) = parser.parse_args()
if options.filename:
    config.reconfigure(options.filename)

import collections

import database
import models
import margin
import util
import ledger
from alerts import AlertsProxy

from ledger import create_posting

from zmq_util import export, dealer_proxy_async, router_share_async, pull_share_async, push_proxy_sync, \
    dealer_proxy_sync, push_proxy_async, RemoteCallTimedOut, RemoteCallException

from twisted.internet import reactor, defer
from sqlalchemy.orm.exc import NoResultFound
from sqlalchemy.exc import DataError
from datetime import datetime, date
from watchdog import watchdog

import logging
import time
import uuid

class AccountantException(Exception):
    pass

INSUFFICIENT_MARGIN = AccountantException(0, "Insufficient margin")
TRADE_NOT_PERMITTED = AccountantException(1, "Trading not permitted")
WITHDRAW_NOT_PERMITTED = AccountantException(2, "Withdrawals not permitted")
INVALID_CURRENCY_QUANTITY = AccountantException(3, "Invalid currency quantity")

class Accountant:
    """The Accountant primary class

    """
    def __init__(self, session, engines, cashier, ledger, webserver,
                 alerts_proxy, debug, trial_period=False):
        """Initialize the Accountant

        :param session: The SQL Alchemy session
        :type session:
        :param debug: Whether or not weird things can happen like position adjustment
        :type debug: bool

        """

        self.session = session
        self.debug = debug
        self.deposit_limits = {}
        # TODO: Make this configurable
        self.vendor_share_config = { 'm2': 0.5,
                                     'customer': 0.5
        }
        self.safe_prices = {}
        self.engines = engines
        self.ledger = ledger
        self.cashier = cashier
        self.trial_period = trial_period
        self.alerts_proxy = alerts_proxy
        for contract in self.session.query(models.Contract).filter_by(
                active=True).all():
            try:
                last_trade = self.session.query(models.Trade).filter_by(
                    contract=contract).order_by(
                    models.Trade.timestamp.desc()).first()
                self.safe_prices[contract.ticker] = int(last_trade.price)
            except:
                logging.warning(
                    "warning, missing last trade for contract: %s. Using 42 as a stupid default" % contract.ticker)
                self.safe_prices[contract.ticker] = 42

        self.webserver = webserver
        self.audit_cache = None

    def post_or_fail(self, *postings):
        def on_success(result):
            try:
                for posting in postings:
                    position = self.get_position(posting['username'], posting['contract'])
                    user = self.get_user(posting['username'])
                    if posting['direction'] is 'debit':
                        if user.type == 'Asset':
                            sign = 1
                        else:
                            sign = -1
                    else:
                        if user.type == 'Asset':
                            sign = -1
                        else:
                            sign = 1

                    position.position += sign * posting['quantity']
                    self.session.merge(position)
                self.session.commit()
            finally:
                self.session.rollback()

        def on_fail_ledger(failure):
            e = failure.trap(ledger.LedgerException)
            logging.error("Ledger exception:")
            logging.error(str(failure.value))
            self.alerts_proxy.send_alert("Exception in ledger. See logs.")
            raise e

        def on_fail_rpc(failure):
            e = failure.trap(RemoteCallException)
            if isinstance(e, RemoteCallTimedOut):
                logging.error("Ledger call timed out.")
                self.alerts_proxy.send_alert("Ledger call timed out. Ledger may be overloaded.")
            else:
                logging.error("Improper ledger RPC invocation:")
                logging.error(str(failure.value))
            raise e

        def publish_transactions(result):
            for posting in postings:
                transaction = {'contract': posting['contract'],
                          'timestamp': posting['timestamp'],
                          'quantity': posting['quantity'],
                          'type': posting['type'],
                          'direction': posting['direction']
                }
                self.webserver.transaction(posting['username'], transaction)

        d = self.ledger.post(*postings)
        d.addCallback(on_success).addCallback(publish_transactions)
        d.addErrback(on_fail_ledger)
        d.addErrback(on_fail_rpc)
        return d

    # This will go away once everything starts using post_or_fail
    def publish_journal(self, journal):
        """Takes a models.Journal and sends all its postings to the webserver

        :param journal: The journal entry
        :type journal: models.Journal

        """
        for posting in journal.postings:
            transaction = {'contract': posting.contract.ticker,
                      'timestamp': util.dt_to_timestamp(posting.journal.timestamp),
                      'quantity': posting.quantity,
                      'type': posting.journal.type
            }
            self.webserver.transaction(posting.username, transaction)

    def get_user(self, username):
        """Return the User object corresponding to the username.

        :param username: the username to look up
        :type username: str, models.User
        :returns: models.User -- the User matching the username
        :raises: AccountantException
        """

        if isinstance(username, models.User):
            return username

        try:
            return self.session.query(models.User).filter_by(
                username=username).one()
        except NoResultFound:
            raise AccountantException("No such user: '%s'." % username)

    def get_contract(self, ticker):
        """
        Return the Contract object corresponding to the ticker.
        :param ticker: the ticker to look up or a Contract id
        :type ticker: str, models.Contract
        :returns: models.Contract -- the Contract object matching the ticker
        :raises: AccountantException
        """
        return util.get_contract(self.session, ticker)

    def adjust_position(self, username, ticker, quantity):
        """Adjust a user's position, offsetting with the 'adjustment' account

        :param username: The user
        :type username: str, models.User
        :param ticker: The contract
        :type ticker: str, models.Contract
        :param quantity: the delta to apply
        :type quantity: int

        """
        if not self.debug:
            raise AccountantException(0, "Position modification not allowed")

        uid = util.get_uid()
<<<<<<< HEAD
        credit = create_posting("Transfer", username, ticker, quantity,
                "credit", "Adjustment")
        debit = create_posting("Transfer", username, ticker, quantity,
                "debit", "Adjustment")
        credit["count"] = 2
        debit["count"] = 2
        credit["uid"] = uid
        debit["uid"] = uid
        return self.post_or_fail(credit, debit)
=======
        d1 = self.transfer_position(username, ticker, 'credit', quantity, 'Adjustment', uid)
        d2 = self.transfer_position('adjustments', ticker, 'debit', quantity, None, uid)
        return defer.DeferredList([d1, d2])
>>>>>>> 024bab55

    def get_position(self, username, ticker, reference_price=0):
        """Return a user's position for a contact. If it does not exist, initialize it

        :param username: the username
        :type username: str, models.User
        :param ticker: the contract
        :type ticker: str, models.User
        :param reference_price: the (optional) reference price for the position
        :type reference_price: int
        :returns: models.Position -- the position object
        """

        user = self.get_user(username)
        contract = self.get_contract(ticker)

        try:
            return self.session.query(models.Position).filter_by(
                user=user, contract=contract).one()
        except NoResultFound:
            logging.debug("Creating new position for %s on %s." %
                          (username, contract))
            position = models.Position(user, contract)
            position.reference_price = reference_price
            self.session.add(position)
            return position

    def check_margin(self, username, low_margin, high_margin):
        cash_position = self.get_position(username, "BTC")

        logging.info("high_margin = %d, low_margin = %d, cash_position = %d" %
                     (high_margin, low_margin, cash_position.position))

        if high_margin > cash_position.position:
            return False
        else:
            return True

    def accept_order(self, order):
        """Accept the order if possible. Otherwise, delete the order

        :param order: Order object we wish to accept
        :type order: models.Order
        :raises: INSUFFICIENT_MARGIN, TRADE_NOT_PERMITTED
        """
        logging.info("Trying to accept order %s." % order)

        user = order.user
        if not user.permissions.trade:
            logging.info("order %s not accepted because user %s not permitted to trade" % (order.id, user.username))
            self.session.delete(order)
            self.session.commit()
            raise TRADE_NOT_PERMITTED

        # Make sure there is a position in the contract, if it is not a cash_pair
        # cash_pairs don't have positions
        if order.contract.contract_type != "cash_pair":
            self.get_position(order.username, order.contract)

        low_margin, high_margin = margin.calculate_margin(
            order.username, self.session, self.safe_prices, order.id,
            trial_period=self.trial_period)

        if self.check_margin(order.username, low_margin, high_margin):
            logging.info("Order accepted.")
            order.accepted = True
            self.session.merge(order)
            self.session.commit()
        else:
            logging.info("Order rejected due to margin.")
            self.session.delete(order)
            self.session.commit()
            raise INSUFFICIENT_MARGIN


    def charge_fees(self, fees, user):
        """Credit fees to the people operating the exchange
        :param fees: The fees to charge ticker-index dict of fees to charge
        :type fees: dict
        :param username: the user to charge
        :type username: str, models.User

        """
        # TODO: Make this configurable
        import time

        # Make sure the vendorshares is less than or equal to 1.0
        assert(sum(self.vendor_share_config.values()) <= 1.0)
        user_postings = []
        vendor_postings = []
        remainder_postings = []
        last = time.time()
        user = self.get_user(user)

        for ticker, fee in fees.iteritems():
            contract = self.get_contract(ticker)

            # Debit the fee from the user's account
            user_posting = ledger.create_posting("Trade", user.username,
                    contract.ticker, fee, 'debit')
            user_postings.append(user_posting)

            remaining_fee = fee
            for vendor_name, vendor_share in self.vendor_share_config.iteritems():
                vendor_user = self.get_user(vendor_name)
                vendor_credit = int(fee * vendor_share)

                remaining_fee -= vendor_credit

                # Credit the fee to the vendor's account
                vendor_posting = ledger.create_posting("Trade",
                        vendor_user.username, contract.ticker, vendor_credit,
                        'credit')
                vendor_postings.append(vendor_posting)

            # There might be some fee leftover due to rounding,
            # we have an account for that guy
            # Once that balance gets large we distribute it manually to the
            # various share holders
            remainder_user = self.get_user('remainder')
            remainder_posting = ledger.create_posting("Trade",
                    remainder_user.username, contract.ticker, remaining_fee,
                    'credit')
            remainder_postings.append(remainder_posting)
            next = time.time()
            elapsed = (next - last) * 1000
            last = next
            logging.debug("charge_fees: %s: %.3f ms." % (ticker, elapsed))

        return user_postings, vendor_postings, remainder_postings



    def post_transaction(self, username, transaction):
        """Update the database to reflect that the given trade happened. Charge fees.

        :param transaction: the transaction object
        :type transaction: dict
        """
        logging.info("Processing transaction %s." % transaction)
        last = time.time()
        if username != transaction["username"]:
            raise RemoteCallException("username does not match transaction")

        aggressive = transaction["aggressive"]
        ticker = transaction["contract"]
        order = transaction["order"]
        side = transaction["side"]
        price = transaction["price"]
        quantity = transaction["quantity"]
        timestamp = transaction["timestamp"]
        uid = transaction["uid"]

        contract = self.get_contract(ticker)
        user = self.get_user(username)

        next = time.time()
        elapsed = (next - last) * 1000
        last = next
        logging.debug("post_transaction: part 1: %.3f ms." % elapsed)

        if contract.contract_type == "futures":
            raise NotImplementedError

            # logging.debug("This is a futures trade.")
            # aggressive_cash_position = self.get_position(aggressive_username, "BTC")
            # aggressive_future_position = self.get_position(aggressive_username, ticker, price)
            #
            # # mark to current price as if everything had been entered at that
            # #   price and profit had been realized
            # aggressive_cash_position.position += \
            #     (price - aggressive_future_position.reference_price) * \
            #     aggressive_future_position.position
            # aggressive_future_position.reference_price = price
            # aggressive_cash_position.position += \
            #     (price - aggressive_future_position.reference_price) * \
            #     aggressive_future_position.position
            # aggressive_future_position.reference_price = price
            #
            # # note that even though we're transferring money to the account,
            # #   this money may not be withdrawable because the margin will
            # #   raise depending on the distance of the price to the safe price
            #
            # # then change the quantity
            # future_position.position += signed_quantity
            #
            # self.session.merge(cash_position)
            # self.session.merge(future_position)
            #
            # # TODO: Implement fees
            # fees = None

        elif contract.contract_type == "prediction":
            denominated_contract = contract.denominated_contract
            payout_contract = contract

            cash_spent_float = float(quantity * price * contract.lot_size / contract.denominator)
            cash_spent_int = int(cash_spent_float)
            if cash_spent_float != cash_spent_int:
                message = "cash_spent (%f) is not an integer: (quantity=%d price=%d contract.lot_size=%d contract.denominator=%d" % \
                          (cash_spent_float, quantity, price, contract.lot_size, contract.denominator)
                logging.error(message)
                self.alerts_proxy.send_alert(message, "Integer failure")
                # TODO: abort?

        elif contract.contract_type == "cash_pair":
            denominated_contract = contract.denominated_contract
            payout_contract = contract.payout_contract

            cash_spent_float = float(quantity * price) / \
                               (contract.denominator * payout_contract.denominator)
            cash_spent_int = int(cash_spent_float)
            if cash_spent_float != cash_spent_int:
                message = "cash_spent (%f) is not an integer: (quantity=%d price=%d contract.denominator=%d payout_contract.denominator=%d)" % \
                              (cash_spent_float, quantity, price, contract.denominator, payout_contract.denominator)
                logging.error(message)
                self.alerts_proxy.send_alert(message, "Integer failure")
                # TODO: abort?
        else:
            logging.error("Unknown contract type '%s'." %
                          contract.contract_type)
            raise NotImplementedError

        next = time.time()
        elapsed = (next - last) * 1000
        last = next
        logging.debug("post_transaction: part 2: %.3f ms." % elapsed)

        if side == "BUY":
            denominated_direction = "debit"
            payout_direction = "credit"
        else:
            denominated_direction = "credit"
            payout_direction = "debit"

        if aggressive:
            ap = "aggressive"
        else:
            ap = "passive"

        note = "{%s order: %s}" % (ap, order)

        user_denominated = ledger.create_posting("Trade", user,
                denominated_contract, cash_spent_int, denominated_direction,
                note)
        user_payout = ledger.create_posting("Trade", user, payout_contract,
                quantity, payout_direction, note)

        # calculate fees
        # We aren't charging the liquidity provider
        fees = {}
        fees = util.get_fees(username, contract,
                abs(cash_spent_int), trial_period=self.trial_period)
        if not aggressive:
            for fee in fees:
                fees[fee] = 0

        user_fees, vendor_fees, remainder_fees = self.charge_fees(fees, user)

        next = time.time()
        elapsed = (next - last) * 1000
        logging.debug("post_transaction: part 3: %.3f ms." % elapsed)

        # Submit to ledger
        # (user denominated, user payout, remainder) x 2 = 6
        count = 6 + 2 * len(user_fees) + 2 * len(vendor_fees)
        postings = [user_denominated, user_payout]
        postings.extend(user_fees,)
        postings.extend(vendor_fees)
        postings.extend(remainder_fees)

        for posting in postings:
            posting["count"] = count
            posting["uid"] = uid

        d = self.post_or_fail(*postings)
        
        def notify_fill(result):
            last = time.time()
            # Send notifications
            fill = {'contract': ticker,
                    'id': order,
                    'quantity': quantity,
                    'price': price,
                    'side': side,
                    'timestamp': timestamp,
                    'fees': fees
                   }
            self.webserver.fill(username, fill)
            logging.debug('to ws: ' + str({"fills": [username, fill]}))

            next = time.time()
            elapsed = (next - last) * 1000
            logging.debug("post_transaction: part 6: %.3f ms." % elapsed)

        d.addCallback(notify_fill)
        return d

    def raiseException(self, failure):
        raise failure.value

    def cancel_order(self, order_id, username=None):
        """Cancel an order by id.

        :param id: The order id to cancel
        :type id: int
        :returns: tuple -- (True/False, Result/Error)
        """
        logging.info("Received request to cancel order id %d." % order_id)

        try:
            order = self.session.query(models.Order).filter_by(id=order_id).one()
            if username is not None and order.username != username:
                raise AccountantException(0, "User %s does not own the order" % username)

            d = self.engines[order.contract.ticker].cancel_order(order_id)
            d.addErrback(self.raiseException)
            return d
        except NoResultFound:
            raise AccountantException(0, "No order %d found" % order_id)

    def place_order(self, order):
        """Place an order

        :param order: dictionary representing the order to be placed
        :type order: dict
        :returns: tuple -- (True/False, Result/Error)
        """
        user = self.get_user(order["username"])
        contract = self.get_contract(order["contract"])

        if not contract.active:
            raise AccountantException(0, "Contract is not active.")

        if contract.expired:
            raise AccountantException(0, "Contract expired")

        # do not allow orders for internally used contracts
        if contract.contract_type == 'cash':
            logging.critical("Webserver allowed a 'cash' contract!")
            raise AccountantException(0, "Not a valid contract type.")

        if order["price"] % contract.tick_size != 0 or order["price"] < 0 or order["quantity"] < 0:
            raise AccountantException(0, "invalid price or quantity")

        # case of predictions
        if contract.contract_type == 'prediction':
            if not 0 <= order["price"] <= contract.denominator:
                raise Accountant(0, "invalid price or quantity")

        if contract.contract_type == "cash_pair":
            if not order["quantity"] % contract.lot_size == 0:
                raise AccountantException(0, "invalid price or quantity")

        o = models.Order(user, contract, order["quantity"], order["price"], order["side"].upper())
        try:
            self.session.add(o)
            self.session.commit()
        except Exception as e:
            logging.error("Error adding data %s" % e)
            self.session.rollback()
            raise e

        self.accept_order(o)
        d = self.engines[o.contract.ticker].place_order(o.to_matching_engine_order())
        d.addErrback(self.raiseException)
        return d

    def transfer_position(self, username, ticker, direction, quantity, note, uid):
        """Transfer a position from one user to another

        :param ticker: the contract
        :type ticker: str, models.Contract
        :param from_username: the user to transfer from
        :type from_username: str, models.User
        :param to_username: the user to transfer to
        :type to_username: str, models.User
        :param quantity: the qty to transfer
        :type quantity: int
        """
        posting = ledger.create_posting("Transfer", username, ticker, quantity,
                direction, note)
        posting['count'] = 2
        posting['uid'] = uid
        d = self.post_or_fail(posting)
        return d

    def request_withdrawal(self, username, ticker, amount, address):
        """See if we can withdraw, if so reduce from the position and create a withdrawal entry

        :param username:
        :param ticker:
        :param amount:
        :param address:
        :returns: bool
        :raises: INSUFFICIENT_MARGIN, WITHDRAW_NOT_PERMITTED
        """
        try:
            contract = self.get_contract(ticker)

            if self.trial_period:
                logging.error("Withdrawals not permitted during trial period")
                raise WITHDRAW_NOT_PERMITTED

            logging.debug("Withdrawal request for %s %s for %d to %s received" % (username, ticker, amount, address))
            user = self.get_user(username)
            if not user.permissions.withdraw:
                logging.error("Withdraw request for %s failed due to no permissions" % username)
                raise WITHDRAW_NOT_PERMITTED

            if amount % contract.lot_size != 0:
                logging.error("Withdraw request for a wrong lot_size qty: %d" % amount)
                raise INVALID_CURRENCY_QUANTITY

            uid = util.get_uid()
            credit_posting = ledger.create_posting("Withdrawal",
                    'pendingwithdrawal', ticker, amount, 'credit', note=address)
            credit_posting['uid'] = uid
            credit_posting['count'] = 2
            debit_posting = ledger.create_posting("Withdrawal", user.username,
                    ticker, amount, 'debit')
            debit_posting['uid'] = uid
            debit_posting['count'] = 2

            # Check margin now
            low_margin, high_margin = margin.calculate_margin(username,
                    self.session, self.safe_prices,
                    withdrawals={ticker:amount},
                    trial_period=self.trial_period)
            if not self.check_margin(username, low_margin, high_margin):
                logging.info("Insufficient margin for withdrawal %d / %d" % (low_margin, high_margin))
                raise INSUFFICIENT_MARGIN
            else:
                d = self.post_or_fail(credit_posting, debit_posting)
                def onSuccess(result):
                    self.cashier.request_withdrawal(username, ticker, address, amount)
                    return True

                d.addCallback(onSuccess)
                return d
        except Exception as e:
            self.session.rollback()
            logging.error("Exception received while attempting withdrawal: %s" % e)
            raise e

    def deposit_cash(self, username, address, received, total=True):
        """Deposits cash
        :param username: The username for this address
        :type username: str
        :param address: The address where the cash was deposited
        :type address: str
        :param received: how much total was received at that address
        :type received: int
        :param total: if True, then received is the total received on that address. If false, then received is just the most recent receipt
        :type total: bool
        """
        try:
            logging.debug('received %d at %s - total=%s' % (received, address, total))

            #query for db objects we want to update

            total_deposited_at_address = self.session.query(models.Addresses).filter_by(address=address).one()
            contract = total_deposited_at_address.contract

            user_cash_position = self.get_position(total_deposited_at_address.username,
                                                   contract.ticker)
            user = self.get_user(total_deposited_at_address.user)

            # compute deposit _before_ marking amount as accounted for
            if total:
                deposit = received - total_deposited_at_address.accounted_for
                total_deposited_at_address.accounted_for = received
            else:
                deposit = received
                total_deposited_at_address.accounted_for += deposit

            # update address
            self.session.add(total_deposited_at_address)
            self.session.commit()

            #prepare cash deposit
            postings = []
            debit_posting = ledger.create_posting("Deposit", 'onlinecash',
                                                  contract.ticker,
                                                  deposit,
                                                  'debit',
                                                  note=address)
            postings.append(debit_posting)

            credit_posting = ledger.create_posting("Deposit", user.username,
                                                   contract.ticker,
                                                   deposit,
                                                   'credit')
            postings.append(credit_posting)

            if total_deposited_at_address.contract.ticker in self.deposit_limits:
                deposit_limit = self.deposit_limits[total_deposited_at_address.contract.ticker]
            else:
                deposit_limit = float("inf")

            potential_new_position = user_cash_position.position + deposit
            excess_deposit = 0
            if not user.permissions.deposit:
                logging.error("Deposit of %d failed for address=%s because user %s is not permitted to deposit" %
                              (deposit, address, user.username))

                # The user's not permitted to deposit at all. The excess deposit is the entire value
                excess_deposit = deposit
            elif potential_new_position > deposit_limit:
                logging.error("Deposit of %d failed for address=%s because user %s exceeded deposit limit=%d" %
                              (deposit, address, total_deposited_at_address.username, deposit_limit))
                excess_deposit = potential_new_position - deposit_limit

            if excess_deposit > 0:
                # There was an excess deposit, transfer that amount into overflow cash
                excess_debit_posting = ledger.create_posting("Deposit",
                        user.username, contract.ticker, excess_deposit,
                        'debit', note="Excess Deposit")

                excess_credit_posting = ledger.create_posting("Deposit",
                        'depositoverflow', contract.ticker, excess_deposit,
                        'credit')

                postings.append(excess_debit_posting)
                postings.append(excess_credit_posting)

            count = len(postings)
            uid = util.get_uid()
            for posting in postings:
                posting['count'] = count
                posting['uid'] = uid

            d = self.post_or_fail(*postings)
            return d
        except Exception as e:
            self.session.rollback()
            logging.error(
                "Updating user position failed for address=%s and received=%d: %s" % (address, received, e))

    def clear_contract(self, ticker):
        """Deletes a contract

        :param ticker: the contract to delete
        :type ticker: str, models.Contract
        """
        try:
            contract = self.get_contract(ticker)
            # disable new orders on contract
            contract.active = False
            # cancel all pending orders
            orders = self.session.query(models.Order).filter_by(
                contract=contract, is_cancelled=False).all()
            for order in orders:
                self.cancel_order(order.id)
            # place orders on behalf of users
            positions = self.session.query(models.Position).filter_by(
                contract=contract).all()
            for position in positions:
                order = {}
                order["username"] = position.username
                order["contract_id"] = position.contract_id
                if position.position > 0:
                    order["quantity"] = position.position
                    order["side"] = 0  # sell
                elif position.position < 0:
                    order["quantity"] = -position.position
                    order["side"] = 1  # buy
                #order["price"] = details["price"] #todo what's that missing details?
                self.place_order(order)
            self.session.commit()
        except:
            self.session.rollback()

#    def get_transaction_history(self, username, from_timestamp, to_timestamp):
#        """Get the history of a user's transactions
#
#        :param username: the user
#        :type username: str, models.User
#        :param from_timestamp: Starting time
#        :type from_timestamp: int
#        :param end_timestamp: Ending time
#        :type end_timestamp: int
#        :returns: list -- an array of ledger entries
#        """
#
#        from_dt = util.timestamp_to_dt(from_timestamp)
#        to_dt = util.timestamp_to_dt(to_timestamp)
#
#        transactions = []
#        postings = self.session.query(models.Posting).filter_by(username=username).join(models.Journal).filter(
#            models.Journal.timestamp <= to_dt,
#            models.Journal.timestamp >= from_dt
#        )
#        for posting in postings:
#            transactions.append({'contract': posting.contract.ticker,
#                            'timestamp': util.dt_to_timestamp(posting.journal.timestamp),
#                            'quantity': posting.quantity,
#                            'type': posting.journal.type})
#        return transactions

    def change_permission_group(self, username, id):
        """Changes a user's permission group to something different

        :param username: the user
        :type username: str, models.User
        :param id: the permission group id
        :type id: int
        """

        try:
            logging.debug("Changing permission group for %s to %d" % (username, id))
            user = self.get_user(username)
            user.permission_group_id = id
            self.session.add(user)
            self.session.commit()
        except Exception as e:
            logging.error("Error: %s" % e)
            self.session.rollback()

    def get_permissions(self, username):
        """Gets the permissions for a user

        :param username: The user
        :type username: str, models.User
        :returns: dict -- a dict of the permissions for that user
        """
        user = self.get_user(username)
        permissions = user.permissions.dict
        return permissions


class WebserverExport:
    """Accountant functions that are exposed to the webserver

    """
    def __init__(self, accountant):
        self.accountant = accountant

    @export
    def place_order(self, order):
        return self.accountant.place_order(order)

    @export
    def cancel_order(self, order_id, username=None):
        return self.accountant.cancel_order(order_id, username=username)

    @export
    def get_permissions(self, username):
        return self.accountant.get_permissions(username)

    @export
    def get_transaction_history(self, username, from_timestamp, to_timestamp):
        return self.accountant.get_transaction_history(username, from_timestamp, to_timestamp)

    @export
    def request_withdrawal(self, username, ticker, amount, address):
        return self.accountant.request_withdrawal(username, ticker, amount, address)


class EngineExport:
    """Accountant functions exposed to the Engine

    """
    def __init__(self, accountant):
        self.accountant = accountant

    @export
    def safe_prices(self, ticker, price):
        self.accountant.safe_prices[ticker] = price

    @export
    def post_transaction(self, username, transaction):
        return self.accountant.post_transaction(username, transaction)


class CashierExport:
    """Accountant functions exposed to the cashier

    """
    def __init__(self, accountant):
        self.accountant = accountant

    @export
    def deposit_cash(self, username, address, received, total=True):
        return self.accountant.deposit_cash(username, address, received, total=total)

    @export
    def transfer_position(self, username, ticker, direction, quantity, note, uid):
        return self.accountant.transfer_position(username, ticker, direction, quantity, note, uid)

    @export
    def get_position(self, username, ticker):
        position = self.accountant.get_position(username, ticker)
        return position.position

class AccountantExport:
    """Accountant private chit chat link

    """
    def __init__(self, accountant):
        self.accountant = accountant

    @export
    def remote_post(self, *postings):
        self.accountant.post_or_fail(*postings)
        # we do not want or need this to propogate back to the caller
        return None


class AdministratorExport:
    """Accountant functions exposed to the administrator

    """
    def __init__(self, accountant):
        self.accountant = accountant

    @export
    def adjust_position(self, username, ticker, quantity):
        return self.accountant.adjust_position(username, ticker, quantity)

    @export
    def transfer_position(self, username, ticker, direction, quantity, note, uid):
        return self.accountant.transfer_position(username, ticker, direction, quantity, note, uid)

    @export
    def change_permission_group(self, username, id):
        self.accountant.change_permission_group(username, id)

    @export
    def deposit_cash(self, username, address, received, total=True):
        self.accountant.deposit_cash(username, address, received, total=total)

class AccountantProxy:
    def __init__(self, mode, uri, base_port):
        self.num_procs = config.getint("accountant", "num_procs")
        self.proxies = []
        for i in range(self.num_procs):
            if mode == "dealer":
                proxy = dealer_proxy_async(uri % (base_port + i))
            elif mode == "push":
                proxy = push_proxy_async(uri % (base_port + i))
            else:
                raise Exception("Unsupported proxy mode: %s." % mode)
            self.proxies.append(proxy)

    def __getattr__(self, key):
        if key.startswith("__") and key.endswith("__"):
            raise AttributeError

        def routed_method(username, *args, **kwargs):
            proxy = self.proxies[ord(username[0]) % self.num_procs]
            return getattr(proxy, key)(username, *args, **kwargs)

        return routed_method

if __name__ == "__main__":
    logging.basicConfig(format='%(asctime)s - %(levelname)s - %(funcName)s() %(lineno)d:\t %(message)s', level=logging.DEBUG)
    accountant_number = int(args[0])
    num_procs = config.getint("accountant", "num_procs")
    logging.info("Accountant %d of %d" % (accountant_number, num_procs))

    session = database.make_session()
    engines = {}
    engine_base_port = config.getint("engine", "base_port")
    for contract in session.query(models.Contract).filter_by(active=True).all():
        engines[contract.ticker] = dealer_proxy_async("tcp://127.0.0.1:%d" %
                                                      (engine_base_port + int(contract.id)))
    ledger = dealer_proxy_async(config.get("ledger", "accountant_export"))
    webserver = push_proxy_async(config.get("webserver", "accountant_export"))
    cashier = push_proxy_async(config.get("cashier", "accountant_export"))
    alerts_proxy = AlertsProxy(config.get("alerts", "export"))
    debug = config.getboolean("accountant", "debug")
    trial_period = config.getboolean("accountant", "trial_period")

    accountant = Accountant(session, engines, cashier, ledger, webserver, alerts_proxy,
                            debug=debug,
                            trial_period=trial_period)

    webserver_export = WebserverExport(accountant)
    engine_export = EngineExport(accountant)
    cashier_export = CashierExport(accountant)
    administrator_export = AdministratorExport(accountant)

    watchdog(config.get("watchdog", "accountant") %
             (config.getint("watchdog", "accountant_base_port") + accountant_number))

    router_share_async(webserver_export,
                       config.get("accountant", "webserver_export") %
                       (config.getint("accountant", "webserver_export_base_port") + accountant_number))
    pull_share_async(engine_export,
                     config.get("accountant", "engine_export") %
                     (config.getint("accountant", "engine_export_base_port") + accountant_number))
    router_share_async(cashier_export,
                        config.get("accountant", "cashier_export") %
                        (config.getint("accountant", "cashier_export_base_port") + accountant_number))
    router_share_async(administrator_export,
                     config.get("accountant", "administrator_export") %
                     (config.getint("accountant", "administrator_export_base_port") + accountant_number))

    reactor.run()
<|MERGE_RESOLUTION|>--- conflicted
+++ resolved
@@ -211,7 +211,6 @@
             raise AccountantException(0, "Position modification not allowed")
 
         uid = util.get_uid()
-<<<<<<< HEAD
         credit = create_posting("Transfer", username, ticker, quantity,
                 "credit", "Adjustment")
         debit = create_posting("Transfer", username, ticker, quantity,
@@ -221,11 +220,6 @@
         credit["uid"] = uid
         debit["uid"] = uid
         return self.post_or_fail(credit, debit)
-=======
-        d1 = self.transfer_position(username, ticker, 'credit', quantity, 'Adjustment', uid)
-        d2 = self.transfer_position('adjustments', ticker, 'debit', quantity, None, uid)
-        return defer.DeferredList([d1, d2])
->>>>>>> 024bab55
 
     def get_position(self, username, ticker, reference_price=0):
         """Return a user's position for a contact. If it does not exist, initialize it
