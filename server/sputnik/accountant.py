--- conflicted
+++ resolved
@@ -12,14 +12,12 @@
 import logging
 
 from optparse import OptionParser
-
 parser = OptionParser()
 parser.add_option("-c", "--config", dest="filename",
-                  help="config file", default="../config/sputnik.ini")
+        help="config file", default="../config/sputnik.ini")
 (options, args) = parser.parse_args()
 
 from ConfigParser import SafeConfigParser
-
 config = SafeConfigParser()
 config.read(options.filename)
 
@@ -39,7 +37,6 @@
 
 
 btc = session.query(models.Contract).filter_by(ticker='BTC').one()
-
 
 
 def create_or_get_position(username, contract, ref_price):
@@ -211,29 +208,29 @@
 
 
 def process_trade(trade):
-    """
+     """
      takes in a trade and updates the database to reflect that the trade happened
      :param trade: the trade
      """
-    print trade
-    if trade['contract_type'] == 'futures':
-        cash_position = session.query(models.Position).filter_by(contract=btc, username=trade['username']).one()
-        future_position = create_or_get_position(trade['username'], trade['contract'], trade['price'])
-
-        #mark to current price as if everything had been entered at that price and profit had been realized
-        cash_position.position += (trade['price'] - future_position.reference_price) * future_position.position
-        future_position.reference_price = trade['price']
-
-        #note that even though we're transferring money to the account, this money may not be withdrawable
-        #because the margin will raise depending on the distance of the price to the safe price
-
-        # then change the quantity
-        future_position.position += trade['signed_qty']
-
-        session.merge(future_position)
-        session.merge(cash_position)
-
-    elif trade['contract_type'] == 'prediction':
+     print trade
+     if trade['contract_type'] == 'futures':
+         cash_position = session.query(models.Position).filter_by(contract=btc, username=trade['username']).one()
+         future_position = create_or_get_position(trade['username'], trade['contract'], trade['price'])
+
+         #mark to current price as if everything had been entered at that price and profit had been realized
+         cash_position.position += (trade['price'] - future_position.reference_price) * future_position.position
+         future_position.reference_price = trade['price']
+
+         #note that even though we're transferring money to the account, this money may not be withdrawable
+         #because the margin will raise depending on the distance of the price to the safe price
+
+         # then change the quantity
+         future_position.position += trade['signed_qty']
+
+         session.merge(future_position)
+         session.merge(cash_position)
+
+     elif trade['contract_type'] == 'prediction':
         cash_position = session.query(models.Position).filter_by(contract=btc, username=trade['username']).one()
         prediction_position = create_or_get_position(trade['username'], trade['contract'], 0)
 
@@ -243,7 +240,7 @@
         session.merge(prediction_position)
         session.merge(cash_position)
 
-    elif trade['contract_type'] == 'cash_pair':
+     elif trade['contract_type'] == 'cash_pair':
         # forgive me lord, for I'm about to sin
 
         try:
@@ -263,12 +260,10 @@
         except:
             logging.error("trying to trade a cash pair where the ticker has the wrong format")
 
-
-
-    else:
+     else:
         logging.error("unknown contract type")
 
-    session.commit()
+     session.commit()
 
 
 def cancel_order(details):
@@ -311,7 +306,7 @@
         else:
             contract = session.query(models.Contract).filter_by(
                 ticker=order["ticker"]).order_by(
-                models.Contract.id.desc()).first()
+                        models.Contract.id.desc()).first()
 
         # check that the contract is active
         if contract == None:
@@ -341,7 +336,6 @@
         session.rollback()
         raise e
 
-
 def deposit_cash(details):
     """
     Deposits cash
@@ -361,15 +355,14 @@
 
         #query for db objects we want to update
         total_deposited_at_address = session.query(models.Addresses).filter_by(address=address).one()
-        user_cash_position = session.query(models.Position).filter_by(username=total_deposited_at_address.username,
-                                                                      contract=currency).one()
+        user_cash_position = session.query(models.Position).filter_by(username=total_deposited_at_address.username,contract=currency).one()
 
         #prepare cash deposit
         deposit = total_received - total_deposited_at_address.accounted_for
         print 'updating ', user_cash_position, ' to '
         user_cash_position.position += deposit
         print user_cash_position
-        print 'with a deposit of: ', deposit
+        print 'with a deposit of: ',deposit
 
         #prepare record of deposit
         total_deposited_at_address.accounted_for = total_received
@@ -384,26 +377,20 @@
         session.rollback()
         return False
 
-
 def clear_contract(details):
     try:
         contract = session.query(models.Contract).filter_by(
-            id=details["id"]).first()
+                id=details["id"]).first()
         # disable new orders on contract
         contract.active = False
         # cancel all pending orders
         orders = session.query(models.Order).filter_by(
-            contract=contract, is_cancelled=False).all()
+                contract=contract, is_cancelled=False).all()
         for order in orders:
-<<<<<<< HEAD
-            cancel_order({"username": order.username, "order_id": order.id})
-            # place orders on behalf of users
-=======
             cancel_order({"username":order.username, "id":order.id})
         # place orders on behalf of users
->>>>>>> ad66bd2d
         positions = session.query(models.Position).filter_by(
-            contract=contract).all()
+                contract=contract).all()
         for position in positions:
             order = {}
             order["username"] = position.username
@@ -419,7 +406,6 @@
         session.commit()
     except:
         session.rollback()
-
 
 engine_sockets = {i.id: context.socket(zmq.constants.PUSH)
                   for i in session.query(models.Contract).filter_by(active=True)}
