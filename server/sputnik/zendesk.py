--- conflicted
+++ resolved
@@ -44,22 +44,12 @@
             :returns: Deferred
             :raises: Exception
             """
-<<<<<<< HEAD
 
             ticket = {"ticket": {"requester": {"name": user['nickname'],
                                                "email": user['email'] },
                                  "subject": subject,
                                  "comment": {"body": comment, "uploads": [str(t[1]) for t in tokens] }}}
 
-=======
-            try:
-                ticket = {"ticket": {"requester": {"name": user['nickname'],
-                                                   "email": user['email'] },
-                                     "subject": subject,
-                                     "comment": {"body": comment, "uploads": [str(t[1]) for t in tokens] }}}
-            except Exception as e:
-                pass
->>>>>>> af74b1a2
             def handle_response(response):
                 """
 
@@ -146,19 +136,12 @@
         nickname = 'blah'
         email = 'testemail@m2.io'
 
-    user = { 'nickname': 'blah',
-             'email': 'testemail@m2.io'
-    }
-    zd = Zendesk("mimetic", "5bZYIMtkHWTuaJijvkKuXVeaoXumETWdyCa2wTpN", 'sameer@m2.io')
+    user = User()
+    zd = Zendesk("mexbt", "zd3AWTPjbA4xa3j4D71FQeknxZqyBgjURkwENsfy", 'sameer@m2.io')
     d1 = zd.create_ticket(user, "Test Ticket", "Comment", [])
     d1.addCallback(pprint)
 
-    d2 = zd.create_ticket(user, "Test with Files", "Comment yay", [{'filename': 'file1',
-                                                                    'type': 'text/html',
-                                                                    'data': 'blahlblah'},
-        {'filename': 'file2',
-         'type': 'text/html',
-         'data': 'blahblah'}])
+    d2 = zd.create_ticket(user, "Test with Files", "Comment yay", ["content a", "content b"])
     d2.addCallback(pprint)
 
     reactor.run()