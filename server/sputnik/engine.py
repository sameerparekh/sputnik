#!/usr/bin/env python

import sys
import logging

import zmq
from sqlalchemy.orm.exc import NoResultFound
import database as db
import models

from optparse import OptionParser
parser = OptionParser()
parser.add_option("-c", "--config", dest="filename",
        help="config file", default="../config/sputnik.ini")
(options, args) = parser.parse_args()

from ConfigParser import SafeConfigParser
config = SafeConfigParser()
config.read(options.filename)

db_session = db.Session()

context = zmq.Context()


logging.basicConfig(level=logging.DEBUG)

class Engine(object):
    def __init__(self):
        super()

        self.all_orders = {}
        self.book = {'bid': {}, 'ask': {}}
        self.best = {'bid': None, 'ask': None}

        self.safe_price_publisher = SafePricePublisher()
 
    def cancel(self, order):
        try:
            db_order = db_session.query(models.Order).filter_by(id=order.id).one()
        except:
            logging.error("Unable to cancel order id=%s. Database object lookup error." % order.id)
            return False

        db_order.is_cancelled = True
        self.session.merge(db_order)
        self.session.commit()
        logging.info("Order %d is cancelled." % order.id)
        return True

    def match(self, order1, order2):
        pass

    def run(self):
        while True:
            try:
                request = self.connector.recv_json()
                for request_type, details in request.iteritems():
                    if request_type == "order":
                        order = Order(**details)
                        self.process_order(order)
                    elif request_type == "cancel":
                        self.process_cancel(details.order_id)
                    elif request_type == "clear":
                        pass
                logging.info(self.pretty_print_book())
            except ValueError:
                logging.warn("Received message cannot be decoded.")
            except Exception, e:
                logging.error("Fatal error: " + e.__str__())
                sys.exit(1)

    def process_cancel(self, id):
        logging.info("Received cancellation: id=%s." % id)

        if order_id not in self.all_orders:
            logging.info("The order id=%s cannot be cancelled, it's already outside the book." % id)
            # TODO: notify user
            return

        order = self.all_orders[id]
        side = 'ask' if order.order_side == OrderSide.BUY else 'bid'
        other_side = 'bid' if order.order_side == OrderSide.BUY else 'ask'

        book[other_side][order.price].remove(order)

        # if list is now empty, get rid of it!
        if not book[other_side][order.price]:
            del book[other_side][order.price]

        self.update_best(other_side)
        
        self.cancel(order)
        del all_orders[order.id]

        publisher.send_json({'cancel': [order.username, {'order': order.id}]}) 
            
        self.publish_order_book()

    def process_order(self, order):
        logging.info("received order, id=%d, order=%s" % (order.order_id, order))
        
        side = 'ask' if order.order_side == OrderSide.BUY else 'bid'
        other_side = 'bid' if order.order_side == OrderSide.BUY else 'ask'

        # while we can dig in the other side, do so and be executed
        while order.quantity > 0 and best[side] and order.better(best[side]):
            try:
                book_order_list = book[side][best[side]]
                for book_order in book_order_list:
                    order.match(book_order, book_order.price)
                    if book_order.quantity == 0:
                        book_order_list.remove(book_order)
                        del all_orders[book_order.order_id]
                        if not book_order_list:
                            del book[side][best[side]]
                    if order.quantity == 0:
                        break
                update_best(side)
            except KeyError as e:
                print e

        # if some quantity remains place it in the book
        if order.quantity != 0:
            if order.price not in book[other_side]:
                book[other_side][order.price] = []
            book[other_side][order.price].append(order)
            all_orders[order.order_id] = order
            update_best(other_side)
            # publish the user's open order to their personal channel
            publisher.send_json({'open_orders': [order.username,{'order': order.order_id,
                                                             'quantity':order.quantity,
                                                             'price':order.price,
                                                             'side': order.order_side,
                                                             'ticker':contract_name,
                                                             'contract_id':contract_id}]}) 
            print 'test 3:  ',str({'open_orders': [order.username,{'order': order.order_id,
                                                             'quantity':order.quantity,
                                                             'price':order.price,
                                                             'side': order.order_side,
                                                             'ticker':contract_name,
                                                             'contract_id':contract_id}]}) 

        # done placing the order, publish the order book 
        logging.info(pretty_print_book())
        publish_order_book()


    def update_best(side):
        """
        update the current best bid and ask
        :param side: 'ask' or 'bid'
        """
        if side == 'ask':
            if self.book[side]:
                self.best[side] = min(self.book[side].keys())
            else:
                self.best[side] = None
        else:
            if self.book[side]:
                self.best[side] = max(self.book[side].keys())
            else:
                self.best[side] = None

    def publish_order_book():
        """
        publishes the order book to be consumed by the server
        and dispatched to connected clients
        """
        publisher.send_json(
                {'book_update':
                    {contract_name:
                        [{"quantity": o.quantity, "price": o.price, "order_side": o.order_side}
                            for o in all_orders.values()]}})

    def pretty_print_book():
        """
        returns a string that can be printed on the console
        to represent the state of the order book
        """
        return '***\n%s\n***' % '\n-----\n'.join(
            '\n'.join(
                str(level) + ":" + '+'.join(str(order.quantity)
                    for order in self.book[side][level])
                for level in sorted(self.book[side], reverse=True))
            for side in ['ask', 'bid'])

class SafePricePublisher(object):
    # update exponential moving average volume weighted vwap
    # and push the price on a dedicated socket

    def __init__(self):

        self.ema_price_volume = 0
        self.ema_volume = 0
        self.decay = 0.9

        #make safe price equal to last recorded trade...
        try:
            self.safe_price = db_session.query(models.Trade).join(models.Contract).filter_by(ticker=contract_name).all()[-1].price
        except IndexError:
            self.safe_price = 42
        accountant.send_json({'safe_price': {contract_name: self.safe_price}})
        publisher.send_json({'safe_price': {contract_name: self.safe_price}})
<<<<<<< HEAD
        safe_price_forwader.send_json({'safe_price': {contract_name: self.safe_price}})
=======
        safe_price_forwarder.send_json({'safe_price': {contract_name: self.safe_price}})

>>>>>>> 5403a964

    def onTrade(self, last_trade):
        '''
        calculate the ema by volume
        :param last_trade:
        '''

        self.ema_volume = self.decay * self.ema_volume + (1 - self.decay) * last_trade['quantity']
        self.ema_price_volume = self.decay * self.ema_price_volume + (1 - self.decay) * last_trade['quantity'] * last_trade['price']


        #round float for safe price. sub satoshi granularity is unneccessary and
        #leads to js rounding errors:

        self.safe_price = int(self.ema_price_volume / self.ema_volume)
        logging.info('Woo, new safe price %d' % self.safe_price)
        accountant.send_json({'safe_price': {contract_name: self.safe_price}})
        publisher.send_json({'safe_price': {contract_name: self.safe_price}})
        safe_price_forwarder.send_json({'safe_price': {contract_name: self.safe_price}})

class Order(object):
    """
    represents the order object used by the matching engine
    not to be confused with the sqlAlchemy order object
    """

    def __repr__(self):
        return self.__dict__.__repr__()

    def __init__(self, username=None, contract=None, quantity=None, price=None, order_side=None, order_id=None):
        self.id = id
        self.username = username
        self.contract = contract
        self.quantity = quantity
        self.price = price
        self.order_side = order_side



    def matchable(self, other_order):

        if self.order_side == other_order.order_side:
            return False
        if (self.price - other_order.price) * (2 * self.order_side - 1) > 0:
            return False
        return True



    def match(self, other_order, matching_price):
        """
        Matches an order with another order, this is the trickiest part of the matching engine
        as it deals with the database
        :param other_order:
        :param matching_price:
        """
        assert self.matchable(other_order)
        assert other_order.price == matching_price

        qty = min(self.quantity, other_order.quantity)
        print "Order", self, "matched to", other_order

        self.quantity -= qty
        other_order.quantity -= qty

        assert self.quantity >= 0
        assert other_order.quantity >= 0

        #begin db code
        db_orders = [db_session.query(models.Order).filter_by(id=order_id).one()
                     for order_id in [self.order_id, other_order.order_id]]

        for i in [0, 1]:
            db_orders[i].quantity_left -= qty
            db_orders[i] = db_session.merge(db_orders[i])

        assert db_orders[0].quantity_left == self.quantity
        assert db_orders[1].quantity_left == other_order.quantity


        # case of futures
        # test if it's a future by looking if there are any futures contract that map to this contract
        # potentially inefficient, but premature optimization is never a good idea


        trade = models.Trade(db_orders[0], db_orders[1], matching_price, qty)
        db_session.add(trade)

        #commit db
        db_session.commit()
        print "db committed."
        #end db code

        safe_price_publisher.onTrade({'price': matching_price, 'quantity': qty})
        publisher.send_json({'trade': {'ticker': contract_name, 'quantity': qty, 'price': matching_price}})

        for o in [self, other_order]:
            signed_qty = (1 - 2 * o.order_side) * qty
            accountant.send_json({
                'trade': {
                    'username':o.username,
                    'contract': o.contract,
                    'signed_qty': signed_qty,
                    'price': matching_price,
                    'contract_type': db_orders[0].contract.contract_type
                }
            })
            publisher.send_json({'fill': [o.username, {'order': o.order_id, 'quantity': qty, 'price': matching_price}]})
            print 'test 1:  ',str({'fill': [o.username, {'order': o.order_id, 'quantity': qty, 'price': matching_price}]})

    def better(self, price):
        return (self.price - price) * (2 * self.order_side - 1) <= 0


class OrderSide():
    BUY = 0
    SELL = 1


class OrderStatus():
    ACCEPTED = 1
    REJECTED = 0


def update_best(side):
    """
    update the current best bid and ask
    :param side: 'ask' or 'bid'
    """
    if side == 'ask':
        if book[side]:
            best[side] = min(book[side].keys())
        else:
            best[side] = None
    else:
        if book[side]:
            best[side] = max(book[side].keys())
        else:
            best[side] = None


# yuck
contract_name = args[0]

print 'contract name:   ',contract_name

contract_id = db_session.query(models.Contract).filter_by(ticker=contract_name).one().id

# set the port based on the contract id
CONNECTOR_PORT = 4200 + contract_id


# first cancel all old pending orders
for order in db_session.query(models.Order).filter(models.Order.quantity_left > 0).filter_by(contract_id=contract_id):
    order.is_cancelled = True
    db_session.merge(order)
db_session.commit()



# will automatically pull order from requests
connector = context.socket(zmq.PULL)
connector.bind('tcp://127.0.0.1:%d' % CONNECTOR_PORT)

# publishes book updates
publisher = context.socket(zmq.PUSH)
publisher.connect(config.get("webserver", "zmq_address"))

# push to the accountant
accountant = context.socket(zmq.PUSH)
accountant.connect(config.get("accountant", "zmq_address"))

# push to the safe price forwarder
safe_price_forwarder = context.socket(zmq.PUB)
safe_price_forwarder.connect(config.get("safe_price_forwarder", "zmq_frontend_address"))

all_orders = {}


def publish_order_book():
    """
    publishes the order book to be consumed by the server
    and dispatched to connected clients
    """
    publisher.send_json({'book_update': {contract_name: [{"quantity": o.quantity, "price": o.price, "order_side": o.order_side} for o in all_orders.values()]}})


def pretty_print_book():
    """
    returns a string that can be printed on the console
    to represent the state of the order book
    """
    return '***\n%s\n***' % '\n-----\n'.join(
        '\n'.join(
            str(level) + ":" + '+'.join(str(order.quantity) for order in book[side][level])
            for level in sorted(book[side], reverse=True))
        for side in ['ask', 'bid'])


safe_price_publisher = SafePricePublisher()

while True:
    order = Order(None, None, None, None, None, None)
    order.__dict__.update(connector.recv_json())
    logging.info("received order, id=%d, order=%s" % (order.order_id, order))

    side = 'ask' if order.order_side == OrderSide.BUY else 'bid'
    other_side = 'bid' if order.order_side == OrderSide.BUY else 'ask'

    #is it a cancel order?
    if order.is_a_cancellation:
        logging.info("this order is actually a cancellation!")

        if order.order_id in all_orders:
            o = all_orders[order.order_id]
            book['bid' if o.order_side == OrderSide.BUY else 'ask'][o.price].remove(o)
            # if list is now empty, get rid of it!
            if not book['bid' if o.order_side == OrderSide.BUY else 'ask'][o.price]:
                del book['bid' if o.order_side == OrderSide.BUY else 'ask'][o.price]

            update_best(other_side)

            o.cancel()
            del all_orders[order.order_id]
            #publisher.send_json({'cancel': [o.user, {'order': o.order_id}]}) #
            #user.usernamechange o to order in the following:
            print 'o.order_id:  ', o.order_id
            print 'order.order_id:  ', order.order_id
            print [oxox.__dict__ for oxox in all_orders.values()]
            print 'o.order_id:  ', o.order_id
            print 'order.order_id:  ', order.order_id
            print 'test 2:  ',str({'cancel': [o.username, {'order': o.order_id}]})
            publisher.send_json({'cancel': [o.username, {'order': o.order_id}]})
        else:
            logging.info("the order cannot be cancelled, it's already outside the book")
            logging.warning("we currently don't have a way of telling the cancel failed")

        logging.info(pretty_print_book())
        publish_order_book()
        continue

    # it's a regular order, carry on

    # while we can dig in the other side, do so and be executed
    while order.quantity > 0 and best[side] and order.better(best[side]):
        try:
            book_order_list = book[side][best[side]]
            for book_order in book_order_list:
                order.match(book_order, book_order.price)
                if book_order.quantity == 0:
                    book_order_list.remove(book_order)
                    del all_orders[book_order.order_id]
                    if not book_order_list:
                        del book[side][best[side]]
                if order.quantity == 0:
                    break
            update_best(side)
        except KeyError as e:
            print e

    # if some quantity remains place it in the book
    if order.quantity != 0:
        if order.price not in book[other_side]:
            book[other_side][order.price] = []
        book[other_side][order.price].append(order)
        all_orders[order.order_id] = order
        update_best(other_side)
        # publish the user's open order to their personal channel
        publisher.send_json({'open_orders': [order.username,{'order': order.order_id,
                                                         'quantity':order.quantity,
                                                         'price':order.price,
                                                         'side': order.order_side,
                                                         'ticker':contract_name,
                                                         'contract_id':contract_id}]})
        print 'test 3:  ',str({'open_orders': [order.username,{'order': order.order_id,
                                                         'quantity':order.quantity,
                                                         'price':order.price,
                                                         'side': order.order_side,
                                                         'ticker':contract_name,
                                                         'contract_id':contract_id}]})

    # done placing the order, publish the order book
    logging.info(pretty_print_book())
    publish_order_book()
<|MERGE_RESOLUTION|>--- conflicted
+++ resolved
@@ -202,12 +202,7 @@
             self.safe_price = 42
         accountant.send_json({'safe_price': {contract_name: self.safe_price}})
         publisher.send_json({'safe_price': {contract_name: self.safe_price}})
-<<<<<<< HEAD
-        safe_price_forwader.send_json({'safe_price': {contract_name: self.safe_price}})
-=======
         safe_price_forwarder.send_json({'safe_price': {contract_name: self.safe_price}})
-
->>>>>>> 5403a964
 
     def onTrade(self, last_trade):
         '''
